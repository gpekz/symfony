language: php

sudo: false

addons:
    apt_packages:
        - parallel
        - language-pack-fr-base

env:
    global:
        - MIN_PHP=5.3.9

matrix:
    include:
        - php: hhvm
        - php: 5.3
        - php: 5.4
        - php: 5.5
        - php: 5.6
          env: deps=high
        - php: 7.0
          env: deps=low
    fast_finish: true

cache:
    directories:
        - .phpunit
        - php-$MIN_PHP

services: mongodb

before_install:
<<<<<<< HEAD
    - if [[ "$deps" = "no" ]] && [[ "$TRAVIS_PHP_VERSION" =~ 5.[45] ]] && [[ "$TRAVIS_PULL_REQUEST" != "false" ]]; then export deps=skip; fi;
    - if [[ $deps = no && $TRAVIS_PHP_VERSION = 5.3 && ! -d php-5.3.9/sapi ]]; then wget http://museum.php.net/php5/php-5.3.9.tar.bz2; tar -xjf php-5.3.9.tar.bz2; (cd php-5.3.9; ./configure --enable-sigchild --enable-pcntl; make -j2); fi;
    - if [[ "$TRAVIS_PHP_VERSION" != "hhvm" ]]; then INI_FILE=~/.phpenv/versions/$(phpenv version-name)/etc/conf.d/travis.ini; else INI_FILE=/etc/hhvm/php.ini; fi;
    - echo "memory_limit = -1" >> $INI_FILE
    - echo "session.gc_probability = 0" >> $INI_FILE
    - if [ "$deps" != "skip" ]; then composer self-update; fi;
    - if [[ "$TRAVIS_PHP_VERSION" != "hhvm" ]]; then phpenv config-rm xdebug.ini; fi;
    - if [[ "$TRAVIS_PHP_VERSION" = 5.* ]]; then echo "extension = mongo.so" >> $INI_FILE; fi;
    - if [[ "$TRAVIS_PHP_VERSION" = 5.* ]]; then echo "extension = memcache.so" >> $INI_FILE; fi;
    - if [[ "$TRAVIS_PHP_VERSION" = 5.* ]]; then (echo yes | pecl install -f apcu-4.0.8 && echo "apc.enable_cli = 1" >> $INI_FILE) || echo "Let's continue without apcu extension"; fi;
    - if [[ "$TRAVIS_PHP_VERSION" = 5.* ]]; then pecl install -f memcached-2.1.0 || echo "Let's continue without memcached extension"; fi;
    - if [[ "$TRAVIS_PHP_VERSION" = 5.* ]] && [ "$deps" = "no" ]; then (cd src/Symfony/Component/Debug/Resources/ext && phpize && ./configure && make && echo "extension = $(pwd)/modules/symfony_debug.so" >> $INI_FILE); fi;
    - if [[ "$TRAVIS_PHP_VERSION" != "hhvm" ]]; then echo "extension = ldap.so" >> $INI_FILE; fi;
    - if [[ "$TRAVIS_PHP_VERSION" != "hhvm" ]]; then php -i; else hhvm --php -r 'print_r($_SERVER);print_r(ini_get_all());'; fi;
    - if [ "$deps" != "skip" ]; then ./phpunit install; fi;
    - export PHPUNIT="$(readlink -f ./phpunit)"
=======
    - if [[ ! $deps && ! $TRAVIS_PHP_VERSION = ${MIN_PHP%.*} && $TRAVIS_PHP_VERSION != hhvm && $TRAVIS_PULL_REQUEST != false ]]; then deps=skip; fi;
    - if [[ ! $deps && ! -d php-$MIN_PHP/sapi ]]; then wget http://museum.php.net/php5/php-$MIN_PHP.tar.bz2 -O - | tar -xj; (cd php-$MIN_PHP; ./configure --enable-sigchild --enable-pcntl; make -j2); fi;
    - if [[ $TRAVIS_PHP_VERSION != hhvm ]]; then INI_FILE=~/.phpenv/versions/$(phpenv version-name)/etc/conf.d/travis.ini; else INI_FILE=/etc/hhvm/php.ini; fi;
    - echo memory_limit = -1 >> $INI_FILE
    - echo session.gc_probability = 0 >> $INI_FILE
    - if [[ $TRAVIS_PHP_VERSION = 5.* ]]; then echo extension = mongo.so >> $INI_FILE; fi;
    - if [[ $TRAVIS_PHP_VERSION = 5.* ]]; then echo extension = memcache.so >> $INI_FILE; fi;
    - if [[ $TRAVIS_PHP_VERSION = 5.* ]]; then (echo yes | pecl install -f apcu-4.0.10 && echo apc.enable_cli = 1 >> $INI_FILE) || echo "Let's continue without apcu extension"; fi;
    - if [[ $TRAVIS_PHP_VERSION = 5.* ]]; then pecl install -f memcached-2.1.0 || echo "Let's continue without memcached extension"; fi;
    - if [[ $TRAVIS_PHP_VERSION = 5.* && ! $deps ]]; then (cd src/Symfony/Component/Debug/Resources/ext && phpize && ./configure && make && echo extension = $(pwd)/modules/symfony_debug.so >> $INI_FILE); fi;
    - if [[ $TRAVIS_PHP_VERSION != hhvm ]]; then echo extension = ldap.so >> $INI_FILE; fi;
    - if [[ $TRAVIS_PHP_VERSION != hhvm ]]; then phpenv config-rm xdebug.ini; fi;
    - if [[ $deps != skip ]]; then composer self-update; fi;
    - if [[ $deps != skip ]]; then ./phpunit install; fi;
    - export PHPUNIT=$(readlink -f ./phpunit)
>>>>>>> 85814de4

install:
    - if [[ $deps != skip ]]; then COMPONENTS=$(find src/Symfony -mindepth 3 -type f -name phpunit.xml.dist -printf '%h\n'); fi;
    - if [[ $deps != skip && $deps ]]; then php .travis.php $TRAVIS_COMMIT_RANGE $TRAVIS_BRANCH $COMPONENTS; fi;
    - if [[ $deps = high && $TRAVIS_BRANCH = master ]]; then SYMFONY_VERSION=$(git branch -r | grep -o '/[1-9].*' | tail -n 1 | sed s/.//); else SYMFONY_VERSION=$(cat composer.json | grep '^ *"dev-master". *"[1-9]' | grep -o '[0-9.]*'); fi;
    - if [[ $deps = high && $TRAVIS_BRANCH = master ]]; then git fetch origin $SYMFONY_VERSION; git checkout -m FETCH_HEAD; fi;
    - if [[ $deps = high && ${SYMFONY_VERSION%.*} != $(git show $(git branch -r | grep -FA1 /$SYMFONY_VERSION | tail -n 1):composer.json | grep '^ *"dev-master". *"[1-9]' | grep -o '[0-9]*' | head -n 1) ]]; then LEGACY=,legacy; fi;
    - export COMPOSER_ROOT_VERSION=$SYMFONY_VERSION.x-dev;
    - if [[ ! $deps ]]; then composer --prefer-source install; else export SYMFONY_DEPRECATIONS_HELPER=weak; fi;
    - if [[ $TRAVIS_PHP_VERSION != hhvm ]]; then php -i; else hhvm --php -r 'print_r($_SERVER);print_r(ini_get_all());'; fi;

script:
<<<<<<< HEAD
    - if [ "$deps" = "no" ]; then echo "$COMPONENTS" | parallel --gnu '$PHPUNIT --exclude-group tty,benchmark,intl-data {}'; fi;
    - if [ "$deps" = "no" ]; then echo -e "\\nRunning tests requiring tty"; $PHPUNIT --group tty; fi;
    - if [[ $deps = no && $TRAVIS_PHP_VERSION = 5.3 ]]; then echo -e "1\\n0" | parallel --gnu 'echo -e "\\nPHP --enable-sigchild enhanced={}" && ENHANCE_SIGCHLD={} php-5.3.9/sapi/cli/php .phpunit/phpunit-4.8/phpunit --colors=always src/Symfony/Component/Process/'; fi;
    - if [ "$deps" = "high" ]; then echo "$COMPONENTS" | parallel --gnu -j10% 'cd {}; composer --prefer-source update; $PHPUNIT --exclude-group tty,benchmark,intl-data,legacy'; fi;
    - if [ "$deps" = "low" ]; then echo "$COMPONENTS" | parallel --gnu -j10% 'cd {}; composer --prefer-source --prefer-lowest --prefer-stable update; $PHPUNIT --exclude-group tty,benchmark,intl-data'; fi;
    - if [ "$deps" = "skip" ]; then echo 'This matrix line is skipped for pull requests.'; fi;
=======
    - if [[ ! $deps ]]; then echo "$COMPONENTS" | parallel --gnu '$PHPUNIT --exclude-group tty,benchmark,intl-data {}'; fi;
    - if [[ ! $deps ]]; then echo -e "\\nRunning tests requiring tty"; $PHPUNIT --group tty; fi;
    - if [[ ! $deps && $TRAVIS_PHP_VERSION = ${MIN_PHP%.*} ]]; then echo -e "1\\n0" | parallel --gnu 'echo -e "\\nPHP --enable-sigchild enhanced={}" && ENHANCE_SIGCHLD={} php-$MIN_PHP/sapi/cli/php .phpunit/phpunit-4.8/phpunit --colors=always src/Symfony/Component/Process/'; fi;
    - if [[ $deps = high ]]; then echo "$COMPONENTS" | parallel --gnu -j10% 'cd {}; composer --prefer-source update; $PHPUNIT --exclude-group tty,benchmark,intl-data'$LEGACY; fi;
    - if [[ $deps = low ]]; then echo "$COMPONENTS" | parallel --gnu -j10% 'cd {}; composer --prefer-source --prefer-lowest --prefer-stable update; $PHPUNIT --exclude-group tty,benchmark,intl-data'; fi;
    - if [[ $deps = skip ]]; then echo This matrix line is skipped for pull requests.; fi;
>>>>>>> 85814de4
<|MERGE_RESOLUTION|>--- conflicted
+++ resolved
@@ -31,24 +31,6 @@
 services: mongodb
 
 before_install:
-<<<<<<< HEAD
-    - if [[ "$deps" = "no" ]] && [[ "$TRAVIS_PHP_VERSION" =~ 5.[45] ]] && [[ "$TRAVIS_PULL_REQUEST" != "false" ]]; then export deps=skip; fi;
-    - if [[ $deps = no && $TRAVIS_PHP_VERSION = 5.3 && ! -d php-5.3.9/sapi ]]; then wget http://museum.php.net/php5/php-5.3.9.tar.bz2; tar -xjf php-5.3.9.tar.bz2; (cd php-5.3.9; ./configure --enable-sigchild --enable-pcntl; make -j2); fi;
-    - if [[ "$TRAVIS_PHP_VERSION" != "hhvm" ]]; then INI_FILE=~/.phpenv/versions/$(phpenv version-name)/etc/conf.d/travis.ini; else INI_FILE=/etc/hhvm/php.ini; fi;
-    - echo "memory_limit = -1" >> $INI_FILE
-    - echo "session.gc_probability = 0" >> $INI_FILE
-    - if [ "$deps" != "skip" ]; then composer self-update; fi;
-    - if [[ "$TRAVIS_PHP_VERSION" != "hhvm" ]]; then phpenv config-rm xdebug.ini; fi;
-    - if [[ "$TRAVIS_PHP_VERSION" = 5.* ]]; then echo "extension = mongo.so" >> $INI_FILE; fi;
-    - if [[ "$TRAVIS_PHP_VERSION" = 5.* ]]; then echo "extension = memcache.so" >> $INI_FILE; fi;
-    - if [[ "$TRAVIS_PHP_VERSION" = 5.* ]]; then (echo yes | pecl install -f apcu-4.0.8 && echo "apc.enable_cli = 1" >> $INI_FILE) || echo "Let's continue without apcu extension"; fi;
-    - if [[ "$TRAVIS_PHP_VERSION" = 5.* ]]; then pecl install -f memcached-2.1.0 || echo "Let's continue without memcached extension"; fi;
-    - if [[ "$TRAVIS_PHP_VERSION" = 5.* ]] && [ "$deps" = "no" ]; then (cd src/Symfony/Component/Debug/Resources/ext && phpize && ./configure && make && echo "extension = $(pwd)/modules/symfony_debug.so" >> $INI_FILE); fi;
-    - if [[ "$TRAVIS_PHP_VERSION" != "hhvm" ]]; then echo "extension = ldap.so" >> $INI_FILE; fi;
-    - if [[ "$TRAVIS_PHP_VERSION" != "hhvm" ]]; then php -i; else hhvm --php -r 'print_r($_SERVER);print_r(ini_get_all());'; fi;
-    - if [ "$deps" != "skip" ]; then ./phpunit install; fi;
-    - export PHPUNIT="$(readlink -f ./phpunit)"
-=======
     - if [[ ! $deps && ! $TRAVIS_PHP_VERSION = ${MIN_PHP%.*} && $TRAVIS_PHP_VERSION != hhvm && $TRAVIS_PULL_REQUEST != false ]]; then deps=skip; fi;
     - if [[ ! $deps && ! -d php-$MIN_PHP/sapi ]]; then wget http://museum.php.net/php5/php-$MIN_PHP.tar.bz2 -O - | tar -xj; (cd php-$MIN_PHP; ./configure --enable-sigchild --enable-pcntl; make -j2); fi;
     - if [[ $TRAVIS_PHP_VERSION != hhvm ]]; then INI_FILE=~/.phpenv/versions/$(phpenv version-name)/etc/conf.d/travis.ini; else INI_FILE=/etc/hhvm/php.ini; fi;
@@ -64,7 +46,6 @@
     - if [[ $deps != skip ]]; then composer self-update; fi;
     - if [[ $deps != skip ]]; then ./phpunit install; fi;
     - export PHPUNIT=$(readlink -f ./phpunit)
->>>>>>> 85814de4
 
 install:
     - if [[ $deps != skip ]]; then COMPONENTS=$(find src/Symfony -mindepth 3 -type f -name phpunit.xml.dist -printf '%h\n'); fi;
@@ -77,18 +58,9 @@
     - if [[ $TRAVIS_PHP_VERSION != hhvm ]]; then php -i; else hhvm --php -r 'print_r($_SERVER);print_r(ini_get_all());'; fi;
 
 script:
-<<<<<<< HEAD
-    - if [ "$deps" = "no" ]; then echo "$COMPONENTS" | parallel --gnu '$PHPUNIT --exclude-group tty,benchmark,intl-data {}'; fi;
-    - if [ "$deps" = "no" ]; then echo -e "\\nRunning tests requiring tty"; $PHPUNIT --group tty; fi;
-    - if [[ $deps = no && $TRAVIS_PHP_VERSION = 5.3 ]]; then echo -e "1\\n0" | parallel --gnu 'echo -e "\\nPHP --enable-sigchild enhanced={}" && ENHANCE_SIGCHLD={} php-5.3.9/sapi/cli/php .phpunit/phpunit-4.8/phpunit --colors=always src/Symfony/Component/Process/'; fi;
-    - if [ "$deps" = "high" ]; then echo "$COMPONENTS" | parallel --gnu -j10% 'cd {}; composer --prefer-source update; $PHPUNIT --exclude-group tty,benchmark,intl-data,legacy'; fi;
-    - if [ "$deps" = "low" ]; then echo "$COMPONENTS" | parallel --gnu -j10% 'cd {}; composer --prefer-source --prefer-lowest --prefer-stable update; $PHPUNIT --exclude-group tty,benchmark,intl-data'; fi;
-    - if [ "$deps" = "skip" ]; then echo 'This matrix line is skipped for pull requests.'; fi;
-=======
     - if [[ ! $deps ]]; then echo "$COMPONENTS" | parallel --gnu '$PHPUNIT --exclude-group tty,benchmark,intl-data {}'; fi;
     - if [[ ! $deps ]]; then echo -e "\\nRunning tests requiring tty"; $PHPUNIT --group tty; fi;
     - if [[ ! $deps && $TRAVIS_PHP_VERSION = ${MIN_PHP%.*} ]]; then echo -e "1\\n0" | parallel --gnu 'echo -e "\\nPHP --enable-sigchild enhanced={}" && ENHANCE_SIGCHLD={} php-$MIN_PHP/sapi/cli/php .phpunit/phpunit-4.8/phpunit --colors=always src/Symfony/Component/Process/'; fi;
     - if [[ $deps = high ]]; then echo "$COMPONENTS" | parallel --gnu -j10% 'cd {}; composer --prefer-source update; $PHPUNIT --exclude-group tty,benchmark,intl-data'$LEGACY; fi;
     - if [[ $deps = low ]]; then echo "$COMPONENTS" | parallel --gnu -j10% 'cd {}; composer --prefer-source --prefer-lowest --prefer-stable update; $PHPUNIT --exclude-group tty,benchmark,intl-data'; fi;
-    - if [[ $deps = skip ]]; then echo This matrix line is skipped for pull requests.; fi;
->>>>>>> 85814de4
+    - if [[ $deps = skip ]]; then echo This matrix line is skipped for pull requests.; fi;