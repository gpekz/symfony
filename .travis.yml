--- conflicted
+++ resolved
@@ -40,15 +40,10 @@
     - if [ "$TRAVIS_BRANCH" = "master" ]; then export COMPOSER_ROOT_VERSION=dev-master; else export COMPOSER_ROOT_VERSION="$TRAVIS_BRANCH".x-dev; fi;
 
 install:
-<<<<<<< HEAD
     - if [ "$deps" = "no" ]; then export SYMFONY_DEPRECATIONS_HELPER=strict; fi;
-    - if [ "$deps" = "no" ]; then composer --prefer-source install; fi;
-=======
-    - composer --prefer-source install
     - composer require --no-update phpunit/phpunit '*'
     - composer require --no-update phpunit/phpunit-mock-objects '2.3.0' # See https://github.com/sebastianbergmann/phpunit-mock-objects/issues/223
     - composer update --prefer-stable --prefer-source phpunit/phpunit
->>>>>>> 7fdba25e
     - components=$(find src/Symfony -mindepth 3 -type f -name phpunit.xml.dist -printf '%h\n')
     - if [ "$deps" != "no" ]; then php .travis.php $TRAVIS_COMMIT_RANGE $TRAVIS_BRANCH $components; fi;
     - PHPUNIT="$(readlink -f ./vendor/bin/phpunit) --colors=always"
