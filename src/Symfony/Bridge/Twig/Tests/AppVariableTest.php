--- conflicted
+++ resolved
@@ -69,17 +69,10 @@
 
     public function testGetToken()
     {
-<<<<<<< HEAD
-        $tokenStorage = $this->getMock('Symfony\Component\Security\Core\Authentication\Token\Storage\TokenStorageInterface');
-        $this->appVariable->setTokenStorage($tokenStorage);
-
-        $token = $this->getMock('Symfony\Component\Security\Core\Authentication\Token\TokenInterface');
-=======
         $tokenStorage = $this->getMockBuilder('Symfony\Component\Security\Core\Authentication\Token\Storage\TokenStorageInterface')->getMock();
         $this->appVariable->setTokenStorage($tokenStorage);
 
         $token = $this->getMockBuilder('Symfony\Component\Security\Core\Authentication\Token\TokenInterface')->getMock();
->>>>>>> 0a9e391f
         $tokenStorage->method('getToken')->willReturn($token);
 
         $this->assertEquals($token, $this->appVariable->getToken());
@@ -101,11 +94,7 @@
 
     public function testGetTokenWithNoToken()
     {
-<<<<<<< HEAD
-        $tokenStorage = $this->getMock('Symfony\Component\Security\Core\Authentication\Token\Storage\TokenStorageInterface');
-=======
         $tokenStorage = $this->getMockBuilder('Symfony\Component\Security\Core\Authentication\Token\Storage\TokenStorageInterface')->getMock();
->>>>>>> 0a9e391f
         $this->appVariable->setTokenStorage($tokenStorage);
 
         $this->assertNull($this->appVariable->getToken());
