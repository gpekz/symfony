{# Widgets #}

{%- block form_widget -%}
    {% if compound %}
        {{- block('form_widget_compound') -}}
    {% else %}
        {{- block('form_widget_simple') -}}
    {% endif %}
{%- endblock form_widget -%}

{%- block form_widget_simple -%}
    {%- set type = type|default('text') -%}
    <input type="{{ type }}" {{ block('widget_attributes') }} {% if value is not empty %}value="{{ value }}" {% endif %}/>
{%- endblock form_widget_simple -%}

{%- block form_widget_compound -%}
    <div {{ block('widget_container_attributes') }}>
        {%- if form.parent is empty -%}
            {{ form_errors(form) }}
        {%- endif -%}
        {{- block('form_rows') -}}
        {{- form_rest(form) -}}
    </div>
{%- endblock form_widget_compound -%}

{%- block collection_widget -%}
    {% if prototype is defined %}
        {%- set attr = attr|merge({'data-prototype': form_row(prototype) }) -%}
    {% endif %}
    {{- block('form_widget') -}}
{%- endblock collection_widget -%}

{%- block textarea_widget -%}
    <textarea {{ block('widget_attributes') }}>{{ value }}</textarea>
{%- endblock textarea_widget -%}

{%- block choice_widget -%}
    {% if expanded %}
        {{- block('choice_widget_expanded') -}}
    {% else %}
        {{- block('choice_widget_collapsed') -}}
    {% endif %}
{%- endblock choice_widget -%}

{%- block choice_widget_expanded -%}
    <div {{ block('widget_container_attributes') }}>
    {%- for child in form %}
        {{- form_widget(child) -}}
        {{- form_label(child) -}}
    {% endfor -%}
    </div>
{%- endblock choice_widget_expanded -%}

<<<<<<< HEAD
{% block choice_widget_collapsed -%}
    {% if required and placeholder is none and not placeholder_in_choices and not multiple -%}
        {% set required = false %}
    {%- endif -%}
    <select {{ block('widget_attributes') }}{% if multiple %} multiple="multiple"{% endif %}>
        {% if placeholder is not none -%}
            <option value=""{% if required and value is empty %} selected="selected"{% endif %}>{{ placeholder|trans({}, translation_domain) }}</option>
        {%- endif %}
=======
{%- block choice_widget_collapsed -%}
    {%- if required and empty_value is none and not empty_value_in_choices and not multiple -%}
        {% set required = false %}
    {%- endif -%}
    <select {{ block('widget_attributes') }}{% if multiple %} multiple="multiple"{% endif %}>
        {%- if empty_value is not none -%}
            <option value=""{% if required and value is empty %} selected="selected"{% endif %}>{{ empty_value|trans({}, translation_domain) }}</option>
        {%- endif -%}
>>>>>>> 8f9af3a2
        {%- if preferred_choices|length > 0 -%}
            {% set options = preferred_choices %}
            {{- block('choice_widget_options') -}}
            {%- if choices|length > 0 and separator is not none -%}
                <option disabled="disabled">{{ separator }}</option>
            {%- endif -%}
        {%- endif -%}
        {%- set options = choices -%}
        {{- block('choice_widget_options') -}}
    </select>
{%- endblock choice_widget_collapsed -%}

{%- block choice_widget_options -%}
    {% for group_label, choice in options %}
        {%- if choice is iterable -%}
            <optgroup label="{{ group_label|trans({}, translation_domain) }}">
                {% set options = choice %}
                {{- block('choice_widget_options') -}}
            </optgroup>
        {%- else -%}
            <option value="{{ choice.value }}"{% if choice is selectedchoice(value) %} selected="selected"{% endif %}>{{ choice.label|trans({}, translation_domain) }}</option>
        {%- endif -%}
    {% endfor %}
{%- endblock choice_widget_options -%}

{%- block checkbox_widget -%}
    <input type="checkbox" {{ block('widget_attributes') }}{% if value is defined %} value="{{ value }}"{% endif %}{% if checked %} checked="checked"{% endif %} />
{%- endblock checkbox_widget -%}

{%- block radio_widget -%}
    <input type="radio" {{ block('widget_attributes') }}{% if value is defined %} value="{{ value }}"{% endif %}{% if checked %} checked="checked"{% endif %} />
{%- endblock radio_widget -%}

{%- block datetime_widget -%}
    {% if widget == 'single_text' %}
        {{- block('form_widget_simple') -}}
<<<<<<< HEAD
    {% else -%}
=======
    {%- else -%}
>>>>>>> 8f9af3a2
        <div {{ block('widget_container_attributes') }}>
            {{- form_errors(form.date) -}}
            {{- form_errors(form.time) -}}
            {{- form_widget(form.date) -}}
            {{- form_widget(form.time) -}}
        </div>
<<<<<<< HEAD
    {%- endif %}
{%- endblock datetime_widget %}
=======
    {%- endif -%}
{%- endblock datetime_widget -%}
>>>>>>> 8f9af3a2

{%- block date_widget -%}
    {%- if widget == 'single_text' -%}
        {{ block('form_widget_simple') }}
    {%- else -%}
        <div {{ block('widget_container_attributes') }}>
            {{- date_pattern|replace({
                '{{ year }}':  form_widget(form.year),
                '{{ month }}': form_widget(form.month),
                '{{ day }}':   form_widget(form.day),
            })|raw -}}
        </div>
    {%- endif -%}
{%- endblock date_widget -%}

{%- block time_widget -%}
    {%- if widget == 'single_text' -%}
        {{ block('form_widget_simple') }}
    {%- else -%}
        {%- set vars = widget == 'text' ? { 'attr': { 'size': 1 }} : {} -%}
        <div {{ block('widget_container_attributes') }}>
            {{ form_widget(form.hour, vars) }}{% if with_minutes %}:{{ form_widget(form.minute, vars) }}{% endif %}{% if with_seconds %}:{{ form_widget(form.second, vars) }}{% endif %}
        </div>
    {%- endif -%}
{%- endblock time_widget -%}

{%- block number_widget -%}
    {# type="number" doesn't work with floats #}
<<<<<<< HEAD
    {%- set type = type|default('text') %}
    {{- block('form_widget_simple') -}}
{%- endblock number_widget %}
=======
    {%- set type = type|default('text') -%}
    {{ block('form_widget_simple') }}
{%- endblock number_widget -%}
>>>>>>> 8f9af3a2

{%- block integer_widget -%}
    {%- set type = type|default('number') -%}
    {{ block('form_widget_simple') }}
{%- endblock integer_widget -%}

{%- block money_widget -%}
    {{ money_pattern|replace({ '{{ widget }}': block('form_widget_simple') })|raw }}
{%- endblock money_widget -%}

{%- block url_widget -%}
    {%- set type = type|default('url') -%}
    {{ block('form_widget_simple') }}
{%- endblock url_widget -%}

{%- block search_widget -%}
    {%- set type = type|default('search') -%}
    {{ block('form_widget_simple') }}
{%- endblock search_widget -%}

{%- block percent_widget -%}
    {%- set type = type|default('text') -%}
    {{ block('form_widget_simple') }} %
{%- endblock percent_widget -%}

{%- block password_widget -%}
    {%- set type = type|default('password') -%}
    {{ block('form_widget_simple') }}
{%- endblock password_widget -%}

{%- block hidden_widget -%}
    {%- set type = type|default('hidden') -%}
    {{ block('form_widget_simple') }}
{%- endblock hidden_widget -%}

{%- block email_widget -%}
    {%- set type = type|default('email') -%}
    {{ block('form_widget_simple') }}
{%- endblock email_widget -%}

<<<<<<< HEAD
{% block button_widget -%}
    {% if label is empty -%}
        {%- if label_format is not empty -%}
            {% set label = label_format|replace({
                '%name%': name,
                '%id%': id,
            }) %}
        {%- else -%}
            {% set label = name|humanize %}
        {%- endif -%}
=======
{%- block button_widget -%}
    {%- if label is empty -%}
        {% set label = name|humanize %}
>>>>>>> 8f9af3a2
    {%- endif -%}
    <button type="{{ type|default('button') }}" {{ block('button_attributes') }}>{{ label|trans({}, translation_domain) }}</button>
{%- endblock button_widget -%}

{%- block submit_widget -%}
    {%- set type = type|default('submit') -%}
    {{ block('button_widget') }}
{%- endblock submit_widget -%}

{%- block reset_widget -%}
    {%- set type = type|default('reset') -%}
    {{ block('button_widget') }}
{%- endblock reset_widget -%}

{# Labels #}

{%- block form_label -%}
    {% if label is not sameas(false) -%}
        {% if not compound -%}
            {% set label_attr = label_attr|merge({'for': id}) %}
        {%- endif %}
        {% if required -%}
            {% set label_attr = label_attr|merge({'class': (label_attr.class|default('') ~ ' required')|trim}) %}
        {%- endif %}
        {% if label is empty -%}
            {%- if label_format is not empty -%}
                {% set label = label_format|replace({
                    '%name%': name,
                    '%id%': id,
                }) %}
            {%- else -%}
                {% set label = name|humanize %}
            {%- endif -%}
        {%- endif -%}
        <label{% for attrname, attrvalue in label_attr %} {{ attrname }}="{{ attrvalue }}"{% endfor %}>{{ label|trans({}, translation_domain) }}</label>
    {%- endif -%}
{%- endblock form_label -%}

{%- block button_label -%}{%- endblock -%}

{# Rows #}

{%- block repeated_row -%}
    {#
    No need to render the errors here, as all errors are mapped
    to the first child (see RepeatedTypeValidatorExtension).
    #}
    {{- block('form_rows') -}}
{%- endblock repeated_row -%}

{%- block form_row -%}
    <div>
        {{- form_label(form) -}}
        {{- form_errors(form) -}}
        {{- form_widget(form) -}}
    </div>
{%- endblock form_row -%}

{%- block button_row -%}
    <div>
        {{- form_widget(form) -}}
    </div>
{%- endblock button_row -%}

{%- block hidden_row -%}
    {{ form_widget(form) }}
{%- endblock hidden_row -%}

{# Misc #}

{%- block form -%}
    {{ form_start(form) }}
        {{- form_widget(form) -}}
    {{ form_end(form) }}
{%- endblock form -%}

{%- block form_start -%}
    {% set method = method|upper %}
    {%- if method in ["GET", "POST"] -%}
        {% set form_method = method %}
    {%- else -%}
        {% set form_method = "POST" %}
    {%- endif -%}
    <form name="{{ name }}" method="{{ form_method|lower }}" action="{{ action }}"{% for attrname, attrvalue in attr %} {{ attrname }}="{{ attrvalue }}"{% endfor %}{% if multipart %} enctype="multipart/form-data"{% endif %}>
    {%- if form_method != method -%}
        <input type="hidden" name="_method" value="{{ method }}" />
    {%- endif -%}
{%- endblock form_start -%}

{%- block form_end -%}
    {%- if not render_rest is defined or render_rest -%}
        {{ form_rest(form) }}
    {%- endif -%}
    </form>
{%- endblock form_end -%}

{%- block form_enctype -%}
    {% if multipart %}enctype="multipart/form-data"{% endif %}
{%- endblock form_enctype -%}

{%- block form_errors -%}
    {%- if errors|length > 0 -%}
    <ul>
        {%- for error in errors -%}
            <li>{{ error.message }}</li>
        {%- endfor -%}
    </ul>
    {%- endif -%}
{%- endblock form_errors -%}

{%- block form_rest -%}
    {% for child in form -%}
        {% if not child.rendered %}
            {{- form_row(child) -}}
        {% endif %}
    {%- endfor %}
{% endblock form_rest %}

{# Support #}

{%- block form_rows -%}
    {% for child in form %}
        {{- form_row(child) -}}
    {% endfor %}
{%- endblock form_rows -%}

{%- block widget_attributes -%}
    id="{{ id }}" name="{{ full_name }}"
    {%- if read_only %} readonly="readonly"{% endif -%}
    {%- if disabled %} disabled="disabled"{% endif -%}
    {%- if required %} required="required"{% endif -%}
    {%- for attrname, attrvalue in attr -%}
        {{- " " -}}
        {%- if attrname in ['placeholder', 'title'] -%}
            {{- attrname }}="{{ attrvalue|trans({}, translation_domain) }}"
        {%- elseif attrvalue is sameas(true) -%}
            {{- attrname }}="{{ attrname }}"
        {%- elseif attrvalue is not sameas(false) -%}
            {{- attrname }}="{{ attrvalue }}"
        {%- endif -%}
    {%- endfor -%}
{%- endblock widget_attributes -%}

{%- block widget_container_attributes -%}
    {%- if id is not empty %}id="{{ id }}"{% endif -%}
    {%- for attrname, attrvalue in attr -%}
        {{- " " -}}
        {%- if attrname in ['placeholder', 'title'] -%}
            {{- attrname }}="{{ attrvalue|trans({}, translation_domain) }}"
        {%- elseif attrvalue is sameas(true) -%}
            {{- attrname }}="{{ attrname }}"
        {%- elseif attrvalue is not sameas(false) -%}
            {{- attrname }}="{{ attrvalue }}"
        {%- endif -%}
    {%- endfor -%}
{%- endblock widget_container_attributes -%}

{%- block button_attributes -%}
    id="{{ id }}" name="{{ full_name }}"{% if disabled %} disabled="disabled"{% endif -%}
    {%- for attrname, attrvalue in attr -%}
        {{- " " -}}
        {%- if attrname in ['placeholder', 'title'] -%}
            {{- attrname }}="{{ attrvalue|trans({}, translation_domain) }}"
        {%- elseif attrvalue is sameas(true) -%}
            {{- attrname }}="{{ attrname }}"
        {%- elseif attrvalue is not sameas(false) -%}
            {{- attrname }}="{{ attrvalue }}"
        {%- endif -%}
    {%- endfor -%}
{%- endblock button_attributes -%}<|MERGE_RESOLUTION|>--- conflicted
+++ resolved
@@ -51,25 +51,14 @@
     </div>
 {%- endblock choice_widget_expanded -%}
 
-<<<<<<< HEAD
-{% block choice_widget_collapsed -%}
-    {% if required and placeholder is none and not placeholder_in_choices and not multiple -%}
+{%- block choice_widget_collapsed -%}
+    {%- if required and placeholder is none and not placeholder_in_choices and not multiple -%}
         {% set required = false %}
     {%- endif -%}
     <select {{ block('widget_attributes') }}{% if multiple %} multiple="multiple"{% endif %}>
-        {% if placeholder is not none -%}
+        {%- if placeholder is not none -%}
             <option value=""{% if required and value is empty %} selected="selected"{% endif %}>{{ placeholder|trans({}, translation_domain) }}</option>
-        {%- endif %}
-=======
-{%- block choice_widget_collapsed -%}
-    {%- if required and empty_value is none and not empty_value_in_choices and not multiple -%}
-        {% set required = false %}
-    {%- endif -%}
-    <select {{ block('widget_attributes') }}{% if multiple %} multiple="multiple"{% endif %}>
-        {%- if empty_value is not none -%}
-            <option value=""{% if required and value is empty %} selected="selected"{% endif %}>{{ empty_value|trans({}, translation_domain) }}</option>
-        {%- endif -%}
->>>>>>> 8f9af3a2
+        {%- endif -%}
         {%- if preferred_choices|length > 0 -%}
             {% set options = preferred_choices %}
             {{- block('choice_widget_options') -}}
@@ -106,24 +95,15 @@
 {%- block datetime_widget -%}
     {% if widget == 'single_text' %}
         {{- block('form_widget_simple') -}}
-<<<<<<< HEAD
-    {% else -%}
-=======
     {%- else -%}
->>>>>>> 8f9af3a2
         <div {{ block('widget_container_attributes') }}>
             {{- form_errors(form.date) -}}
             {{- form_errors(form.time) -}}
             {{- form_widget(form.date) -}}
             {{- form_widget(form.time) -}}
         </div>
-<<<<<<< HEAD
-    {%- endif %}
-{%- endblock datetime_widget %}
-=======
     {%- endif -%}
 {%- endblock datetime_widget -%}
->>>>>>> 8f9af3a2
 
 {%- block date_widget -%}
     {%- if widget == 'single_text' -%}
@@ -152,15 +132,9 @@
 
 {%- block number_widget -%}
     {# type="number" doesn't work with floats #}
-<<<<<<< HEAD
-    {%- set type = type|default('text') %}
-    {{- block('form_widget_simple') -}}
-{%- endblock number_widget %}
-=======
     {%- set type = type|default('text') -%}
     {{ block('form_widget_simple') }}
 {%- endblock number_widget -%}
->>>>>>> 8f9af3a2
 
 {%- block integer_widget -%}
     {%- set type = type|default('number') -%}
@@ -201,9 +175,8 @@
     {{ block('form_widget_simple') }}
 {%- endblock email_widget -%}
 
-<<<<<<< HEAD
-{% block button_widget -%}
-    {% if label is empty -%}
+{%- block button_widget -%}
+    {%- if label is empty -%}
         {%- if label_format is not empty -%}
             {% set label = label_format|replace({
                 '%name%': name,
@@ -212,11 +185,6 @@
         {%- else -%}
             {% set label = name|humanize %}
         {%- endif -%}
-=======
-{%- block button_widget -%}
-    {%- if label is empty -%}
-        {% set label = name|humanize %}
->>>>>>> 8f9af3a2
     {%- endif -%}
     <button type="{{ type|default('button') }}" {{ block('button_attributes') }}>{{ label|trans({}, translation_domain) }}</button>
 {%- endblock button_widget -%}
