--- conflicted
+++ resolved
@@ -22,13 +22,8 @@
     },
     "require-dev": {
         "symfony/stopwatch": "~2.8|~3.0",
-<<<<<<< HEAD
         "symfony/dependency-injection": "~3.3",
-        "symfony/form": "^3.0.5",
-=======
-        "symfony/dependency-injection": "~2.8|~3.0",
         "symfony/form": "^3.2.5",
->>>>>>> 442cf595
         "symfony/http-kernel": "~2.8|~3.0",
         "symfony/property-access": "~2.8|~3.0",
         "symfony/property-info": "~2.8|3.0",
