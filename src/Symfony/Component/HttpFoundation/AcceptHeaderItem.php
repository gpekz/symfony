<?php

/*
 * This file is part of the Symfony package.
 *
 * (c) Fabien Potencier <fabien@symfony.com>
 *
 * For the full copyright and license information, please view the LICENSE
 * file that was distributed with this source code.
 */

namespace Symfony\Component\HttpFoundation;

/**
 * Represents an Accept-* header item.
 *
 * @author Jean-François Simon <contact@jfsimon.fr>
 */
class AcceptHeaderItem
{
    private $value;
    private $quality = 1.0;
    private $index = 0;
    private $attributes = array();

    public function __construct(string $value, array $attributes = array())
    {
        $this->value = $value;
        foreach ($attributes as $name => $value) {
            $this->setAttribute($name, $value);
        }
    }

    /**
     * Builds an AcceptHeaderInstance instance from a string.
     *
     * @param string $itemValue
     *
     * @return self
     */
    public static function fromString($itemValue)
    {
<<<<<<< HEAD
        $parts = HeaderUtils::split($itemValue, ';=');

        $part = array_shift($parts);
        $attributes = HeaderUtils::combine($parts);
=======
        $bits = preg_split('/\s*(?:;*("[^"]+");*|;*(\'[^\']+\');*|;+)\s*/', $itemValue, 0, PREG_SPLIT_NO_EMPTY | PREG_SPLIT_DELIM_CAPTURE);
        $value = array_shift($bits);
        $attributes = array();

        $lastNullAttribute = null;
        foreach ($bits as $bit) {
            if (($start = substr($bit, 0, 1)) === ($end = substr($bit, -1)) && ('"' === $start || '\'' === $start)) {
                $attributes[$lastNullAttribute] = substr($bit, 1, -1);
            } elseif ('=' === $end) {
                $lastNullAttribute = $bit = substr($bit, 0, -1);
                $attributes[$bit] = null;
            } else {
                $parts = explode('=', $bit);
                $attributes[$parts[0]] = isset($parts[1]) && \strlen($parts[1]) > 0 ? $parts[1] : '';
            }
        }
>>>>>>> b9433001

        return new self($part[0], $attributes);
    }

    /**
     * Returns header  value's string representation.
     *
     * @return string
     */
    public function __toString()
    {
        $string = $this->value.($this->quality < 1 ? ';q='.$this->quality : '');
<<<<<<< HEAD
        if (count($this->attributes) > 0) {
            $string .= '; '.HeaderUtils::toString($this->attributes, ';');
=======
        if (\count($this->attributes) > 0) {
            $string .= ';'.implode(';', array_map(function ($name, $value) {
                return sprintf(preg_match('/[,;=]/', $value) ? '%s="%s"' : '%s=%s', $name, $value);
            }, array_keys($this->attributes), $this->attributes));
>>>>>>> b9433001
        }

        return $string;
    }

    /**
     * Set the item value.
     *
     * @param string $value
     *
     * @return $this
     */
    public function setValue($value)
    {
        $this->value = $value;

        return $this;
    }

    /**
     * Returns the item value.
     *
     * @return string
     */
    public function getValue()
    {
        return $this->value;
    }

    /**
     * Set the item quality.
     *
     * @param float $quality
     *
     * @return $this
     */
    public function setQuality($quality)
    {
        $this->quality = $quality;

        return $this;
    }

    /**
     * Returns the item quality.
     *
     * @return float
     */
    public function getQuality()
    {
        return $this->quality;
    }

    /**
     * Set the item index.
     *
     * @param int $index
     *
     * @return $this
     */
    public function setIndex($index)
    {
        $this->index = $index;

        return $this;
    }

    /**
     * Returns the item index.
     *
     * @return int
     */
    public function getIndex()
    {
        return $this->index;
    }

    /**
     * Tests if an attribute exists.
     *
     * @param string $name
     *
     * @return bool
     */
    public function hasAttribute($name)
    {
        return isset($this->attributes[$name]);
    }

    /**
     * Returns an attribute by its name.
     *
     * @param string $name
     * @param mixed  $default
     *
     * @return mixed
     */
    public function getAttribute($name, $default = null)
    {
        return isset($this->attributes[$name]) ? $this->attributes[$name] : $default;
    }

    /**
     * Returns all attributes.
     *
     * @return array
     */
    public function getAttributes()
    {
        return $this->attributes;
    }

    /**
     * Set an attribute.
     *
     * @param string $name
     * @param string $value
     *
     * @return $this
     */
    public function setAttribute($name, $value)
    {
        if ('q' === $name) {
            $this->quality = (float) $value;
        } else {
            $this->attributes[$name] = (string) $value;
        }

        return $this;
    }
}<|MERGE_RESOLUTION|>--- conflicted
+++ resolved
@@ -40,29 +40,10 @@
      */
     public static function fromString($itemValue)
     {
-<<<<<<< HEAD
         $parts = HeaderUtils::split($itemValue, ';=');
 
         $part = array_shift($parts);
         $attributes = HeaderUtils::combine($parts);
-=======
-        $bits = preg_split('/\s*(?:;*("[^"]+");*|;*(\'[^\']+\');*|;+)\s*/', $itemValue, 0, PREG_SPLIT_NO_EMPTY | PREG_SPLIT_DELIM_CAPTURE);
-        $value = array_shift($bits);
-        $attributes = array();
-
-        $lastNullAttribute = null;
-        foreach ($bits as $bit) {
-            if (($start = substr($bit, 0, 1)) === ($end = substr($bit, -1)) && ('"' === $start || '\'' === $start)) {
-                $attributes[$lastNullAttribute] = substr($bit, 1, -1);
-            } elseif ('=' === $end) {
-                $lastNullAttribute = $bit = substr($bit, 0, -1);
-                $attributes[$bit] = null;
-            } else {
-                $parts = explode('=', $bit);
-                $attributes[$parts[0]] = isset($parts[1]) && \strlen($parts[1]) > 0 ? $parts[1] : '';
-            }
-        }
->>>>>>> b9433001
 
         return new self($part[0], $attributes);
     }
@@ -75,15 +56,8 @@
     public function __toString()
     {
         $string = $this->value.($this->quality < 1 ? ';q='.$this->quality : '');
-<<<<<<< HEAD
-        if (count($this->attributes) > 0) {
+        if (\count($this->attributes) > 0) {
             $string .= '; '.HeaderUtils::toString($this->attributes, ';');
-=======
-        if (\count($this->attributes) > 0) {
-            $string .= ';'.implode(';', array_map(function ($name, $value) {
-                return sprintf(preg_match('/[,;=]/', $value) ? '%s="%s"' : '%s=%s', $name, $value);
-            }, array_keys($this->attributes), $this->attributes));
->>>>>>> b9433001
         }
 
         return $string;
