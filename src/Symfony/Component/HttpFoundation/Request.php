<?php

/*
 * This file is part of the Symfony package.
 *
 * (c) Fabien Potencier <fabien@symfony.com>
 *
 * For the full copyright and license information, please view the LICENSE
 * file that was distributed with this source code.
 */

namespace Symfony\Component\HttpFoundation;

use Symfony\Component\HttpFoundation\Session\SessionInterface;

/**
 * Request represents an HTTP request.
 *
 * The methods dealing with URL accept / return a raw path (% encoded):
 *   * getBasePath
 *   * getBaseUrl
 *   * getPathInfo
 *   * getRequestUri
 *   * getUri
 *   * getUriForPath
 *
 * @author Fabien Potencier <fabien@symfony.com>
 */
class Request
{
    const HEADER_FORWARDED = 'forwarded';
    const HEADER_CLIENT_IP = 'client_ip';
    const HEADER_CLIENT_HOST = 'client_host';
    const HEADER_CLIENT_PROTO = 'client_proto';
    const HEADER_CLIENT_PORT = 'client_port';

    const METHOD_HEAD = 'HEAD';
    const METHOD_GET = 'GET';
    const METHOD_POST = 'POST';
    const METHOD_PUT = 'PUT';
    const METHOD_PATCH = 'PATCH';
    const METHOD_DELETE = 'DELETE';
    const METHOD_PURGE = 'PURGE';
    const METHOD_OPTIONS = 'OPTIONS';
    const METHOD_TRACE = 'TRACE';
    const METHOD_CONNECT = 'CONNECT';

    /**
     * @var string[]
     */
    protected static $trustedProxies = array();

    /**
     * @var string[]
     */
    protected static $trustedHostPatterns = array();

    /**
     * @var string[]
     */
    protected static $trustedHosts = array();

    /**
     * Names for headers that can be trusted when
     * using trusted proxies.
     *
     * The FORWARDED header is the standard as of rfc7239.
     *
     * The other headers are non-standard, but widely used
     * by popular reverse proxies (like Apache mod_proxy or Amazon EC2).
     */
    protected static $trustedHeaders = array(
        self::HEADER_FORWARDED => 'FORWARDED',
        self::HEADER_CLIENT_IP => 'X_FORWARDED_FOR',
        self::HEADER_CLIENT_HOST => 'X_FORWARDED_HOST',
        self::HEADER_CLIENT_PROTO => 'X_FORWARDED_PROTO',
        self::HEADER_CLIENT_PORT => 'X_FORWARDED_PORT',
    );

    protected static $httpMethodParameterOverride = false;

    /**
     * Custom parameters.
     *
     * @var \Symfony\Component\HttpFoundation\ParameterBag
     */
    public $attributes;

    /**
     * Request body parameters ($_POST).
     *
     * @var \Symfony\Component\HttpFoundation\ParameterBag
     */
    public $request;

    /**
     * Query string parameters ($_GET).
     *
     * @var \Symfony\Component\HttpFoundation\ParameterBag
     */
    public $query;

    /**
     * Server and execution environment parameters ($_SERVER).
     *
     * @var \Symfony\Component\HttpFoundation\ServerBag
     */
    public $server;

    /**
     * Uploaded files ($_FILES).
     *
     * @var \Symfony\Component\HttpFoundation\FileBag
     */
    public $files;

    /**
     * Cookies ($_COOKIE).
     *
     * @var \Symfony\Component\HttpFoundation\ParameterBag
     */
    public $cookies;

    /**
     * Headers (taken from the $_SERVER).
     *
     * @var \Symfony\Component\HttpFoundation\HeaderBag
     */
    public $headers;

    /**
     * @var string
     */
    protected $content;

    /**
     * @var array
     */
    protected $languages;

    /**
     * @var array
     */
    protected $charsets;

    /**
     * @var array
     */
    protected $encodings;

    /**
     * @var array
     */
    protected $acceptableContentTypes;

    /**
     * @var string
     */
    protected $pathInfo;

    /**
     * @var string
     */
    protected $requestUri;

    /**
     * @var string
     */
    protected $baseUrl;

    /**
     * @var string
     */
    protected $basePath;

    /**
     * @var string
     */
    protected $method;

    /**
     * @var string
     */
    protected $format;

    /**
     * @var \Symfony\Component\HttpFoundation\Session\SessionInterface
     */
    protected $session;

    /**
     * @var string
     */
    protected $locale;

    /**
     * @var string
     */
    protected $defaultLocale = 'en';

    /**
     * @var array
     */
    protected static $formats;

    protected static $requestFactory;

    /**
     * Constructor.
     *
     * @param array           $query      The GET parameters
     * @param array           $request    The POST parameters
     * @param array           $attributes The request attributes (parameters parsed from the PATH_INFO, ...)
     * @param array           $cookies    The COOKIE parameters
     * @param array           $files      The FILES parameters
     * @param array           $server     The SERVER parameters
     * @param string|resource $content    The raw body data
     */
    public function __construct(array $query = array(), array $request = array(), array $attributes = array(), array $cookies = array(), array $files = array(), array $server = array(), $content = null)
    {
        $this->initialize($query, $request, $attributes, $cookies, $files, $server, $content);
    }

    /**
     * Sets the parameters for this request.
     *
     * This method also re-initializes all properties.
     *
     * @param array           $query      The GET parameters
     * @param array           $request    The POST parameters
     * @param array           $attributes The request attributes (parameters parsed from the PATH_INFO, ...)
     * @param array           $cookies    The COOKIE parameters
     * @param array           $files      The FILES parameters
     * @param array           $server     The SERVER parameters
     * @param string|resource $content    The raw body data
     */
    public function initialize(array $query = array(), array $request = array(), array $attributes = array(), array $cookies = array(), array $files = array(), array $server = array(), $content = null)
    {
        $this->request = new ParameterBag($request);
        $this->query = new ParameterBag($query);
        $this->attributes = new ParameterBag($attributes);
        $this->cookies = new ParameterBag($cookies);
        $this->files = new FileBag($files);
        $this->server = new ServerBag($server);
        $this->headers = new HeaderBag($this->server->getHeaders());

        $this->content = $content;
        $this->languages = null;
        $this->charsets = null;
        $this->encodings = null;
        $this->acceptableContentTypes = null;
        $this->pathInfo = null;
        $this->requestUri = null;
        $this->baseUrl = null;
        $this->basePath = null;
        $this->method = null;
        $this->format = null;
    }

    /**
     * Creates a new request with values from PHP's super globals.
     *
     * @return Request A new request
     */
    public static function createFromGlobals()
    {
        // With the php's bug #66606, the php's built-in web server
        // stores the Content-Type and Content-Length header values in
        // HTTP_CONTENT_TYPE and HTTP_CONTENT_LENGTH fields.
        $server = $_SERVER;
        if ('cli-server' === PHP_SAPI) {
            if (array_key_exists('HTTP_CONTENT_LENGTH', $_SERVER)) {
                $server['CONTENT_LENGTH'] = $_SERVER['HTTP_CONTENT_LENGTH'];
            }
            if (array_key_exists('HTTP_CONTENT_TYPE', $_SERVER)) {
                $server['CONTENT_TYPE'] = $_SERVER['HTTP_CONTENT_TYPE'];
            }
        }

        $request = self::createRequestFromFactory($_GET, $_POST, array(), $_COOKIE, $_FILES, $server);

        if (0 === strpos($request->headers->get('CONTENT_TYPE'), 'application/x-www-form-urlencoded')
            && in_array(strtoupper($request->server->get('REQUEST_METHOD', 'GET')), array('PUT', 'DELETE', 'PATCH'))
        ) {
            parse_str($request->getContent(), $data);
            $request->request = new ParameterBag($data);
        }

        return $request;
    }

    /**
     * Creates a Request based on a given URI and configuration.
     *
     * The information contained in the URI always take precedence
     * over the other information (server and parameters).
     *
     * @param string $uri        The URI
     * @param string $method     The HTTP method
     * @param array  $parameters The query (GET) or request (POST) parameters
     * @param array  $cookies    The request cookies ($_COOKIE)
     * @param array  $files      The request files ($_FILES)
     * @param array  $server     The server parameters ($_SERVER)
     * @param string $content    The raw body data
     *
     * @return Request A Request instance
     */
    public static function create($uri, $method = 'GET', $parameters = array(), $cookies = array(), $files = array(), $server = array(), $content = null)
    {
        $server = array_replace(array(
            'SERVER_NAME' => 'localhost',
            'SERVER_PORT' => 80,
            'HTTP_HOST' => 'localhost',
            'HTTP_USER_AGENT' => 'Symfony/3.X',
            'HTTP_ACCEPT' => 'text/html,application/xhtml+xml,application/xml;q=0.9,*/*;q=0.8',
            'HTTP_ACCEPT_LANGUAGE' => 'en-us,en;q=0.5',
            'HTTP_ACCEPT_CHARSET' => 'ISO-8859-1,utf-8;q=0.7,*;q=0.7',
            'REMOTE_ADDR' => '127.0.0.1',
            'SCRIPT_NAME' => '',
            'SCRIPT_FILENAME' => '',
            'SERVER_PROTOCOL' => 'HTTP/1.1',
            'REQUEST_TIME' => time(),
        ), $server);

        $server['PATH_INFO'] = '';
        $server['REQUEST_METHOD'] = strtoupper($method);

        $components = parse_url($uri);
        if (isset($components['host'])) {
            $server['SERVER_NAME'] = $components['host'];
            $server['HTTP_HOST'] = $components['host'];
        }

        if (isset($components['scheme'])) {
            if ('https' === $components['scheme']) {
                $server['HTTPS'] = 'on';
                $server['SERVER_PORT'] = 443;
            } else {
                unset($server['HTTPS']);
                $server['SERVER_PORT'] = 80;
            }
        }

        if (isset($components['port'])) {
            $server['SERVER_PORT'] = $components['port'];
            $server['HTTP_HOST'] = $server['HTTP_HOST'].':'.$components['port'];
        }

        if (isset($components['user'])) {
            $server['PHP_AUTH_USER'] = $components['user'];
        }

        if (isset($components['pass'])) {
            $server['PHP_AUTH_PW'] = $components['pass'];
        }

        if (!isset($components['path'])) {
            $components['path'] = '/';
        }

        switch (strtoupper($method)) {
            case 'POST':
            case 'PUT':
            case 'DELETE':
                if (!isset($server['CONTENT_TYPE'])) {
                    $server['CONTENT_TYPE'] = 'application/x-www-form-urlencoded';
                }
                // no break
            case 'PATCH':
                $request = $parameters;
                $query = array();
                break;
            default:
                $request = array();
                $query = $parameters;
                break;
        }

        $queryString = '';
        if (isset($components['query'])) {
            parse_str(html_entity_decode($components['query']), $qs);

            if ($query) {
                $query = array_replace($qs, $query);
                $queryString = http_build_query($query, '', '&');
            } else {
                $query = $qs;
                $queryString = $components['query'];
            }
        } elseif ($query) {
            $queryString = http_build_query($query, '', '&');
        }

        $server['REQUEST_URI'] = $components['path'].('' !== $queryString ? '?'.$queryString : '');
        $server['QUERY_STRING'] = $queryString;

        return self::createRequestFromFactory($query, $request, array(), $cookies, $files, $server, $content);
    }

    /**
     * Sets a callable able to create a Request instance.
     *
     * This is mainly useful when you need to override the Request class
     * to keep BC with an existing system. It should not be used for any
     * other purpose.
     *
     * @param callable|null $callable A PHP callable
     */
    public static function setFactory($callable)
    {
        self::$requestFactory = $callable;
    }

    /**
     * Clones a request and overrides some of its parameters.
     *
     * @param array $query      The GET parameters
     * @param array $request    The POST parameters
     * @param array $attributes The request attributes (parameters parsed from the PATH_INFO, ...)
     * @param array $cookies    The COOKIE parameters
     * @param array $files      The FILES parameters
     * @param array $server     The SERVER parameters
     *
     * @return Request The duplicated request
     */
    public function duplicate(array $query = null, array $request = null, array $attributes = null, array $cookies = null, array $files = null, array $server = null)
    {
        $dup = clone $this;
        if ($query !== null) {
            $dup->query = new ParameterBag($query);
        }
        if ($request !== null) {
            $dup->request = new ParameterBag($request);
        }
        if ($attributes !== null) {
            $dup->attributes = new ParameterBag($attributes);
        }
        if ($cookies !== null) {
            $dup->cookies = new ParameterBag($cookies);
        }
        if ($files !== null) {
            $dup->files = new FileBag($files);
        }
        if ($server !== null) {
            $dup->server = new ServerBag($server);
            $dup->headers = new HeaderBag($dup->server->getHeaders());
        }
        $dup->languages = null;
        $dup->charsets = null;
        $dup->encodings = null;
        $dup->acceptableContentTypes = null;
        $dup->pathInfo = null;
        $dup->requestUri = null;
        $dup->baseUrl = null;
        $dup->basePath = null;
        $dup->method = null;
        $dup->format = null;

        if (!$dup->get('_format') && $this->get('_format')) {
            $dup->attributes->set('_format', $this->get('_format'));
        }

        if (!$dup->getRequestFormat(null)) {
            $dup->setRequestFormat($this->getRequestFormat(null));
        }

        return $dup;
    }

    /**
     * Clones the current request.
     *
     * Note that the session is not cloned as duplicated requests
     * are most of the time sub-requests of the main one.
     */
    public function __clone()
    {
        $this->query = clone $this->query;
        $this->request = clone $this->request;
        $this->attributes = clone $this->attributes;
        $this->cookies = clone $this->cookies;
        $this->files = clone $this->files;
        $this->server = clone $this->server;
        $this->headers = clone $this->headers;
    }

    /**
     * Returns the request as a string.
     *
     * @return string The request
     */
    public function __toString()
    {
        try {
            $content = $this->getContent();
        } catch (\LogicException $e) {
            return trigger_error($e, E_USER_ERROR);
        }

        return
            sprintf('%s %s %s', $this->getMethod(), $this->getRequestUri(), $this->server->get('SERVER_PROTOCOL'))."\r\n".
            $this->headers."\r\n".
            $content;
    }

    /**
     * Overrides the PHP global variables according to this request instance.
     *
     * It overrides $_GET, $_POST, $_REQUEST, $_SERVER, $_COOKIE.
     * $_FILES is never overridden, see rfc1867
     */
    public function overrideGlobals()
    {
        $this->server->set('QUERY_STRING', static::normalizeQueryString(http_build_query($this->query->all(), null, '&')));

        $_GET = $this->query->all();
        $_POST = $this->request->all();
        $_SERVER = $this->server->all();
        $_COOKIE = $this->cookies->all();

        foreach ($this->headers->all() as $key => $value) {
            $key = strtoupper(str_replace('-', '_', $key));
            if (in_array($key, array('CONTENT_TYPE', 'CONTENT_LENGTH'))) {
                $_SERVER[$key] = implode(', ', $value);
            } else {
                $_SERVER['HTTP_'.$key] = implode(', ', $value);
            }
        }

        $request = array('g' => $_GET, 'p' => $_POST, 'c' => $_COOKIE);

        $requestOrder = ini_get('request_order') ?: ini_get('variables_order');
        $requestOrder = preg_replace('#[^cgp]#', '', strtolower($requestOrder)) ?: 'gp';

        $_REQUEST = array();
        foreach (str_split($requestOrder) as $order) {
            $_REQUEST = array_merge($_REQUEST, $request[$order]);
        }
    }

    /**
     * Sets a list of trusted proxies.
     *
     * You should only list the reverse proxies that you manage directly.
     *
     * @param array $proxies A list of trusted proxies
     */
    public static function setTrustedProxies(array $proxies)
    {
        self::$trustedProxies = $proxies;
    }

    /**
     * Gets the list of trusted proxies.
     *
     * @return array An array of trusted proxies.
     */
    public static function getTrustedProxies()
    {
        return self::$trustedProxies;
    }

    /**
     * Sets a list of trusted host patterns.
     *
     * You should only list the hosts you manage using regexs.
     *
     * @param array $hostPatterns A list of trusted host patterns
     */
    public static function setTrustedHosts(array $hostPatterns)
    {
        self::$trustedHostPatterns = array_map(function ($hostPattern) {
            return sprintf('#%s#i', $hostPattern);
        }, $hostPatterns);
        // we need to reset trusted hosts on trusted host patterns change
        self::$trustedHosts = array();
    }

    /**
     * Gets the list of trusted host patterns.
     *
     * @return array An array of trusted host patterns.
     */
    public static function getTrustedHosts()
    {
        return self::$trustedHostPatterns;
    }

    /**
     * Sets the name for trusted headers.
     *
     * The following header keys are supported:
     *
     *  * Request::HEADER_CLIENT_IP:    defaults to X-Forwarded-For   (see getClientIp())
     *  * Request::HEADER_CLIENT_HOST:  defaults to X-Forwarded-Host  (see getHost())
     *  * Request::HEADER_CLIENT_PORT:  defaults to X-Forwarded-Port  (see getPort())
     *  * Request::HEADER_CLIENT_PROTO: defaults to X-Forwarded-Proto (see getScheme() and isSecure())
     *
     * Setting an empty value allows to disable the trusted header for the given key.
     *
     * @param string $key   The header key
     * @param string $value The header name
     *
     * @throws \InvalidArgumentException
     */
    public static function setTrustedHeaderName($key, $value)
    {
        if (!array_key_exists($key, self::$trustedHeaders)) {
            throw new \InvalidArgumentException(sprintf('Unable to set the trusted header name for key "%s".', $key));
        }

        self::$trustedHeaders[$key] = $value;
    }

    /**
     * Gets the trusted proxy header name.
     *
     * @param string $key The header key
     *
     * @return string The header name
     *
     * @throws \InvalidArgumentException
     */
    public static function getTrustedHeaderName($key)
    {
        if (!array_key_exists($key, self::$trustedHeaders)) {
            throw new \InvalidArgumentException(sprintf('Unable to get the trusted header name for key "%s".', $key));
        }

        return self::$trustedHeaders[$key];
    }

    /**
     * Normalizes a query string.
     *
     * It builds a normalized query string, where keys/value pairs are alphabetized,
     * have consistent escaping and unneeded delimiters are removed.
     *
     * @param string $qs Query string
     *
     * @return string A normalized query string for the Request
     */
    public static function normalizeQueryString($qs)
    {
        if ('' == $qs) {
            return '';
        }

        $parts = array();
        $order = array();

        foreach (explode('&', $qs) as $param) {
            if ('' === $param || '=' === $param[0]) {
                // Ignore useless delimiters, e.g. "x=y&".
                // Also ignore pairs with empty key, even if there was a value, e.g. "=value", as such nameless values cannot be retrieved anyway.
                // PHP also does not include them when building _GET.
                continue;
            }

            $keyValuePair = explode('=', $param, 2);

            // GET parameters, that are submitted from a HTML form, encode spaces as "+" by default (as defined in enctype application/x-www-form-urlencoded).
            // PHP also converts "+" to spaces when filling the global _GET or when using the function parse_str. This is why we use urldecode and then normalize to
            // RFC 3986 with rawurlencode.
            $parts[] = isset($keyValuePair[1]) ?
                rawurlencode(urldecode($keyValuePair[0])).'='.rawurlencode(urldecode($keyValuePair[1])) :
                rawurlencode(urldecode($keyValuePair[0]));
            $order[] = urldecode($keyValuePair[0]);
        }

        array_multisort($order, SORT_ASC, $parts);

        return implode('&', $parts);
    }

    /**
     * Enables support for the _method request parameter to determine the intended HTTP method.
     *
     * Be warned that enabling this feature might lead to CSRF issues in your code.
     * Check that you are using CSRF tokens when required.
     * If the HTTP method parameter override is enabled, an html-form with method "POST" can be altered
     * and used to send a "PUT" or "DELETE" request via the _method request parameter.
     * If these methods are not protected against CSRF, this presents a possible vulnerability.
     *
     * The HTTP method can only be overridden when the real HTTP method is POST.
     */
    public static function enableHttpMethodParameterOverride()
    {
        self::$httpMethodParameterOverride = true;
    }

    /**
     * Checks whether support for the _method request parameter is enabled.
     *
     * @return bool True when the _method request parameter is enabled, false otherwise
     */
    public static function getHttpMethodParameterOverride()
    {
        return self::$httpMethodParameterOverride;
    }

    /**
     * Gets a "parameter" value from any bag.
     *
     * This method is mainly useful for libraries that want to provide some flexibility. If you don't need the
     * flexibility in controllers, it is better to explicitly get request parameters from the appropriate
     * public property instead (attributes, query, request).
     *
     * Order of precedence: PATH (routing placeholders or custom attributes), GET, BODY
     *
     * @param string $key     the key
<<<<<<< HEAD
     * @param mixed  $default the default value
=======
     * @param mixed  $default the default value if the parameter key does not exist
     * @param bool   $deep    is parameter deep in multidimensional array
>>>>>>> ed9c94c7
     *
     * @return mixed
     */
    public function get($key, $default = null)
    {
        if ($this !== $result = $this->attributes->get($key, $this)) {
            return $result;
        }

        if ($this !== $result = $this->query->get($key, $this)) {
            return $result;
        }

        if ($this !== $result = $this->request->get($key, $this)) {
            return $result;
        }

        return $default;
    }

    /**
     * Gets the Session.
     *
     * @return SessionInterface|null The session
     */
    public function getSession()
    {
        return $this->session;
    }

    /**
     * Whether the request contains a Session which was started in one of the
     * previous requests.
     *
     * @return bool
     */
    public function hasPreviousSession()
    {
        // the check for $this->session avoids malicious users trying to fake a session cookie with proper name
        return $this->hasSession() && $this->cookies->has($this->session->getName());
    }

    /**
     * Whether the request contains a Session object.
     *
     * This method does not give any information about the state of the session object,
     * like whether the session is started or not. It is just a way to check if this Request
     * is associated with a Session instance.
     *
     * @return bool true when the Request contains a Session object, false otherwise
     */
    public function hasSession()
    {
        return null !== $this->session;
    }

    /**
     * Sets the Session.
     *
     * @param SessionInterface $session The Session
     */
    public function setSession(SessionInterface $session)
    {
        $this->session = $session;
    }

    /**
     * Returns the client IP addresses.
     *
     * In the returned array the most trusted IP address is first, and the
     * least trusted one last. The "real" client IP address is the last one,
     * but this is also the least trusted one. Trusted proxies are stripped.
     *
     * Use this method carefully; you should use getClientIp() instead.
     *
     * @return array The client IP addresses
     *
     * @see getClientIp()
     */
    public function getClientIps()
    {
        $clientIps = array();
        $ip = $this->server->get('REMOTE_ADDR');

        if (!$this->isFromTrustedProxy()) {
            return array($ip);
        }

        if (self::$trustedHeaders[self::HEADER_FORWARDED] && $this->headers->has(self::$trustedHeaders[self::HEADER_FORWARDED])) {
            $forwardedHeader = $this->headers->get(self::$trustedHeaders[self::HEADER_FORWARDED]);
            preg_match_all('{(for)=("?\[?)([a-z0-9\.:_\-/]*)}', $forwardedHeader, $matches);
            $clientIps = $matches[3];
        } elseif (self::$trustedHeaders[self::HEADER_CLIENT_IP] && $this->headers->has(self::$trustedHeaders[self::HEADER_CLIENT_IP])) {
            $clientIps = array_map('trim', explode(',', $this->headers->get(self::$trustedHeaders[self::HEADER_CLIENT_IP])));
        }

        $clientIps[] = $ip; // Complete the IP chain with the IP the request actually came from
        $firstTrustedIp = null;

        foreach ($clientIps as $key => $clientIp) {
            // Remove port (unfortunately, it does happen)
            if (preg_match('{((?:\d+\.){3}\d+)\:\d+}', $clientIp, $match)) {
                $clientIps[$key] = $clientIp = $match[1];
            }

            if (!filter_var($clientIp, FILTER_VALIDATE_IP)) {
                unset($clientIps[$key]);

                continue;
            }

            if (IpUtils::checkIp($clientIp, self::$trustedProxies)) {
                unset($clientIps[$key]);

                // Fallback to this when the client IP falls into the range of trusted proxies
                if (null ===  $firstTrustedIp) {
                    $firstTrustedIp = $clientIp;
                }
            }
        }

        // Now the IP chain contains only untrusted proxies and the client IP
        return $clientIps ? array_reverse($clientIps) : array($firstTrustedIp);
    }

    /**
     * Returns the client IP address.
     *
     * This method can read the client IP address from the "X-Forwarded-For" header
     * when trusted proxies were set via "setTrustedProxies()". The "X-Forwarded-For"
     * header value is a comma+space separated list of IP addresses, the left-most
     * being the original client, and each successive proxy that passed the request
     * adding the IP address where it received the request from.
     *
     * If your reverse proxy uses a different header name than "X-Forwarded-For",
     * ("Client-Ip" for instance), configure it via "setTrustedHeaderName()" with
     * the "client-ip" key.
     *
     * @return string The client IP address
     *
     * @see getClientIps()
     * @see http://en.wikipedia.org/wiki/X-Forwarded-For
     */
    public function getClientIp()
    {
        $ipAddresses = $this->getClientIps();

        return $ipAddresses[0];
    }

    /**
     * Returns current script name.
     *
     * @return string
     */
    public function getScriptName()
    {
        return $this->server->get('SCRIPT_NAME', $this->server->get('ORIG_SCRIPT_NAME', ''));
    }

    /**
     * Returns the path being requested relative to the executed script.
     *
     * The path info always starts with a /.
     *
     * Suppose this request is instantiated from /mysite on localhost:
     *
     *  * http://localhost/mysite              returns an empty string
     *  * http://localhost/mysite/about        returns '/about'
     *  * http://localhost/mysite/enco%20ded   returns '/enco%20ded'
     *  * http://localhost/mysite/about?var=1  returns '/about'
     *
     * @return string The raw path (i.e. not urldecoded)
     */
    public function getPathInfo()
    {
        if (null === $this->pathInfo) {
            $this->pathInfo = $this->preparePathInfo();
        }

        return $this->pathInfo;
    }

    /**
     * Returns the root path from which this request is executed.
     *
     * Suppose that an index.php file instantiates this request object:
     *
     *  * http://localhost/index.php         returns an empty string
     *  * http://localhost/index.php/page    returns an empty string
     *  * http://localhost/web/index.php     returns '/web'
     *  * http://localhost/we%20b/index.php  returns '/we%20b'
     *
     * @return string The raw path (i.e. not urldecoded)
     */
    public function getBasePath()
    {
        if (null === $this->basePath) {
            $this->basePath = $this->prepareBasePath();
        }

        return $this->basePath;
    }

    /**
     * Returns the root URL from which this request is executed.
     *
     * The base URL never ends with a /.
     *
     * This is similar to getBasePath(), except that it also includes the
     * script filename (e.g. index.php) if one exists.
     *
     * @return string The raw URL (i.e. not urldecoded)
     */
    public function getBaseUrl()
    {
        if (null === $this->baseUrl) {
            $this->baseUrl = $this->prepareBaseUrl();
        }

        return $this->baseUrl;
    }

    /**
     * Gets the request's scheme.
     *
     * @return string
     */
    public function getScheme()
    {
        return $this->isSecure() ? 'https' : 'http';
    }

    /**
     * Returns the port on which the request is made.
     *
     * This method can read the client port from the "X-Forwarded-Port" header
     * when trusted proxies were set via "setTrustedProxies()".
     *
     * The "X-Forwarded-Port" header must contain the client port.
     *
     * If your reverse proxy uses a different header name than "X-Forwarded-Port",
     * configure it via "setTrustedHeaderName()" with the "client-port" key.
     *
     * @return string
     */
    public function getPort()
    {
        if ($this->isFromTrustedProxy()) {
            if (self::$trustedHeaders[self::HEADER_CLIENT_PORT] && $port = $this->headers->get(self::$trustedHeaders[self::HEADER_CLIENT_PORT])) {
                return $port;
            }

            if (self::$trustedHeaders[self::HEADER_CLIENT_PROTO] && 'https' === $this->headers->get(self::$trustedHeaders[self::HEADER_CLIENT_PROTO], 'http')) {
                return 443;
            }
        }

        if ($host = $this->headers->get('HOST')) {
            if ($host[0] === '[') {
                $pos = strpos($host, ':', strrpos($host, ']'));
            } else {
                $pos = strrpos($host, ':');
            }

            if (false !== $pos) {
                return (int) substr($host, $pos + 1);
            }

            return 'https' === $this->getScheme() ? 443 : 80;
        }

        return $this->server->get('SERVER_PORT');
    }

    /**
     * Returns the user.
     *
     * @return string|null
     */
    public function getUser()
    {
        return $this->headers->get('PHP_AUTH_USER');
    }

    /**
     * Returns the password.
     *
     * @return string|null
     */
    public function getPassword()
    {
        return $this->headers->get('PHP_AUTH_PW');
    }

    /**
     * Gets the user info.
     *
     * @return string A user name and, optionally, scheme-specific information about how to gain authorization to access the server
     */
    public function getUserInfo()
    {
        $userinfo = $this->getUser();

        $pass = $this->getPassword();
        if ('' != $pass) {
            $userinfo .= ":$pass";
        }

        return $userinfo;
    }

    /**
     * Returns the HTTP host being requested.
     *
     * The port name will be appended to the host if it's non-standard.
     *
     * @return string
     */
    public function getHttpHost()
    {
        $scheme = $this->getScheme();
        $port = $this->getPort();

        if (('http' == $scheme && $port == 80) || ('https' == $scheme && $port == 443)) {
            return $this->getHost();
        }

        return $this->getHost().':'.$port;
    }

    /**
     * Returns the requested URI (path and query string).
     *
     * @return string The raw URI (i.e. not URI decoded)
     */
    public function getRequestUri()
    {
        if (null === $this->requestUri) {
            $this->requestUri = $this->prepareRequestUri();
        }

        return $this->requestUri;
    }

    /**
     * Gets the scheme and HTTP host.
     *
     * If the URL was called with basic authentication, the user
     * and the password are not added to the generated string.
     *
     * @return string The scheme and HTTP host
     */
    public function getSchemeAndHttpHost()
    {
        return $this->getScheme().'://'.$this->getHttpHost();
    }

    /**
     * Generates a normalized URI (URL) for the Request.
     *
     * @return string A normalized URI (URL) for the Request
     *
     * @see getQueryString()
     */
    public function getUri()
    {
        if (null !== $qs = $this->getQueryString()) {
            $qs = '?'.$qs;
        }

        return $this->getSchemeAndHttpHost().$this->getBaseUrl().$this->getPathInfo().$qs;
    }

    /**
     * Generates a normalized URI for the given path.
     *
     * @param string $path A path to use instead of the current one
     *
     * @return string The normalized URI for the path
     */
    public function getUriForPath($path)
    {
        return $this->getSchemeAndHttpHost().$this->getBaseUrl().$path;
    }

    /**
     * Returns the path as relative reference from the current Request path.
     *
     * Only the URIs path component (no schema, host etc.) is relevant and must be given.
     * Both paths must be absolute and not contain relative parts.
     * Relative URLs from one resource to another are useful when generating self-contained downloadable document archives.
     * Furthermore, they can be used to reduce the link size in documents.
     *
     * Example target paths, given a base path of "/a/b/c/d":
     * - "/a/b/c/d"     -> ""
     * - "/a/b/c/"      -> "./"
     * - "/a/b/"        -> "../"
     * - "/a/b/c/other" -> "other"
     * - "/a/x/y"       -> "../../x/y"
     *
     * @param string $path The target path
     *
     * @return string The relative target path
     */
    public function getRelativeUriForPath($path)
    {
        // be sure that we are dealing with an absolute path
        if (!isset($path[0]) || '/' !== $path[0]) {
            return $path;
        }

        if ($path === $basePath = $this->getPathInfo()) {
            return '';
        }

        $sourceDirs = explode('/', isset($basePath[0]) && '/' === $basePath[0] ? substr($basePath, 1) : $basePath);
        $targetDirs = explode('/', isset($path[0]) && '/' === $path[0] ? substr($path, 1) : $path);
        array_pop($sourceDirs);
        $targetFile = array_pop($targetDirs);

        foreach ($sourceDirs as $i => $dir) {
            if (isset($targetDirs[$i]) && $dir === $targetDirs[$i]) {
                unset($sourceDirs[$i], $targetDirs[$i]);
            } else {
                break;
            }
        }

        $targetDirs[] = $targetFile;
        $path = str_repeat('../', count($sourceDirs)).implode('/', $targetDirs);

        // A reference to the same base directory or an empty subdirectory must be prefixed with "./".
        // This also applies to a segment with a colon character (e.g., "file:colon") that cannot be used
        // as the first segment of a relative-path reference, as it would be mistaken for a scheme name
        // (see http://tools.ietf.org/html/rfc3986#section-4.2).
        return !isset($path[0]) || '/' === $path[0]
            || false !== ($colonPos = strpos($path, ':')) && ($colonPos < ($slashPos = strpos($path, '/')) || false === $slashPos)
            ? "./$path" : $path;
    }

    /**
     * Generates the normalized query string for the Request.
     *
     * It builds a normalized query string, where keys/value pairs are alphabetized
     * and have consistent escaping.
     *
     * @return string|null A normalized query string for the Request
     */
    public function getQueryString()
    {
        $qs = static::normalizeQueryString($this->server->get('QUERY_STRING'));

        return '' === $qs ? null : $qs;
    }

    /**
     * Checks whether the request is secure or not.
     *
     * This method can read the client protocol from the "X-Forwarded-Proto" header
     * when trusted proxies were set via "setTrustedProxies()".
     *
     * The "X-Forwarded-Proto" header must contain the protocol: "https" or "http".
     *
     * If your reverse proxy uses a different header name than "X-Forwarded-Proto"
     * ("SSL_HTTPS" for instance), configure it via "setTrustedHeaderName()" with
     * the "client-proto" key.
     *
     * @return bool
     */
    public function isSecure()
    {
        if ($this->isFromTrustedProxy() && self::$trustedHeaders[self::HEADER_CLIENT_PROTO] && $proto = $this->headers->get(self::$trustedHeaders[self::HEADER_CLIENT_PROTO])) {
            return in_array(strtolower(current(explode(',', $proto))), array('https', 'on', 'ssl', '1'));
        }

        $https = $this->server->get('HTTPS');

        return !empty($https) && 'off' !== strtolower($https);
    }

    /**
     * Returns the host name.
     *
     * This method can read the client host name from the "X-Forwarded-Host" header
     * when trusted proxies were set via "setTrustedProxies()".
     *
     * The "X-Forwarded-Host" header must contain the client host name.
     *
     * If your reverse proxy uses a different header name than "X-Forwarded-Host",
     * configure it via "setTrustedHeaderName()" with the "client-host" key.
     *
     * @return string
     *
     * @throws \UnexpectedValueException when the host name is invalid
     */
    public function getHost()
    {
        if ($this->isFromTrustedProxy() && self::$trustedHeaders[self::HEADER_CLIENT_HOST] && $host = $this->headers->get(self::$trustedHeaders[self::HEADER_CLIENT_HOST])) {
            $elements = explode(',', $host);

            $host = $elements[count($elements) - 1];
        } elseif (!$host = $this->headers->get('HOST')) {
            if (!$host = $this->server->get('SERVER_NAME')) {
                $host = $this->server->get('SERVER_ADDR', '');
            }
        }

        // trim and remove port number from host
        // host is lowercase as per RFC 952/2181
        $host = strtolower(preg_replace('/:\d+$/', '', trim($host)));

        // as the host can come from the user (HTTP_HOST and depending on the configuration, SERVER_NAME too can come from the user)
        // check that it does not contain forbidden characters (see RFC 952 and RFC 2181)
        // use preg_replace() instead of preg_match() to prevent DoS attacks with long host names
        if ($host && '' !== preg_replace('/(?:^\[)?[a-zA-Z0-9-:\]_]+\.?/', '', $host)) {
            throw new \UnexpectedValueException(sprintf('Invalid Host "%s"', $host));
        }

        if (count(self::$trustedHostPatterns) > 0) {
            // to avoid host header injection attacks, you should provide a list of trusted host patterns

            if (in_array($host, self::$trustedHosts)) {
                return $host;
            }

            foreach (self::$trustedHostPatterns as $pattern) {
                if (preg_match($pattern, $host)) {
                    self::$trustedHosts[] = $host;

                    return $host;
                }
            }

            throw new \UnexpectedValueException(sprintf('Untrusted Host "%s"', $host));
        }

        return $host;
    }

    /**
     * Sets the request method.
     *
     * @param string $method
     */
    public function setMethod($method)
    {
        $this->method = null;
        $this->server->set('REQUEST_METHOD', $method);
    }

    /**
     * Gets the request "intended" method.
     *
     * If the X-HTTP-Method-Override header is set, and if the method is a POST,
     * then it is used to determine the "real" intended HTTP method.
     *
     * The _method request parameter can also be used to determine the HTTP method,
     * but only if enableHttpMethodParameterOverride() has been called.
     *
     * The method is always an uppercased string.
     *
     * @return string The request method
     *
     * @see getRealMethod()
     */
    public function getMethod()
    {
        if (null === $this->method) {
            $this->method = strtoupper($this->server->get('REQUEST_METHOD', 'GET'));

            if ('POST' === $this->method) {
                if ($method = $this->headers->get('X-HTTP-METHOD-OVERRIDE')) {
                    $this->method = strtoupper($method);
                } elseif (self::$httpMethodParameterOverride) {
                    $this->method = strtoupper($this->request->get('_method', $this->query->get('_method', 'POST')));
                }
            }
        }

        return $this->method;
    }

    /**
     * Gets the "real" request method.
     *
     * @return string The request method
     *
     * @see getMethod()
     */
    public function getRealMethod()
    {
        return strtoupper($this->server->get('REQUEST_METHOD', 'GET'));
    }

    /**
     * Gets the mime type associated with the format.
     *
     * @param string $format The format
     *
     * @return string The associated mime type (null if not found)
     */
    public function getMimeType($format)
    {
        if (null === static::$formats) {
            static::initializeFormats();
        }

        return isset(static::$formats[$format]) ? static::$formats[$format][0] : null;
    }

    /**
     * Gets the format associated with the mime type.
     *
     * @param string $mimeType The associated mime type
     *
     * @return string|null The format (null if not found)
     */
    public function getFormat($mimeType)
    {
        $canonicalMimeType = null;
        if (false !== $pos = strpos($mimeType, ';')) {
            $canonicalMimeType = substr($mimeType, 0, $pos);
        }

        if (null === static::$formats) {
            static::initializeFormats();
        }

        foreach (static::$formats as $format => $mimeTypes) {
            if (in_array($mimeType, (array) $mimeTypes)) {
                return $format;
            }
            if (null !== $canonicalMimeType && in_array($canonicalMimeType, (array) $mimeTypes)) {
                return $format;
            }
        }
    }

    /**
     * Associates a format with mime types.
     *
     * @param string       $format    The format
     * @param string|array $mimeTypes The associated mime types (the preferred one must be the first as it will be used as the content type)
     */
    public function setFormat($format, $mimeTypes)
    {
        if (null === static::$formats) {
            static::initializeFormats();
        }

        static::$formats[$format] = is_array($mimeTypes) ? $mimeTypes : array($mimeTypes);
    }

    /**
     * Gets the request format.
     *
     * Here is the process to determine the format:
     *
     *  * format defined by the user (with setRequestFormat())
     *  * _format request attribute
     *  * $default
     *
     * @param string $default The default format
     *
     * @return string The request format
     */
    public function getRequestFormat($default = 'html')
    {
        if (null === $this->format) {
            $this->format = $this->attributes->get('_format', $default);
        }

        return $this->format;
    }

    /**
     * Sets the request format.
     *
     * @param string $format The request format.
     */
    public function setRequestFormat($format)
    {
        $this->format = $format;
    }

    /**
     * Gets the format associated with the request.
     *
     * @return string|null The format (null if no content type is present)
     */
    public function getContentType()
    {
        return $this->getFormat($this->headers->get('CONTENT_TYPE'));
    }

    /**
     * Sets the default locale.
     *
     * @param string $locale
     */
    public function setDefaultLocale($locale)
    {
        $this->defaultLocale = $locale;

        if (null === $this->locale) {
            $this->setPhpDefaultLocale($locale);
        }
    }

    /**
     * Get the default locale.
     *
     * @return string
     */
    public function getDefaultLocale()
    {
        return $this->defaultLocale;
    }

    /**
     * Sets the locale.
     *
     * @param string $locale
     */
    public function setLocale($locale)
    {
        $this->setPhpDefaultLocale($this->locale = $locale);
    }

    /**
     * Get the locale.
     *
     * @return string
     */
    public function getLocale()
    {
        return null === $this->locale ? $this->defaultLocale : $this->locale;
    }

    /**
     * Checks if the request method is of specified type.
     *
     * @param string $method Uppercase request method (GET, POST etc).
     *
     * @return bool
     */
    public function isMethod($method)
    {
        return $this->getMethod() === strtoupper($method);
    }

    /**
     * Checks whether the method is safe or not.
     *
     * @return bool
     */
    public function isMethodSafe()
    {
        return in_array($this->getMethod(), array('GET', 'HEAD'));
    }

    /**
     * Returns the request body content.
     *
     * @param bool $asResource If true, a resource will be returned
     *
     * @return string|resource The request body content or a resource to read the body stream.
     *
     * @throws \LogicException
     */
    public function getContent($asResource = false)
    {
        $currentContentIsResource = is_resource($this->content);
        if (PHP_VERSION_ID < 50600 && false === $this->content) {
            throw new \LogicException('getContent() can only be called once when using the resource return type and PHP below 5.6.');
        }

        if (true === $asResource) {
            if ($currentContentIsResource) {
                rewind($this->content);

                return $this->content;
            }

            // Content passed in parameter (test)
            if (is_string($this->content)) {
                $resource = fopen('php://temp', 'r+');
                fwrite($resource, $this->content);
                rewind($resource);

                return $resource;
            }

            $this->content = false;

            return fopen('php://input', 'rb');
        }

        if ($currentContentIsResource) {
            rewind($this->content);

            return stream_get_contents($this->content);
        }

        if (null === $this->content) {
            $this->content = file_get_contents('php://input');
        }

        return $this->content;
    }

    /**
     * Gets the Etags.
     *
     * @return array The entity tags
     */
    public function getETags()
    {
        return preg_split('/\s*,\s*/', $this->headers->get('if_none_match'), null, PREG_SPLIT_NO_EMPTY);
    }

    /**
     * @return bool
     */
    public function isNoCache()
    {
        return $this->headers->hasCacheControlDirective('no-cache') || 'no-cache' == $this->headers->get('Pragma');
    }

    /**
     * Returns the preferred language.
     *
     * @param array $locales An array of ordered available locales
     *
     * @return string|null The preferred locale
     */
    public function getPreferredLanguage(array $locales = null)
    {
        $preferredLanguages = $this->getLanguages();

        if (empty($locales)) {
            return isset($preferredLanguages[0]) ? $preferredLanguages[0] : null;
        }

        if (!$preferredLanguages) {
            return $locales[0];
        }

        $extendedPreferredLanguages = array();
        foreach ($preferredLanguages as $language) {
            $extendedPreferredLanguages[] = $language;
            if (false !== $position = strpos($language, '_')) {
                $superLanguage = substr($language, 0, $position);
                if (!in_array($superLanguage, $preferredLanguages)) {
                    $extendedPreferredLanguages[] = $superLanguage;
                }
            }
        }

        $preferredLanguages = array_values(array_intersect($extendedPreferredLanguages, $locales));

        return isset($preferredLanguages[0]) ? $preferredLanguages[0] : $locales[0];
    }

    /**
     * Gets a list of languages acceptable by the client browser.
     *
     * @return array Languages ordered in the user browser preferences
     */
    public function getLanguages()
    {
        if (null !== $this->languages) {
            return $this->languages;
        }

        $languages = AcceptHeader::fromString($this->headers->get('Accept-Language'))->all();
        $this->languages = array();
        foreach ($languages as $lang => $acceptHeaderItem) {
            if (false !== strpos($lang, '-')) {
                $codes = explode('-', $lang);
                if ('i' === $codes[0]) {
                    // Language not listed in ISO 639 that are not variants
                    // of any listed language, which can be registered with the
                    // i-prefix, such as i-cherokee
                    if (count($codes) > 1) {
                        $lang = $codes[1];
                    }
                } else {
                    for ($i = 0, $max = count($codes); $i < $max; ++$i) {
                        if ($i === 0) {
                            $lang = strtolower($codes[0]);
                        } else {
                            $lang .= '_'.strtoupper($codes[$i]);
                        }
                    }
                }
            }

            $this->languages[] = $lang;
        }

        return $this->languages;
    }

    /**
     * Gets a list of charsets acceptable by the client browser.
     *
     * @return array List of charsets in preferable order
     */
    public function getCharsets()
    {
        if (null !== $this->charsets) {
            return $this->charsets;
        }

        return $this->charsets = array_keys(AcceptHeader::fromString($this->headers->get('Accept-Charset'))->all());
    }

    /**
     * Gets a list of encodings acceptable by the client browser.
     *
     * @return array List of encodings in preferable order
     */
    public function getEncodings()
    {
        if (null !== $this->encodings) {
            return $this->encodings;
        }

        return $this->encodings = array_keys(AcceptHeader::fromString($this->headers->get('Accept-Encoding'))->all());
    }

    /**
     * Gets a list of content types acceptable by the client browser.
     *
     * @return array List of content types in preferable order
     */
    public function getAcceptableContentTypes()
    {
        if (null !== $this->acceptableContentTypes) {
            return $this->acceptableContentTypes;
        }

        return $this->acceptableContentTypes = array_keys(AcceptHeader::fromString($this->headers->get('Accept'))->all());
    }

    /**
     * Returns true if the request is a XMLHttpRequest.
     *
     * It works if your JavaScript library sets an X-Requested-With HTTP header.
     * It is known to work with common JavaScript frameworks:
     *
     * @link http://en.wikipedia.org/wiki/List_of_Ajax_frameworks#JavaScript
     *
     * @return bool true if the request is an XMLHttpRequest, false otherwise
     */
    public function isXmlHttpRequest()
    {
        return 'XMLHttpRequest' == $this->headers->get('X-Requested-With');
    }

    /*
     * The following methods are derived from code of the Zend Framework (1.10dev - 2010-01-24)
     *
     * Code subject to the new BSD license (http://framework.zend.com/license/new-bsd).
     *
     * Copyright (c) 2005-2010 Zend Technologies USA Inc. (http://www.zend.com)
     */

    protected function prepareRequestUri()
    {
        $requestUri = '';

        if ($this->headers->has('X_ORIGINAL_URL')) {
            // IIS with Microsoft Rewrite Module
            $requestUri = $this->headers->get('X_ORIGINAL_URL');
            $this->headers->remove('X_ORIGINAL_URL');
            $this->server->remove('HTTP_X_ORIGINAL_URL');
            $this->server->remove('UNENCODED_URL');
            $this->server->remove('IIS_WasUrlRewritten');
        } elseif ($this->headers->has('X_REWRITE_URL')) {
            // IIS with ISAPI_Rewrite
            $requestUri = $this->headers->get('X_REWRITE_URL');
            $this->headers->remove('X_REWRITE_URL');
        } elseif ($this->server->get('IIS_WasUrlRewritten') == '1' && $this->server->get('UNENCODED_URL') != '') {
            // IIS7 with URL Rewrite: make sure we get the unencoded URL (double slash problem)
            $requestUri = $this->server->get('UNENCODED_URL');
            $this->server->remove('UNENCODED_URL');
            $this->server->remove('IIS_WasUrlRewritten');
        } elseif ($this->server->has('REQUEST_URI')) {
            $requestUri = $this->server->get('REQUEST_URI');
            // HTTP proxy reqs setup request URI with scheme and host [and port] + the URL path, only use URL path
            $schemeAndHttpHost = $this->getSchemeAndHttpHost();
            if (strpos($requestUri, $schemeAndHttpHost) === 0) {
                $requestUri = substr($requestUri, strlen($schemeAndHttpHost));
            }
        } elseif ($this->server->has('ORIG_PATH_INFO')) {
            // IIS 5.0, PHP as CGI
            $requestUri = $this->server->get('ORIG_PATH_INFO');
            if ('' != $this->server->get('QUERY_STRING')) {
                $requestUri .= '?'.$this->server->get('QUERY_STRING');
            }
            $this->server->remove('ORIG_PATH_INFO');
        }

        // normalize the request URI to ease creating sub-requests from this request
        $this->server->set('REQUEST_URI', $requestUri);

        return $requestUri;
    }

    /**
     * Prepares the base URL.
     *
     * @return string
     */
    protected function prepareBaseUrl()
    {
        $filename = basename($this->server->get('SCRIPT_FILENAME'));

        if (basename($this->server->get('SCRIPT_NAME')) === $filename) {
            $baseUrl = $this->server->get('SCRIPT_NAME');
        } elseif (basename($this->server->get('PHP_SELF')) === $filename) {
            $baseUrl = $this->server->get('PHP_SELF');
        } elseif (basename($this->server->get('ORIG_SCRIPT_NAME')) === $filename) {
            $baseUrl = $this->server->get('ORIG_SCRIPT_NAME'); // 1and1 shared hosting compatibility
        } else {
            // Backtrack up the script_filename to find the portion matching
            // php_self
            $path = $this->server->get('PHP_SELF', '');
            $file = $this->server->get('SCRIPT_FILENAME', '');
            $segs = explode('/', trim($file, '/'));
            $segs = array_reverse($segs);
            $index = 0;
            $last = count($segs);
            $baseUrl = '';
            do {
                $seg = $segs[$index];
                $baseUrl = '/'.$seg.$baseUrl;
                ++$index;
            } while ($last > $index && (false !== $pos = strpos($path, $baseUrl)) && 0 != $pos);
        }

        // Does the baseUrl have anything in common with the request_uri?
        $requestUri = $this->getRequestUri();

        if ($baseUrl && false !== $prefix = $this->getUrlencodedPrefix($requestUri, $baseUrl)) {
            // full $baseUrl matches
            return $prefix;
        }

        if ($baseUrl && false !== $prefix = $this->getUrlencodedPrefix($requestUri, rtrim(dirname($baseUrl), '/'.DIRECTORY_SEPARATOR).'/')) {
            // directory portion of $baseUrl matches
            return rtrim($prefix, '/'.DIRECTORY_SEPARATOR);
        }

        $truncatedRequestUri = $requestUri;
        if (false !== $pos = strpos($requestUri, '?')) {
            $truncatedRequestUri = substr($requestUri, 0, $pos);
        }

        $basename = basename($baseUrl);
        if (empty($basename) || !strpos(rawurldecode($truncatedRequestUri), $basename)) {
            // no match whatsoever; set it blank
            return '';
        }

        // If using mod_rewrite or ISAPI_Rewrite strip the script filename
        // out of baseUrl. $pos !== 0 makes sure it is not matching a value
        // from PATH_INFO or QUERY_STRING
        if (strlen($requestUri) >= strlen($baseUrl) && (false !== $pos = strpos($requestUri, $baseUrl)) && $pos !== 0) {
            $baseUrl = substr($requestUri, 0, $pos + strlen($baseUrl));
        }

        return rtrim($baseUrl, '/'.DIRECTORY_SEPARATOR);
    }

    /**
     * Prepares the base path.
     *
     * @return string base path
     */
    protected function prepareBasePath()
    {
        $filename = basename($this->server->get('SCRIPT_FILENAME'));
        $baseUrl = $this->getBaseUrl();
        if (empty($baseUrl)) {
            return '';
        }

        if (basename($baseUrl) === $filename) {
            $basePath = dirname($baseUrl);
        } else {
            $basePath = $baseUrl;
        }

        if ('\\' === DIRECTORY_SEPARATOR) {
            $basePath = str_replace('\\', '/', $basePath);
        }

        return rtrim($basePath, '/');
    }

    /**
     * Prepares the path info.
     *
     * @return string path info
     */
    protected function preparePathInfo()
    {
        $baseUrl = $this->getBaseUrl();

        if (null === ($requestUri = $this->getRequestUri())) {
            return '/';
        }

        // Remove the query string from REQUEST_URI
        if ($pos = strpos($requestUri, '?')) {
            $requestUri = substr($requestUri, 0, $pos);
        }

        $pathInfo = substr($requestUri, strlen($baseUrl));
        if (null !== $baseUrl && (false === $pathInfo || '' === $pathInfo)) {
            // If substr() returns false then PATH_INFO is set to an empty string
            return '/';
        } elseif (null === $baseUrl) {
            return $requestUri;
        }

        return (string) $pathInfo;
    }

    /**
     * Initializes HTTP request formats.
     */
    protected static function initializeFormats()
    {
        static::$formats = array(
            'html' => array('text/html', 'application/xhtml+xml'),
            'txt' => array('text/plain'),
            'js' => array('application/javascript', 'application/x-javascript', 'text/javascript'),
            'css' => array('text/css'),
            'json' => array('application/json', 'application/x-json'),
            'xml' => array('text/xml', 'application/xml', 'application/x-xml'),
            'rdf' => array('application/rdf+xml'),
            'atom' => array('application/atom+xml'),
            'rss' => array('application/rss+xml'),
            'form' => array('application/x-www-form-urlencoded'),
        );
    }

    /**
     * Sets the default PHP locale.
     *
     * @param string $locale
     */
    private function setPhpDefaultLocale($locale)
    {
        // if either the class Locale doesn't exist, or an exception is thrown when
        // setting the default locale, the intl module is not installed, and
        // the call can be ignored:
        try {
            if (class_exists('Locale', false)) {
                \Locale::setDefault($locale);
            }
        } catch (\Exception $e) {
        }
    }

    /*
     * Returns the prefix as encoded in the string when the string starts with
     * the given prefix, false otherwise.
     *
     * @param string $string The urlencoded string
     * @param string $prefix The prefix not encoded
     *
     * @return string|false The prefix as it is encoded in $string, or false
     */
    private function getUrlencodedPrefix($string, $prefix)
    {
        if (0 !== strpos(rawurldecode($string), $prefix)) {
            return false;
        }

        $len = strlen($prefix);

        if (preg_match(sprintf('#^(%%[[:xdigit:]]{2}|.){%d}#', $len), $string, $match)) {
            return $match[0];
        }

        return false;
    }

    private static function createRequestFromFactory(array $query = array(), array $request = array(), array $attributes = array(), array $cookies = array(), array $files = array(), array $server = array(), $content = null)
    {
        if (self::$requestFactory) {
            $request = call_user_func(self::$requestFactory, $query, $request, $attributes, $cookies, $files, $server, $content);

            if (!$request instanceof self) {
                throw new \LogicException('The Request factory must return an instance of Symfony\Component\HttpFoundation\Request.');
            }

            return $request;
        }

        return new static($query, $request, $attributes, $cookies, $files, $server, $content);
    }

    private function isFromTrustedProxy()
    {
        return self::$trustedProxies && IpUtils::checkIp($this->server->get('REMOTE_ADDR'), self::$trustedProxies);
    }
}<|MERGE_RESOLUTION|>--- conflicted
+++ resolved
@@ -709,12 +709,7 @@
      * Order of precedence: PATH (routing placeholders or custom attributes), GET, BODY
      *
      * @param string $key     the key
-<<<<<<< HEAD
-     * @param mixed  $default the default value
-=======
      * @param mixed  $default the default value if the parameter key does not exist
-     * @param bool   $deep    is parameter deep in multidimensional array
->>>>>>> ed9c94c7
      *
      * @return mixed
      */
