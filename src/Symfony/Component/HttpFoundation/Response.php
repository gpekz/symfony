<?php

/*
 * This file is part of the Symfony package.
 *
 * (c) Fabien Potencier <fabien@symfony.com>
 *
 * For the full copyright and license information, please view the LICENSE
 * file that was distributed with this source code.
 */

namespace Symfony\Component\HttpFoundation;

/**
 * Response represents an HTTP response.
 *
 * @author Fabien Potencier <fabien@symfony.com>
 *
 * @api
 */
class Response
{
    const HTTP_CONTINUE = 100;
    const HTTP_SWITCHING_PROTOCOLS = 101;
    const HTTP_PROCESSING = 102;            // RFC2518
    const HTTP_OK = 200;
    const HTTP_CREATED = 201;
    const HTTP_ACCEPTED = 202;
    const HTTP_NON_AUTHORITATIVE_INFORMATION = 203;
    const HTTP_NO_CONTENT = 204;
    const HTTP_RESET_CONTENT = 205;
    const HTTP_PARTIAL_CONTENT = 206;
    const HTTP_MULTI_STATUS = 207;          // RFC4918
    const HTTP_ALREADY_REPORTED = 208;      // RFC5842
    const HTTP_IM_USED = 226;               // RFC3229
    const HTTP_MULTIPLE_CHOICES = 300;
    const HTTP_MOVED_PERMANENTLY = 301;
    const HTTP_FOUND = 302;
    const HTTP_SEE_OTHER = 303;
    const HTTP_NOT_MODIFIED = 304;
    const HTTP_USE_PROXY = 305;
    const HTTP_RESERVED = 306;
    const HTTP_TEMPORARY_REDIRECT = 307;
    const HTTP_PERMANENTLY_REDIRECT = 308;  // RFC7238
    const HTTP_BAD_REQUEST = 400;
    const HTTP_UNAUTHORIZED = 401;
    const HTTP_PAYMENT_REQUIRED = 402;
    const HTTP_FORBIDDEN = 403;
    const HTTP_NOT_FOUND = 404;
    const HTTP_METHOD_NOT_ALLOWED = 405;
    const HTTP_NOT_ACCEPTABLE = 406;
    const HTTP_PROXY_AUTHENTICATION_REQUIRED = 407;
    const HTTP_REQUEST_TIMEOUT = 408;
    const HTTP_CONFLICT = 409;
    const HTTP_GONE = 410;
    const HTTP_LENGTH_REQUIRED = 411;
    const HTTP_PRECONDITION_FAILED = 412;
    const HTTP_REQUEST_ENTITY_TOO_LARGE = 413;
    const HTTP_REQUEST_URI_TOO_LONG = 414;
    const HTTP_UNSUPPORTED_MEDIA_TYPE = 415;
    const HTTP_REQUESTED_RANGE_NOT_SATISFIABLE = 416;
    const HTTP_EXPECTATION_FAILED = 417;
    const HTTP_I_AM_A_TEAPOT = 418;                                               // RFC2324
    const HTTP_UNPROCESSABLE_ENTITY = 422;                                        // RFC4918
    const HTTP_LOCKED = 423;                                                      // RFC4918
    const HTTP_FAILED_DEPENDENCY = 424;                                           // RFC4918
    const HTTP_RESERVED_FOR_WEBDAV_ADVANCED_COLLECTIONS_EXPIRED_PROPOSAL = 425;   // RFC2817
    const HTTP_UPGRADE_REQUIRED = 426;                                            // RFC2817
    const HTTP_PRECONDITION_REQUIRED = 428;                                       // RFC6585
    const HTTP_TOO_MANY_REQUESTS = 429;                                           // RFC6585
    const HTTP_REQUEST_HEADER_FIELDS_TOO_LARGE = 431;                             // RFC6585
    const HTTP_INTERNAL_SERVER_ERROR = 500;
    const HTTP_NOT_IMPLEMENTED = 501;
    const HTTP_BAD_GATEWAY = 502;
    const HTTP_SERVICE_UNAVAILABLE = 503;
    const HTTP_GATEWAY_TIMEOUT = 504;
    const HTTP_VERSION_NOT_SUPPORTED = 505;
    const HTTP_VARIANT_ALSO_NEGOTIATES_EXPERIMENTAL = 506;                        // RFC2295
    const HTTP_INSUFFICIENT_STORAGE = 507;                                        // RFC4918
    const HTTP_LOOP_DETECTED = 508;                                               // RFC5842
    const HTTP_NOT_EXTENDED = 510;                                                // RFC2774
    const HTTP_NETWORK_AUTHENTICATION_REQUIRED = 511;                             // RFC6585

    /**
     * @var \Symfony\Component\HttpFoundation\ResponseHeaderBag
     */
    public $headers;

    /**
     * @var string
     */
    protected $content;

    /**
     * @var string
     */
    protected $version;

    /**
     * @var int
     */
    protected $statusCode;

    /**
     * @var string
     */
    protected $statusText;

    /**
     * @var string
     */
    protected $charset;

    /**
     * Status codes translation table.
     *
     * The list of codes is complete according to the
     * {@link http://www.iana.org/assignments/http-status-codes/ Hypertext Transfer Protocol (HTTP) Status Code Registry}
     * (last updated 2012-02-13).
     *
     * Unless otherwise noted, the status code is defined in RFC2616.
     *
     * @var array
     */
    public static $statusTexts = array(
        100 => 'Continue',
        101 => 'Switching Protocols',
        102 => 'Processing',            // RFC2518
        200 => 'OK',
        201 => 'Created',
        202 => 'Accepted',
        203 => 'Non-Authoritative Information',
        204 => 'No Content',
        205 => 'Reset Content',
        206 => 'Partial Content',
        207 => 'Multi-Status',          // RFC4918
        208 => 'Already Reported',      // RFC5842
        226 => 'IM Used',               // RFC3229
        300 => 'Multiple Choices',
        301 => 'Moved Permanently',
        302 => 'Found',
        303 => 'See Other',
        304 => 'Not Modified',
        305 => 'Use Proxy',
        306 => 'Reserved',
        307 => 'Temporary Redirect',
        308 => 'Permanent Redirect',    // RFC7238
        400 => 'Bad Request',
        401 => 'Unauthorized',
        402 => 'Payment Required',
        403 => 'Forbidden',
        404 => 'Not Found',
        405 => 'Method Not Allowed',
        406 => 'Not Acceptable',
        407 => 'Proxy Authentication Required',
        408 => 'Request Timeout',
        409 => 'Conflict',
        410 => 'Gone',
        411 => 'Length Required',
        412 => 'Precondition Failed',
        413 => 'Request Entity Too Large',
        414 => 'Request-URI Too Long',
        415 => 'Unsupported Media Type',
        416 => 'Requested Range Not Satisfiable',
        417 => 'Expectation Failed',
        418 => 'I\'m a teapot',                                               // RFC2324
        422 => 'Unprocessable Entity',                                        // RFC4918
        423 => 'Locked',                                                      // RFC4918
        424 => 'Failed Dependency',                                           // RFC4918
        425 => 'Reserved for WebDAV advanced collections expired proposal',   // RFC2817
        426 => 'Upgrade Required',                                            // RFC2817
        428 => 'Precondition Required',                                       // RFC6585
        429 => 'Too Many Requests',                                           // RFC6585
        431 => 'Request Header Fields Too Large',                             // RFC6585
        500 => 'Internal Server Error',
        501 => 'Not Implemented',
        502 => 'Bad Gateway',
        503 => 'Service Unavailable',
        504 => 'Gateway Timeout',
        505 => 'HTTP Version Not Supported',
        506 => 'Variant Also Negotiates (Experimental)',                      // RFC2295
        507 => 'Insufficient Storage',                                        // RFC4918
        508 => 'Loop Detected',                                               // RFC5842
        510 => 'Not Extended',                                                // RFC2774
        511 => 'Network Authentication Required',                             // RFC6585
    );

    /**
     * Constructor.
     *
     * @param mixed   $content The response content, see setContent()
     * @param int     $status  The response status code
     * @param array   $headers An array of response headers
     *
     * @throws \InvalidArgumentException When the HTTP status code is not valid
     *
     * @api
     */
    public function __construct($content = '', $status = 200, $headers = array())
    {
        $this->headers = new ResponseHeaderBag($headers);
        $this->setContent($content);
        $this->setStatusCode($status);
        $this->setProtocolVersion('1.0');
        if (!$this->headers->has('Date')) {
            $this->setDate(new \DateTime(null, new \DateTimeZone('UTC')));
        }
    }

    /**
     * Factory method for chainability
     *
     * Example:
     *
     *     return Response::create($body, 200)
     *         ->setSharedMaxAge(300);
     *
     * @param mixed   $content The response content, see setContent()
     * @param int     $status  The response status code
     * @param array   $headers An array of response headers
     *
     * @return Response
     */
    public static function create($content = '', $status = 200, $headers = array())
    {
        return new static($content, $status, $headers);
    }

    /**
     * Returns the Response as an HTTP string.
     *
     * The string representation of the Response is the same as the
     * one that will be sent to the client only if the prepare() method
     * has been called before.
     *
     * @return string The Response as an HTTP string
     *
     * @see prepare()
     */
    public function __toString()
    {
        return
            sprintf('HTTP/%s %s %s', $this->version, $this->statusCode, $this->statusText)."\r\n".
            $this->headers."\r\n".
            $this->getContent();
    }

    /**
     * Clones the current Response instance.
     */
    public function __clone()
    {
        $this->headers = clone $this->headers;
    }

    /**
     * Prepares the Response before it is sent to the client.
     *
     * This method tweaks the Response to ensure that it is
     * compliant with RFC 2616. Most of the changes are based on
     * the Request that is "associated" with this Response.
     *
     * @param Request $request A Request instance
     *
     * @return Response The current response.
     */
    public function prepare(Request $request)
    {
        $headers = $this->headers;

        if ($this->isInformational() || in_array($this->statusCode, array(204, 304))) {
            $this->setContent(null);
            $headers->remove('Content-Type');
            $headers->remove('Content-Length');
        } else {
            // Content-type based on the Request
            if (!$headers->has('Content-Type')) {
                $format = $request->getRequestFormat();
                if (null !== $format && $mimeType = $request->getMimeType($format)) {
                    $headers->set('Content-Type', $mimeType);
                }
            }

            // Fix Content-Type
            $charset = $this->charset ?: 'UTF-8';
            if (!$headers->has('Content-Type')) {
                $headers->set('Content-Type', 'text/html; charset='.$charset);
            } elseif (0 === stripos($headers->get('Content-Type'), 'text/') && false === stripos($headers->get('Content-Type'), 'charset')) {
                // add the charset
                $headers->set('Content-Type', $headers->get('Content-Type').'; charset='.$charset);
            }

            // Fix Content-Length
            if ($headers->has('Transfer-Encoding')) {
                $headers->remove('Content-Length');
            }

            if ($request->isMethod('HEAD')) {
                // cf. RFC2616 14.13
                $length = $headers->get('Content-Length');
                $this->setContent(null);
                if ($length) {
                    $headers->set('Content-Length', $length);
                }
            }
        }

        // Fix protocol
        if ('HTTP/1.0' != $request->server->get('SERVER_PROTOCOL')) {
            $this->setProtocolVersion('1.1');
        }

        // Check if we need to send extra expire info headers
        if ('1.0' == $this->getProtocolVersion() && 'no-cache' == $this->headers->get('Cache-Control')) {
            $this->headers->set('pragma', 'no-cache');
            $this->headers->set('expires', -1);
        }

        $this->ensureIEOverSSLCompatibility($request);

        return $this;
    }

    /**
     * Sends HTTP headers.
     *
     * @return Response
     */
    public function sendHeaders()
    {
        // headers have already been sent by the developer
        if (headers_sent()) {
            return $this;
        }

        // status
        header(sprintf('HTTP/%s %s %s', $this->version, $this->statusCode, $this->statusText), true, $this->statusCode);

        // headers
        foreach ($this->headers->allPreserveCase() as $name => $values) {
            foreach ($values as $value) {
                header($name.': '.$value, false, $this->statusCode);
            }
        }

        // cookies
        foreach ($this->headers->getCookies() as $cookie) {
            setcookie($cookie->getName(), $cookie->getValue(), $cookie->getExpiresTime(), $cookie->getPath(), $cookie->getDomain(), $cookie->isSecure(), $cookie->isHttpOnly());
        }

        return $this;
    }

    /**
     * Sends content for the current web response.
     *
     * @return Response
     */
    public function sendContent()
    {
        echo $this->content;

        return $this;
    }

    /**
     * Sends HTTP headers and content.
     *
     * @return Response
     *
     * @api
     */
    public function send()
    {
        $this->sendHeaders();
        $this->sendContent();

        if (function_exists('fastcgi_finish_request')) {
            fastcgi_finish_request();
        } elseif ('cli' !== PHP_SAPI) {
<<<<<<< HEAD
            static::closeOutputBuffers(0, true);
=======
            // ob_get_level() never returns 0 on some Windows configurations, so if
            // the level is the same two times in a row, the loop should be stopped.
            $previous = null;
            $obStatus = ob_get_status(1);
            while (($level = ob_get_level()) > 0 && $level !== $previous) {
                $previous = $level;
                if ($obStatus[$level - 1]) {
                    if (PHP_VERSION_ID >= 50400) {
                        if (isset($obStatus[$level - 1]['flags']) && ($obStatus[$level - 1]['flags'] & PHP_OUTPUT_HANDLER_REMOVABLE)) {
                            ob_end_flush();
                        }
                    } else {
                        if (isset($obStatus[$level - 1]['del']) && $obStatus[$level - 1]['del']) {
                            ob_end_flush();
                        }
                    }
                }
            }
>>>>>>> 30bde896
            flush();
        }

        return $this;
    }

    /**
     * Sets the response content.
     *
     * Valid types are strings, numbers, null, and objects that implement a __toString() method.
     *
     * @param mixed $content Content that can be cast to string
     *
     * @return Response
     *
     * @throws \UnexpectedValueException
     *
     * @api
     */
    public function setContent($content)
    {
        if (null !== $content && !is_string($content) && !is_numeric($content) && !is_callable(array($content, '__toString'))) {
            throw new \UnexpectedValueException(sprintf('The Response content must be a string or object implementing __toString(), "%s" given.', gettype($content)));
        }

        $this->content = (string) $content;

        return $this;
    }

    /**
     * Gets the current response content.
     *
     * @return string Content
     *
     * @api
     */
    public function getContent()
    {
        return $this->content;
    }

    /**
     * Sets the HTTP protocol version (1.0 or 1.1).
     *
     * @param string $version The HTTP protocol version
     *
     * @return Response
     *
     * @api
     */
    public function setProtocolVersion($version)
    {
        $this->version = $version;

        return $this;
    }

    /**
     * Gets the HTTP protocol version.
     *
     * @return string The HTTP protocol version
     *
     * @api
     */
    public function getProtocolVersion()
    {
        return $this->version;
    }

    /**
     * Sets the response status code.
     *
     * @param int     $code HTTP status code
     * @param mixed   $text HTTP status text
     *
     * If the status text is null it will be automatically populated for the known
     * status codes and left empty otherwise.
     *
     * @return Response
     *
     * @throws \InvalidArgumentException When the HTTP status code is not valid
     *
     * @api
     */
    public function setStatusCode($code, $text = null)
    {
        $this->statusCode = $code = (int) $code;
        if ($this->isInvalid()) {
            throw new \InvalidArgumentException(sprintf('The HTTP status code "%s" is not valid.', $code));
        }

        if (null === $text) {
            $this->statusText = isset(self::$statusTexts[$code]) ? self::$statusTexts[$code] : '';

            return $this;
        }

        if (false === $text) {
            $this->statusText = '';

            return $this;
        }

        $this->statusText = $text;

        return $this;
    }

    /**
     * Retrieves the status code for the current web response.
     *
     * @return int     Status code
     *
     * @api
     */
    public function getStatusCode()
    {
        return $this->statusCode;
    }

    /**
     * Sets the response charset.
     *
     * @param string $charset Character set
     *
     * @return Response
     *
     * @api
     */
    public function setCharset($charset)
    {
        $this->charset = $charset;

        return $this;
    }

    /**
     * Retrieves the response charset.
     *
     * @return string Character set
     *
     * @api
     */
    public function getCharset()
    {
        return $this->charset;
    }

    /**
     * Returns true if the response is worth caching under any circumstance.
     *
     * Responses marked "private" with an explicit Cache-Control directive are
     * considered uncacheable.
     *
     * Responses with neither a freshness lifetime (Expires, max-age) nor cache
     * validator (Last-Modified, ETag) are considered uncacheable.
     *
     * @return bool    true if the response is worth caching, false otherwise
     *
     * @api
     */
    public function isCacheable()
    {
        if (!in_array($this->statusCode, array(200, 203, 300, 301, 302, 404, 410))) {
            return false;
        }

        if ($this->headers->hasCacheControlDirective('no-store') || $this->headers->getCacheControlDirective('private')) {
            return false;
        }

        return $this->isValidateable() || $this->isFresh();
    }

    /**
     * Returns true if the response is "fresh".
     *
     * Fresh responses may be served from cache without any interaction with the
     * origin. A response is considered fresh when it includes a Cache-Control/max-age
     * indicator or Expires header and the calculated age is less than the freshness lifetime.
     *
     * @return bool    true if the response is fresh, false otherwise
     *
     * @api
     */
    public function isFresh()
    {
        return $this->getTtl() > 0;
    }

    /**
     * Returns true if the response includes headers that can be used to validate
     * the response with the origin server using a conditional GET request.
     *
     * @return bool    true if the response is validateable, false otherwise
     *
     * @api
     */
    public function isValidateable()
    {
        return $this->headers->has('Last-Modified') || $this->headers->has('ETag');
    }

    /**
     * Marks the response as "private".
     *
     * It makes the response ineligible for serving other clients.
     *
     * @return Response
     *
     * @api
     */
    public function setPrivate()
    {
        $this->headers->removeCacheControlDirective('public');
        $this->headers->addCacheControlDirective('private');

        return $this;
    }

    /**
     * Marks the response as "public".
     *
     * It makes the response eligible for serving other clients.
     *
     * @return Response
     *
     * @api
     */
    public function setPublic()
    {
        $this->headers->addCacheControlDirective('public');
        $this->headers->removeCacheControlDirective('private');

        return $this;
    }

    /**
     * Returns true if the response must be revalidated by caches.
     *
     * This method indicates that the response must not be served stale by a
     * cache in any circumstance without first revalidating with the origin.
     * When present, the TTL of the response should not be overridden to be
     * greater than the value provided by the origin.
     *
     * @return bool    true if the response must be revalidated by a cache, false otherwise
     *
     * @api
     */
    public function mustRevalidate()
    {
        return $this->headers->hasCacheControlDirective('must-revalidate') || $this->headers->has('proxy-revalidate');
    }

    /**
     * Returns the Date header as a DateTime instance.
     *
     * @return \DateTime A \DateTime instance
     *
     * @throws \RuntimeException When the header is not parseable
     *
     * @api
     */
    public function getDate()
    {
        return $this->headers->getDate('Date', new \DateTime());
    }

    /**
     * Sets the Date header.
     *
     * @param \DateTime $date A \DateTime instance
     *
     * @return Response
     *
     * @api
     */
    public function setDate(\DateTime $date)
    {
        $date->setTimezone(new \DateTimeZone('UTC'));
        $this->headers->set('Date', $date->format('D, d M Y H:i:s').' GMT');

        return $this;
    }

    /**
     * Returns the age of the response.
     *
     * @return int     The age of the response in seconds
     */
    public function getAge()
    {
        if (null !== $age = $this->headers->get('Age')) {
            return (int) $age;
        }

        return max(time() - $this->getDate()->format('U'), 0);
    }

    /**
     * Marks the response stale by setting the Age header to be equal to the maximum age of the response.
     *
     * @return Response
     *
     * @api
     */
    public function expire()
    {
        if ($this->isFresh()) {
            $this->headers->set('Age', $this->getMaxAge());
        }

        return $this;
    }

    /**
     * Returns the value of the Expires header as a DateTime instance.
     *
     * @return \DateTime|null A DateTime instance or null if the header does not exist
     *
     * @api
     */
    public function getExpires()
    {
        try {
            return $this->headers->getDate('Expires');
        } catch (\RuntimeException $e) {
            // according to RFC 2616 invalid date formats (e.g. "0" and "-1") must be treated as in the past
            return \DateTime::createFromFormat(DATE_RFC2822, 'Sat, 01 Jan 00 00:00:00 +0000');
        }
    }

    /**
     * Sets the Expires HTTP header with a DateTime instance.
     *
     * Passing null as value will remove the header.
     *
     * @param \DateTime|null $date A \DateTime instance or null to remove the header
     *
     * @return Response
     *
     * @api
     */
    public function setExpires(\DateTime $date = null)
    {
        if (null === $date) {
            $this->headers->remove('Expires');
        } else {
            $date = clone $date;
            $date->setTimezone(new \DateTimeZone('UTC'));
            $this->headers->set('Expires', $date->format('D, d M Y H:i:s').' GMT');
        }

        return $this;
    }

    /**
     * Returns the number of seconds after the time specified in the response's Date
     * header when the response should no longer be considered fresh.
     *
     * First, it checks for a s-maxage directive, then a max-age directive, and then it falls
     * back on an expires header. It returns null when no maximum age can be established.
     *
     * @return int|null     Number of seconds
     *
     * @api
     */
    public function getMaxAge()
    {
        if ($this->headers->hasCacheControlDirective('s-maxage')) {
            return (int) $this->headers->getCacheControlDirective('s-maxage');
        }

        if ($this->headers->hasCacheControlDirective('max-age')) {
            return (int) $this->headers->getCacheControlDirective('max-age');
        }

        if (null !== $this->getExpires()) {
            return $this->getExpires()->format('U') - $this->getDate()->format('U');
        }
    }

    /**
     * Sets the number of seconds after which the response should no longer be considered fresh.
     *
     * This methods sets the Cache-Control max-age directive.
     *
     * @param int     $value Number of seconds
     *
     * @return Response
     *
     * @api
     */
    public function setMaxAge($value)
    {
        $this->headers->addCacheControlDirective('max-age', $value);

        return $this;
    }

    /**
     * Sets the number of seconds after which the response should no longer be considered fresh by shared caches.
     *
     * This methods sets the Cache-Control s-maxage directive.
     *
     * @param int     $value Number of seconds
     *
     * @return Response
     *
     * @api
     */
    public function setSharedMaxAge($value)
    {
        $this->setPublic();
        $this->headers->addCacheControlDirective('s-maxage', $value);

        return $this;
    }

    /**
     * Returns the response's time-to-live in seconds.
     *
     * It returns null when no freshness information is present in the response.
     *
     * When the responses TTL is <= 0, the response may not be served from cache without first
     * revalidating with the origin.
     *
     * @return int|null     The TTL in seconds
     *
     * @api
     */
    public function getTtl()
    {
        if (null !== $maxAge = $this->getMaxAge()) {
            return $maxAge - $this->getAge();
        }
    }

    /**
     * Sets the response's time-to-live for shared caches.
     *
     * This method adjusts the Cache-Control/s-maxage directive.
     *
     * @param int     $seconds Number of seconds
     *
     * @return Response
     *
     * @api
     */
    public function setTtl($seconds)
    {
        $this->setSharedMaxAge($this->getAge() + $seconds);

        return $this;
    }

    /**
     * Sets the response's time-to-live for private/client caches.
     *
     * This method adjusts the Cache-Control/max-age directive.
     *
     * @param int     $seconds Number of seconds
     *
     * @return Response
     *
     * @api
     */
    public function setClientTtl($seconds)
    {
        $this->setMaxAge($this->getAge() + $seconds);

        return $this;
    }

    /**
     * Returns the Last-Modified HTTP header as a DateTime instance.
     *
     * @return \DateTime|null A DateTime instance or null if the header does not exist
     *
     * @throws \RuntimeException When the HTTP header is not parseable
     *
     * @api
     */
    public function getLastModified()
    {
        return $this->headers->getDate('Last-Modified');
    }

    /**
     * Sets the Last-Modified HTTP header with a DateTime instance.
     *
     * Passing null as value will remove the header.
     *
     * @param \DateTime|null $date A \DateTime instance or null to remove the header
     *
     * @return Response
     *
     * @api
     */
    public function setLastModified(\DateTime $date = null)
    {
        if (null === $date) {
            $this->headers->remove('Last-Modified');
        } else {
            $date = clone $date;
            $date->setTimezone(new \DateTimeZone('UTC'));
            $this->headers->set('Last-Modified', $date->format('D, d M Y H:i:s').' GMT');
        }

        return $this;
    }

    /**
     * Returns the literal value of the ETag HTTP header.
     *
     * @return string|null The ETag HTTP header or null if it does not exist
     *
     * @api
     */
    public function getEtag()
    {
        return $this->headers->get('ETag');
    }

    /**
     * Sets the ETag value.
     *
     * @param string|null $etag The ETag unique identifier or null to remove the header
     * @param bool        $weak Whether you want a weak ETag or not
     *
     * @return Response
     *
     * @api
     */
    public function setEtag($etag = null, $weak = false)
    {
        if (null === $etag) {
            $this->headers->remove('Etag');
        } else {
            if (0 !== strpos($etag, '"')) {
                $etag = '"'.$etag.'"';
            }

            $this->headers->set('ETag', (true === $weak ? 'W/' : '').$etag);
        }

        return $this;
    }

    /**
     * Sets the response's cache headers (validation and/or expiration).
     *
     * Available options are: etag, last_modified, max_age, s_maxage, private, and public.
     *
     * @param array $options An array of cache options
     *
     * @return Response
     *
     * @throws \InvalidArgumentException
     *
     * @api
     */
    public function setCache(array $options)
    {
        if ($diff = array_diff(array_keys($options), array('etag', 'last_modified', 'max_age', 's_maxage', 'private', 'public'))) {
            throw new \InvalidArgumentException(sprintf('Response does not support the following options: "%s".', implode('", "', array_values($diff))));
        }

        if (isset($options['etag'])) {
            $this->setEtag($options['etag']);
        }

        if (isset($options['last_modified'])) {
            $this->setLastModified($options['last_modified']);
        }

        if (isset($options['max_age'])) {
            $this->setMaxAge($options['max_age']);
        }

        if (isset($options['s_maxage'])) {
            $this->setSharedMaxAge($options['s_maxage']);
        }

        if (isset($options['public'])) {
            if ($options['public']) {
                $this->setPublic();
            } else {
                $this->setPrivate();
            }
        }

        if (isset($options['private'])) {
            if ($options['private']) {
                $this->setPrivate();
            } else {
                $this->setPublic();
            }
        }

        return $this;
    }

    /**
     * Modifies the response so that it conforms to the rules defined for a 304 status code.
     *
     * This sets the status, removes the body, and discards any headers
     * that MUST NOT be included in 304 responses.
     *
     * @return Response
     *
     * @see http://tools.ietf.org/html/rfc2616#section-10.3.5
     *
     * @api
     */
    public function setNotModified()
    {
        $this->setStatusCode(304);
        $this->setContent(null);

        // remove headers that MUST NOT be included with 304 Not Modified responses
        foreach (array('Allow', 'Content-Encoding', 'Content-Language', 'Content-Length', 'Content-MD5', 'Content-Type', 'Last-Modified') as $header) {
            $this->headers->remove($header);
        }

        return $this;
    }

    /**
     * Returns true if the response includes a Vary header.
     *
     * @return bool    true if the response includes a Vary header, false otherwise
     *
     * @api
     */
    public function hasVary()
    {
        return null !== $this->headers->get('Vary');
    }

    /**
     * Returns an array of header names given in the Vary header.
     *
     * @return array An array of Vary names
     *
     * @api
     */
    public function getVary()
    {
        if (!$vary = $this->headers->get('Vary', null, false)) {
            return array();
        }

        $ret = array();
        foreach ($vary as $item) {
            $ret = array_merge($ret, preg_split('/[\s,]+/', $item));
        }

        return $ret;
    }

    /**
     * Sets the Vary header.
     *
     * @param string|array $headers
     * @param bool         $replace Whether to replace the actual value of not (true by default)
     *
     * @return Response
     *
     * @api
     */
    public function setVary($headers, $replace = true)
    {
        $this->headers->set('Vary', $headers, $replace);

        return $this;
    }

    /**
     * Determines if the Response validators (ETag, Last-Modified) match
     * a conditional value specified in the Request.
     *
     * If the Response is not modified, it sets the status code to 304 and
     * removes the actual content by calling the setNotModified() method.
     *
     * @param Request $request A Request instance
     *
     * @return bool    true if the Response validators match the Request, false otherwise
     *
     * @api
     */
    public function isNotModified(Request $request)
    {
        if (!$request->isMethodSafe()) {
            return false;
        }

        $notModified = false;
        $lastModified = $this->headers->get('Last-Modified');
        $modifiedSince = $request->headers->get('If-Modified-Since');

        if ($etags = $request->getEtags()) {
            $notModified = in_array($this->getEtag(), $etags) || in_array('*', $etags);
        }

        if ($modifiedSince && $lastModified) {
            $notModified = strtotime($modifiedSince) >= strtotime($lastModified) && (!$etags || $notModified);
        }

        if ($notModified) {
            $this->setNotModified();
        }

        return $notModified;
    }

    // http://www.w3.org/Protocols/rfc2616/rfc2616-sec10.html
    /**
     * Is response invalid?
     *
     * @return bool
     *
     * @api
     */
    public function isInvalid()
    {
        return $this->statusCode < 100 || $this->statusCode >= 600;
    }

    /**
     * Is response informative?
     *
     * @return bool
     *
     * @api
     */
    public function isInformational()
    {
        return $this->statusCode >= 100 && $this->statusCode < 200;
    }

    /**
     * Is response successful?
     *
     * @return bool
     *
     * @api
     */
    public function isSuccessful()
    {
        return $this->statusCode >= 200 && $this->statusCode < 300;
    }

    /**
     * Is the response a redirect?
     *
     * @return bool
     *
     * @api
     */
    public function isRedirection()
    {
        return $this->statusCode >= 300 && $this->statusCode < 400;
    }

    /**
     * Is there a client error?
     *
     * @return bool
     *
     * @api
     */
    public function isClientError()
    {
        return $this->statusCode >= 400 && $this->statusCode < 500;
    }

    /**
     * Was there a server side error?
     *
     * @return bool
     *
     * @api
     */
    public function isServerError()
    {
        return $this->statusCode >= 500 && $this->statusCode < 600;
    }

    /**
     * Is the response OK?
     *
     * @return bool
     *
     * @api
     */
    public function isOk()
    {
        return 200 === $this->statusCode;
    }

    /**
     * Is the response forbidden?
     *
     * @return bool
     *
     * @api
     */
    public function isForbidden()
    {
        return 403 === $this->statusCode;
    }

    /**
     * Is the response a not found error?
     *
     * @return bool
     *
     * @api
     */
    public function isNotFound()
    {
        return 404 === $this->statusCode;
    }

    /**
     * Is the response a redirect of some form?
     *
     * @param string $location
     *
     * @return bool
     *
     * @api
     */
    public function isRedirect($location = null)
    {
        return in_array($this->statusCode, array(201, 301, 302, 303, 307, 308)) && (null === $location ?: $location == $this->headers->get('Location'));
    }

    /**
     * Is the response empty?
     *
     * @return bool
     *
     * @api
     */
    public function isEmpty()
    {
        return in_array($this->statusCode, array(204, 304));
    }

    /**
     * Cleans or flushes output buffers up to target level.
     *
     * Resulting level can be greater than target level if a non-removable buffer has been encountered.
     *
     * @param int  $targetLevel The target output buffering level
     * @param bool $flush       Whether to flush or clean the buffers
     */
    public static function closeOutputBuffers($targetLevel, $flush)
    {
        $status = ob_get_status(true);
        $level = count($status);

        while ($level-- > $targetLevel
            && (!empty($status[$level]['del'])
                || (isset($status[$level]['flags'])
                    && ($status[$level]['flags'] & PHP_OUTPUT_HANDLER_REMOVABLE)
                    && ($status[$level]['flags'] & ($flush ? PHP_OUTPUT_HANDLER_FLUSHABLE : PHP_OUTPUT_HANDLER_CLEANABLE))
                )
            )
        ) {
            if ($flush) {
                ob_end_flush();
            } else {
                ob_end_clean();
            }
        }
    }

    /**
     * Checks if we need to remove Cache-Control for SSL encrypted downloads when using IE < 9
     *
     * @link http://support.microsoft.com/kb/323308
     */
    protected function ensureIEOverSSLCompatibility(Request $request)
    {
        if (false !== stripos($this->headers->get('Content-Disposition'), 'attachment') && preg_match('/MSIE (.*?);/i', $request->server->get('HTTP_USER_AGENT'), $match) == 1 && true === $request->isSecure()) {
            if (intval(preg_replace("/(MSIE )(.*?);/", "$2", $match[0])) < 9) {
                $this->headers->remove('Cache-Control');
            }
        }
    }
}<|MERGE_RESOLUTION|>--- conflicted
+++ resolved
@@ -378,29 +378,7 @@
         if (function_exists('fastcgi_finish_request')) {
             fastcgi_finish_request();
         } elseif ('cli' !== PHP_SAPI) {
-<<<<<<< HEAD
             static::closeOutputBuffers(0, true);
-=======
-            // ob_get_level() never returns 0 on some Windows configurations, so if
-            // the level is the same two times in a row, the loop should be stopped.
-            $previous = null;
-            $obStatus = ob_get_status(1);
-            while (($level = ob_get_level()) > 0 && $level !== $previous) {
-                $previous = $level;
-                if ($obStatus[$level - 1]) {
-                    if (PHP_VERSION_ID >= 50400) {
-                        if (isset($obStatus[$level - 1]['flags']) && ($obStatus[$level - 1]['flags'] & PHP_OUTPUT_HANDLER_REMOVABLE)) {
-                            ob_end_flush();
-                        }
-                    } else {
-                        if (isset($obStatus[$level - 1]['del']) && $obStatus[$level - 1]['del']) {
-                            ob_end_flush();
-                        }
-                    }
-                }
-            }
->>>>>>> 30bde896
-            flush();
         }
 
         return $this;
