--- conflicted
+++ resolved
@@ -2049,63 +2049,6 @@
             array('CONNECT', false),
         );
     }
-<<<<<<< HEAD
-=======
-
-    /**
-     * @group legacy
-     */
-    public function testGetTrustedHeaderName()
-    {
-        Request::setTrustedProxies(array('8.8.8.8'), Request::HEADER_X_FORWARDED_ALL);
-
-        $this->assertNull(Request::getTrustedHeaderName(Request::HEADER_FORWARDED));
-        $this->assertSame('X_FORWARDED_FOR', Request::getTrustedHeaderName(Request::HEADER_CLIENT_IP));
-        $this->assertSame('X_FORWARDED_HOST', Request::getTrustedHeaderName(Request::HEADER_CLIENT_HOST));
-        $this->assertSame('X_FORWARDED_PORT', Request::getTrustedHeaderName(Request::HEADER_CLIENT_PORT));
-        $this->assertSame('X_FORWARDED_PROTO', Request::getTrustedHeaderName(Request::HEADER_CLIENT_PROTO));
-
-        Request::setTrustedProxies(array('8.8.8.8'), Request::HEADER_FORWARDED);
-
-        $this->assertSame('FORWARDED', Request::getTrustedHeaderName(Request::HEADER_FORWARDED));
-        $this->assertNull(Request::getTrustedHeaderName(Request::HEADER_CLIENT_IP));
-        $this->assertNull(Request::getTrustedHeaderName(Request::HEADER_CLIENT_HOST));
-        $this->assertNull(Request::getTrustedHeaderName(Request::HEADER_CLIENT_PORT));
-        $this->assertNull(Request::getTrustedHeaderName(Request::HEADER_CLIENT_PROTO));
-
-        Request::setTrustedHeaderName(Request::HEADER_FORWARDED, 'A');
-        Request::setTrustedHeaderName(Request::HEADER_CLIENT_IP, 'B');
-        Request::setTrustedHeaderName(Request::HEADER_CLIENT_HOST, 'C');
-        Request::setTrustedHeaderName(Request::HEADER_CLIENT_PORT, 'D');
-        Request::setTrustedHeaderName(Request::HEADER_CLIENT_PROTO, 'E');
-
-        Request::setTrustedProxies(array('8.8.8.8'), Request::HEADER_FORWARDED);
-
-        $this->assertSame('A', Request::getTrustedHeaderName(Request::HEADER_FORWARDED));
-        $this->assertNull(Request::getTrustedHeaderName(Request::HEADER_CLIENT_IP));
-        $this->assertNull(Request::getTrustedHeaderName(Request::HEADER_CLIENT_HOST));
-        $this->assertNull(Request::getTrustedHeaderName(Request::HEADER_CLIENT_PORT));
-        $this->assertNull(Request::getTrustedHeaderName(Request::HEADER_CLIENT_PROTO));
-
-        Request::setTrustedProxies(array('8.8.8.8'), Request::HEADER_X_FORWARDED_ALL);
-
-        $this->assertNull(Request::getTrustedHeaderName(Request::HEADER_FORWARDED));
-        $this->assertSame('B', Request::getTrustedHeaderName(Request::HEADER_CLIENT_IP));
-        $this->assertSame('C', Request::getTrustedHeaderName(Request::HEADER_CLIENT_HOST));
-        $this->assertSame('D', Request::getTrustedHeaderName(Request::HEADER_CLIENT_PORT));
-        $this->assertSame('E', Request::getTrustedHeaderName(Request::HEADER_CLIENT_PROTO));
-
-        Request::setTrustedProxies(array('8.8.8.8'), Request::HEADER_FORWARDED);
-
-        $this->assertSame('A', Request::getTrustedHeaderName(Request::HEADER_FORWARDED));
-
-        //reset
-        Request::setTrustedHeaderName(Request::HEADER_FORWARDED, 'FORWARDED');
-        Request::setTrustedHeaderName(Request::HEADER_CLIENT_IP, 'X_FORWARDED_FOR');
-        Request::setTrustedHeaderName(Request::HEADER_CLIENT_HOST, 'X_FORWARDED_HOST');
-        Request::setTrustedHeaderName(Request::HEADER_CLIENT_PORT, 'X_FORWARDED_PORT');
-        Request::setTrustedHeaderName(Request::HEADER_CLIENT_PROTO, 'X_FORWARDED_PROTO');
-    }
 
     /**
      * @dataProvider protocolVersionProvider
@@ -2136,7 +2079,6 @@
             'trusted with partially-broken via' => array('HTTP/2.0', true, '1.0 fred, foo', 'HTTP/1.0'),
         );
     }
->>>>>>> 47ee1d53
 }
 
 class RequestContentProxy extends Request
