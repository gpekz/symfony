<?php

/*
 * This file is part of the Symfony package.
 *
 * (c) Fabien Potencier <fabien@symfony.com>
 *
 * For the full copyright and license information, please view the LICENSE
 * file that was distributed with this source code.
 */

namespace Symfony\Component\HttpFoundation\Tests\Session\Storage;

use Symfony\Component\HttpFoundation\Session\Attribute\AttributeBag;
use Symfony\Component\HttpFoundation\Session\Flash\FlashBag;
use Symfony\Component\HttpFoundation\Session\Storage\Handler\NativeSessionHandler;
use Symfony\Component\HttpFoundation\Session\Storage\Handler\NullSessionHandler;
use Symfony\Component\HttpFoundation\Session\Storage\NativeSessionStorage;
use Symfony\Component\HttpFoundation\Session\Storage\Proxy\NativeProxy;
use Symfony\Component\HttpFoundation\Session\Storage\Proxy\SessionHandlerProxy;

/**
 * Test class for NativeSessionStorage.
 *
 * @author Drak <drak@zikula.org>
 *
 * These tests require separate processes.
 *
 * @runTestsInSeparateProcesses
 * @preserveGlobalState disabled
 */
class NativeSessionStorageTest extends \PHPUnit_Framework_TestCase
{
    private $savePath;

    protected function setUp()
    {
        $this->iniSet('session.save_handler', 'files');
        $this->iniSet('session.save_path', $this->savePath = sys_get_temp_dir().'/sf2test');
        if (!is_dir($this->savePath)) {
            mkdir($this->savePath);
        }
    }

    protected function tearDown()
    {
        session_write_close();
        array_map('unlink', glob($this->savePath.'/*'));
        if (is_dir($this->savePath)) {
            rmdir($this->savePath);
        }

        $this->savePath = null;
    }

    /**
     * @param array $options
     *
     * @return NativeSessionStorage
     */
    protected function getStorage(array $options = array())
    {
        $storage = new NativeSessionStorage($options);
        $storage->registerBag(new AttributeBag());

        return $storage;
    }

    public function testBag()
    {
        $storage = $this->getStorage();
        $bag = new FlashBag();
        $storage->registerBag($bag);
        $this->assertSame($bag, $storage->getBag($bag->getName()));
    }

    /**
     * @expectedException \InvalidArgumentException
     */
    public function testRegisterBagException()
    {
        $storage = $this->getStorage();
        $storage->getBag('non_existing');
    }

    public function testGetId()
    {
        $storage = $this->getStorage();
        $this->assertSame('', $storage->getId(), 'Empty ID before starting session');

        $storage->start();
        $id = $storage->getId();
        $this->assertInternalType('string', $id);
        $this->assertNotSame('', $id);

        $storage->save();
        $this->assertSame($id, $storage->getId(), 'ID stays after saving session');
    }

    public function testRegenerate()
    {
        $storage = $this->getStorage();
        $storage->start();
        $id = $storage->getId();
        $storage->getBag('attributes')->set('lucky', 7);
        $storage->regenerate();
        $this->assertNotEquals($id, $storage->getId());
        $this->assertEquals(7, $storage->getBag('attributes')->get('lucky'));
    }

    public function testRegenerateDestroy()
    {
        $storage = $this->getStorage();
        $storage->start();
        $id = $storage->getId();
        $storage->getBag('attributes')->set('legs', 11);
        $storage->regenerate(true);
        $this->assertNotEquals($id, $storage->getId());
        $this->assertEquals(11, $storage->getBag('attributes')->get('legs'));
    }

    public function testDefaultSessionCacheLimiter()
    {
        $this->iniSet('session.cache_limiter', 'nocache');

        $storage = new NativeSessionStorage();
        $this->assertEquals('', ini_get('session.cache_limiter'));
    }

    public function testExplicitSessionCacheLimiter()
    {
        $this->iniSet('session.cache_limiter', 'nocache');

        $storage = new NativeSessionStorage(array('cache_limiter' => 'public'));
        $this->assertEquals('public', ini_get('session.cache_limiter'));
    }

    public function testCookieOptions()
    {
        $options = array(
            'cookie_lifetime' => 123456,
            'cookie_path' => '/my/cookie/path',
            'cookie_domain' => 'symfony.example.com',
            'cookie_secure' => true,
            'cookie_httponly' => false,
        );

        $this->getStorage($options);
        $temp = session_get_cookie_params();
        $gco = array();

        foreach ($temp as $key => $value) {
            $gco['cookie_'.$key] = $value;
        }

        $this->assertEquals($options, $gco);
    }

    /**
     * @expectedException \InvalidArgumentException
     */
    public function testSetSaveHandlerException()
    {
        $storage = $this->getStorage();
        $storage->setSaveHandler(new \stdClass());
    }

    public function testSetSaveHandler()
    {
<<<<<<< HEAD
        ini_set('session.save_handler', 'files');
=======
        if (PHP_VERSION_ID >= 50400) {
            $this->markTestSkipped('Test skipped, for PHP 5.3 only.');
        }

        $this->iniSet('session.save_handler', 'files');
        $storage = $this->getStorage();
        $storage->setSaveHandler();
        $this->assertInstanceOf('Symfony\Component\HttpFoundation\Session\Storage\Proxy\NativeProxy', $storage->getSaveHandler());
        $storage->setSaveHandler(null);
        $this->assertInstanceOf('Symfony\Component\HttpFoundation\Session\Storage\Proxy\NativeProxy', $storage->getSaveHandler());
        $storage->setSaveHandler(new NativeSessionHandler());
        $this->assertInstanceOf('Symfony\Component\HttpFoundation\Session\Storage\Proxy\NativeProxy', $storage->getSaveHandler());
        $storage->setSaveHandler(new SessionHandlerProxy(new NullSessionHandler()));
        $this->assertInstanceOf('Symfony\Component\HttpFoundation\Session\Storage\Proxy\SessionHandlerProxy', $storage->getSaveHandler());
        $storage->setSaveHandler(new NullSessionHandler());
        $this->assertInstanceOf('Symfony\Component\HttpFoundation\Session\Storage\Proxy\SessionHandlerProxy', $storage->getSaveHandler());
        $storage->setSaveHandler(new NativeProxy());
        $this->assertInstanceOf('Symfony\Component\HttpFoundation\Session\Storage\Proxy\NativeProxy', $storage->getSaveHandler());
    }

    public function testSetSaveHandler54()
    {
        if (PHP_VERSION_ID < 50400) {
            $this->markTestSkipped('Test skipped, for PHP 5.4 only.');
        }

        $this->iniSet('session.save_handler', 'files');
>>>>>>> 5f8d71be
        $storage = $this->getStorage();
        $storage->setSaveHandler();
        $this->assertInstanceOf('Symfony\Component\HttpFoundation\Session\Storage\Proxy\SessionHandlerProxy', $storage->getSaveHandler());
        $storage->setSaveHandler(null);
        $this->assertInstanceOf('Symfony\Component\HttpFoundation\Session\Storage\Proxy\SessionHandlerProxy', $storage->getSaveHandler());
        $storage->setSaveHandler(new SessionHandlerProxy(new NativeSessionHandler()));
        $this->assertInstanceOf('Symfony\Component\HttpFoundation\Session\Storage\Proxy\SessionHandlerProxy', $storage->getSaveHandler());
        $storage->setSaveHandler(new NativeSessionHandler());
        $this->assertInstanceOf('Symfony\Component\HttpFoundation\Session\Storage\Proxy\SessionHandlerProxy', $storage->getSaveHandler());
        $storage->setSaveHandler(new SessionHandlerProxy(new NullSessionHandler()));
        $this->assertInstanceOf('Symfony\Component\HttpFoundation\Session\Storage\Proxy\SessionHandlerProxy', $storage->getSaveHandler());
        $storage->setSaveHandler(new NullSessionHandler());
        $this->assertInstanceOf('Symfony\Component\HttpFoundation\Session\Storage\Proxy\SessionHandlerProxy', $storage->getSaveHandler());
    }

    /**
     * @expectedException \RuntimeException
     */
    public function testStarted()
    {
        $storage = $this->getStorage();

        $this->assertFalse(isset($_SESSION));
        $this->assertFalse($storage->getSaveHandler()->isActive());
        $this->assertFalse($storage->isStarted());

        session_start();
        $this->assertTrue(isset($_SESSION));
        $this->assertTrue($storage->getSaveHandler()->isActive());

        // PHP session might have started, but the storage driver has not, so false is correct here
        $this->assertFalse($storage->isStarted());

        $key = $storage->getMetadataBag()->getStorageKey();
        $this->assertFalse(isset($_SESSION[$key]));
        $storage->start();
    }

    public function testRestart()
    {
        $storage = $this->getStorage();
        $storage->start();
        $id = $storage->getId();
        $storage->getBag('attributes')->set('lucky', 7);
        $storage->save();
        $storage->start();
        $this->assertSame($id, $storage->getId(), 'Same session ID after restarting');
        $this->assertSame(7, $storage->getBag('attributes')->get('lucky'), 'Data still available');
    }
}<|MERGE_RESOLUTION|>--- conflicted
+++ resolved
@@ -167,37 +167,7 @@
 
     public function testSetSaveHandler()
     {
-<<<<<<< HEAD
-        ini_set('session.save_handler', 'files');
-=======
-        if (PHP_VERSION_ID >= 50400) {
-            $this->markTestSkipped('Test skipped, for PHP 5.3 only.');
-        }
-
         $this->iniSet('session.save_handler', 'files');
-        $storage = $this->getStorage();
-        $storage->setSaveHandler();
-        $this->assertInstanceOf('Symfony\Component\HttpFoundation\Session\Storage\Proxy\NativeProxy', $storage->getSaveHandler());
-        $storage->setSaveHandler(null);
-        $this->assertInstanceOf('Symfony\Component\HttpFoundation\Session\Storage\Proxy\NativeProxy', $storage->getSaveHandler());
-        $storage->setSaveHandler(new NativeSessionHandler());
-        $this->assertInstanceOf('Symfony\Component\HttpFoundation\Session\Storage\Proxy\NativeProxy', $storage->getSaveHandler());
-        $storage->setSaveHandler(new SessionHandlerProxy(new NullSessionHandler()));
-        $this->assertInstanceOf('Symfony\Component\HttpFoundation\Session\Storage\Proxy\SessionHandlerProxy', $storage->getSaveHandler());
-        $storage->setSaveHandler(new NullSessionHandler());
-        $this->assertInstanceOf('Symfony\Component\HttpFoundation\Session\Storage\Proxy\SessionHandlerProxy', $storage->getSaveHandler());
-        $storage->setSaveHandler(new NativeProxy());
-        $this->assertInstanceOf('Symfony\Component\HttpFoundation\Session\Storage\Proxy\NativeProxy', $storage->getSaveHandler());
-    }
-
-    public function testSetSaveHandler54()
-    {
-        if (PHP_VERSION_ID < 50400) {
-            $this->markTestSkipped('Test skipped, for PHP 5.4 only.');
-        }
-
-        $this->iniSet('session.save_handler', 'files');
->>>>>>> 5f8d71be
         $storage = $this->getStorage();
         $storage->setSaveHandler();
         $this->assertInstanceOf('Symfony\Component\HttpFoundation\Session\Storage\Proxy\SessionHandlerProxy', $storage->getSaveHandler());
