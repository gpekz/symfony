<?php

/*
 * This file is part of the Symfony package.
 *
 * (c) Fabien Potencier <fabien@symfony.com>
 *
 * For the full copyright and license information, please view the LICENSE
 * file that was distributed with this source code.
 */

namespace Symfony\Component\Console\Input;

use Symfony\Component\Console\Exception\RuntimeException;

/**
 * ArgvInput represents an input coming from the CLI arguments.
 *
 * Usage:
 *
 *     $input = new ArgvInput();
 *
 * By default, the `$_SERVER['argv']` array is used for the input values.
 *
 * This can be overridden by explicitly passing the input values in the constructor:
 *
 *     $input = new ArgvInput($_SERVER['argv']);
 *
 * If you pass it yourself, don't forget that the first element of the array
 * is the name of the running application.
 *
 * When passing an argument to the constructor, be sure that it respects
 * the same rules as the argv one. It's almost always better to use the
 * `StringInput` when you want to provide your own input.
 *
 * @author Fabien Potencier <fabien@symfony.com>
 *
 * @see http://www.gnu.org/software/libc/manual/html_node/Argument-Syntax.html
 * @see http://www.opengroup.org/onlinepubs/009695399/basedefs/xbd_chap12.html#tag_12_02
 */
class ArgvInput extends Input
{
    private $tokens;
    private $parsed;

    /**
     * @param array|null           $argv       An array of parameters from the CLI (in the argv format)
     * @param InputDefinition|null $definition A InputDefinition instance
     */
    public function __construct(array $argv = null, InputDefinition $definition = null)
    {
        if (null === $argv) {
            $argv = $_SERVER['argv'];
        }

        // strip the application name
        array_shift($argv);

        $this->tokens = $argv;

        parent::__construct($definition);
    }

    protected function setTokens(array $tokens)
    {
        $this->tokens = $tokens;
    }

    /**
     * {@inheritdoc}
     */
    protected function parse()
    {
        $parseOptions = true;
        $this->parsed = $this->tokens;
        while (null !== $token = array_shift($this->parsed)) {
            if ($parseOptions && '' == $token) {
                $this->parseArgument($token);
            } elseif ($parseOptions && '--' == $token) {
                $parseOptions = false;
            } elseif ($parseOptions && 0 === strpos($token, '--')) {
                $this->parseLongOption($token);
            } elseif ($parseOptions && '-' === $token[0] && '-' !== $token) {
                $this->parseShortOption($token);
            } else {
                $this->parseArgument($token);
            }
        }
    }

    /**
     * Parses a short option.
     *
     * @param string $token The current token
     */
    private function parseShortOption($token)
    {
        $name = substr($token, 1);

        if (\strlen($name) > 1) {
            if ($this->definition->hasShortcut($name[0]) && $this->definition->getOptionForShortcut($name[0])->acceptValue()) {
                // an option with a value (with no space)
                $this->addShortOption($name[0], substr($name, 1));
            } else {
                $this->parseShortOptionSet($name);
            }
        } else {
            $this->addShortOption($name, null);
        }
    }

    /**
     * Parses a short option set.
     *
     * @param string $name The current token
     *
     * @throws RuntimeException When option given doesn't exist
     */
    private function parseShortOptionSet($name)
    {
        $len = \strlen($name);
        for ($i = 0; $i < $len; ++$i) {
            if (!$this->definition->hasShortcut($name[$i])) {
                throw new RuntimeException(sprintf('The "-%s" option does not exist.', $name[$i]));
            }

            $option = $this->definition->getOptionForShortcut($name[$i]);
            if ($option->acceptValue()) {
                $this->addLongOption($option->getName(), $i === $len - 1 ? null : substr($name, $i + 1));

                break;
            } else {
                $this->addLongOption($option->getName(), null);
            }
        }
    }

    /**
     * Parses a long option.
     *
     * @param string $token The current token
     */
    private function parseLongOption($token)
    {
        $name = substr($token, 2);

        if (false !== $pos = strpos($name, '=')) {
<<<<<<< HEAD
            if (0 === strlen($value = substr($name, $pos + 1))) {
=======
            if (0 === \strlen($value = substr($name, $pos + 1))) {
                // if no value after "=" then substr() returns "" since php7 only, false before
                // see http://php.net/manual/fr/migration70.incompatible.php#119151
                if (\PHP_VERSION_ID < 70000 && false === $value) {
                    $value = '';
                }
>>>>>>> f5939a83
                array_unshift($this->parsed, $value);
            }
            $this->addLongOption(substr($name, 0, $pos), $value);
        } else {
            $this->addLongOption($name, null);
        }
    }

    /**
     * Parses an argument.
     *
     * @param string $token The current token
     *
     * @throws RuntimeException When too many arguments are given
     */
    private function parseArgument($token)
    {
        $c = \count($this->arguments);

        // if input is expecting another argument, add it
        if ($this->definition->hasArgument($c)) {
            $arg = $this->definition->getArgument($c);
            $this->arguments[$arg->getName()] = $arg->isArray() ? array($token) : $token;

        // if last argument isArray(), append token to last argument
        } elseif ($this->definition->hasArgument($c - 1) && $this->definition->getArgument($c - 1)->isArray()) {
            $arg = $this->definition->getArgument($c - 1);
            $this->arguments[$arg->getName()][] = $token;

        // unexpected argument
        } else {
            $all = $this->definition->getArguments();
            if (\count($all)) {
                throw new RuntimeException(sprintf('Too many arguments, expected arguments "%s".', implode('" "', array_keys($all))));
            }

            throw new RuntimeException(sprintf('No arguments expected, got "%s".', $token));
        }
    }

    /**
     * Adds a short option value.
     *
     * @param string $shortcut The short option key
     * @param mixed  $value    The value for the option
     *
     * @throws RuntimeException When option given doesn't exist
     */
    private function addShortOption($shortcut, $value)
    {
        if (!$this->definition->hasShortcut($shortcut)) {
            throw new RuntimeException(sprintf('The "-%s" option does not exist.', $shortcut));
        }

        $this->addLongOption($this->definition->getOptionForShortcut($shortcut)->getName(), $value);
    }

    /**
     * Adds a long option value.
     *
     * @param string $name  The long option key
     * @param mixed  $value The value for the option
     *
     * @throws RuntimeException When option given doesn't exist
     */
    private function addLongOption($name, $value)
    {
        if (!$this->definition->hasOption($name)) {
            throw new RuntimeException(sprintf('The "--%s" option does not exist.', $name));
        }

        $option = $this->definition->getOption($name);

        if (null !== $value && !$option->acceptValue()) {
            throw new RuntimeException(sprintf('The "--%s" option does not accept a value.', $name));
        }

        if (\in_array($value, array('', null), true) && $option->acceptValue() && \count($this->parsed)) {
            // if option accepts an optional or mandatory argument
            // let's see if there is one provided
            $next = array_shift($this->parsed);
            if ((isset($next[0]) && '-' !== $next[0]) || \in_array($next, array('', null), true)) {
                $value = $next;
            } else {
                array_unshift($this->parsed, $next);
            }
        }

        if (null === $value) {
            if ($option->isValueRequired()) {
                throw new RuntimeException(sprintf('The "--%s" option requires a value.', $name));
            }

            if (!$option->isArray() && !$option->isValueOptional()) {
                $value = true;
            }
        }

        if ($option->isArray()) {
            $this->options[$name][] = $value;
        } else {
            $this->options[$name] = $value;
        }
    }

    /**
     * {@inheritdoc}
     */
    public function getFirstArgument()
    {
        foreach ($this->tokens as $token) {
            if ($token && '-' === $token[0]) {
                continue;
            }

            return $token;
        }
    }

    /**
     * {@inheritdoc}
     */
    public function hasParameterOption($values, $onlyParams = false)
    {
        $values = (array) $values;

        foreach ($this->tokens as $token) {
            if ($onlyParams && '--' === $token) {
                return false;
            }
            foreach ($values as $value) {
                // Options with values:
                //   For long options, test for '--option=' at beginning
                //   For short options, test for '-o' at beginning
                $leading = 0 === strpos($value, '--') ? $value.'=' : $value;
                if ($token === $value || '' !== $leading && 0 === strpos($token, $leading)) {
                    return true;
                }
            }
        }

        return false;
    }

    /**
     * {@inheritdoc}
     */
    public function getParameterOption($values, $default = false, $onlyParams = false)
    {
        $values = (array) $values;
        $tokens = $this->tokens;

        while (0 < \count($tokens)) {
            $token = array_shift($tokens);
            if ($onlyParams && '--' === $token) {
                return $default;
            }

            foreach ($values as $value) {
                if ($token === $value) {
                    return array_shift($tokens);
                }
                // Options with values:
                //   For long options, test for '--option=' at beginning
                //   For short options, test for '-o' at beginning
                $leading = 0 === strpos($value, '--') ? $value.'=' : $value;
                if ('' !== $leading && 0 === strpos($token, $leading)) {
                    return substr($token, \strlen($leading));
                }
            }
        }

        return $default;
    }

    /**
     * Returns a stringified representation of the args passed to the command.
     *
     * @return string
     */
    public function __toString()
    {
        $tokens = array_map(function ($token) {
            if (preg_match('{^(-[^=]+=)(.+)}', $token, $match)) {
                return $match[1].$this->escapeToken($match[2]);
            }

            if ($token && '-' !== $token[0]) {
                return $this->escapeToken($token);
            }

            return $token;
        }, $this->tokens);

        return implode(' ', $tokens);
    }
}<|MERGE_RESOLUTION|>--- conflicted
+++ resolved
@@ -145,16 +145,7 @@
         $name = substr($token, 2);
 
         if (false !== $pos = strpos($name, '=')) {
-<<<<<<< HEAD
-            if (0 === strlen($value = substr($name, $pos + 1))) {
-=======
             if (0 === \strlen($value = substr($name, $pos + 1))) {
-                // if no value after "=" then substr() returns "" since php7 only, false before
-                // see http://php.net/manual/fr/migration70.incompatible.php#119151
-                if (\PHP_VERSION_ID < 70000 && false === $value) {
-                    $value = '';
-                }
->>>>>>> f5939a83
                 array_unshift($this->parsed, $value);
             }
             $this->addLongOption(substr($name, 0, $pos), $value);
