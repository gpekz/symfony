--- conflicted
+++ resolved
@@ -828,15 +828,9 @@
 
         if (true === $input->hasParameterOption(array('--no-interaction', '-n'))) {
             $input->setInteractive(false);
-<<<<<<< HEAD
         } elseif (function_exists('posix_isatty') && $this->getHelperSet()->has('question')) {
             $inputStream = $this->getHelperSet()->get('question')->getInputStream();
-            if (!@posix_isatty($inputStream)) {
-=======
-        } elseif (function_exists('posix_isatty') && $this->getHelperSet()->has('dialog')) {
-            $inputStream = $this->getHelperSet()->get('dialog')->getInputStream();
             if (!@posix_isatty($inputStream) && false === getenv('SHELL_INTERACTIVE')) {
->>>>>>> 63ae7b83
                 $input->setInteractive(false);
             }
         }
