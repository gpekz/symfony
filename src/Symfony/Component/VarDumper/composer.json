{
    "name": "symfony/var-dumper",
    "type": "library",
    "description": "Symfony mechanism for exploring and dumping PHP variables",
    "keywords": ["dump", "debug"],
    "homepage": "https://symfony.com",
    "license": "MIT",
    "authors": [
        {
            "name": "Nicolas Grekas",
            "email": "p@tchwork.com"
        },
        {
            "name": "Symfony Community",
            "homepage": "https://symfony.com/contributors"
        }
    ],
    "require": {
        "php": "^7.1.3",
        "symfony/polyfill-mbstring": "~1.0"
    },
    "require-dev": {
        "ext-iconv": "*",
        "twig/twig": "~1.34|~2.4"
    },
    "conflict": {
        "phpunit/phpunit": "<4.8.35|<5.4.3,>=5.0"
    },
    "suggest": {
<<<<<<< HEAD
        "ext-iconv": "To convert non-UTF-8 strings to UTF-8 (or symfony/polyfill-iconv in case ext-iconv cannot be used)."
=======
        "ext-iconv": "To convert non-UTF-8 strings to UTF-8 (or symfony/polyfill-iconv in case ext-iconv cannot be used).",
        "ext-intl": "To show region name in time zone dump",
        "ext-symfony_debug": ""
>>>>>>> 04f3e602
    },
    "autoload": {
        "files": [ "Resources/functions/dump.php" ],
        "psr-4": { "Symfony\\Component\\VarDumper\\": "" },
        "exclude-from-classmap": [
            "/Tests/"
        ]
    },
    "minimum-stability": "dev",
    "extra": {
        "branch-alias": {
            "dev-master": "4.0-dev"
        }
    }
}<|MERGE_RESOLUTION|>--- conflicted
+++ resolved
@@ -27,13 +27,8 @@
         "phpunit/phpunit": "<4.8.35|<5.4.3,>=5.0"
     },
     "suggest": {
-<<<<<<< HEAD
-        "ext-iconv": "To convert non-UTF-8 strings to UTF-8 (or symfony/polyfill-iconv in case ext-iconv cannot be used)."
-=======
         "ext-iconv": "To convert non-UTF-8 strings to UTF-8 (or symfony/polyfill-iconv in case ext-iconv cannot be used).",
-        "ext-intl": "To show region name in time zone dump",
-        "ext-symfony_debug": ""
->>>>>>> 04f3e602
+        "ext-intl": "To show region name in time zone dump"
     },
     "autoload": {
         "files": [ "Resources/functions/dump.php" ],
