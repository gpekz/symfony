--- conflicted
+++ resolved
@@ -159,14 +159,10 @@
         if (isset($a[$prefix.'returnType'])) {
             $v = $a[$prefix.'returnType'];
             $v = $v instanceof \ReflectionNamedType ? $v->getName() : $v->__toString();
-<<<<<<< HEAD
-            $a[$prefix.'returnType'] = new ClassStub(($a[$prefix.'returnType']->allowsNull() ? '?' : '').$v, array(class_exists($v, false) || interface_exists($v, false) || trait_exists($v, false) ? $v : '', ''));
+            $a[$prefix.'returnType'] = new ClassStub($a[$prefix.'returnType']->allowsNull() ? '?'.$v : $v, array(class_exists($v, false) || interface_exists($v, false) || trait_exists($v, false) ? $v : '', ''));
         }
         if (isset($a[$prefix.'class'])) {
             $a[$prefix.'class'] = new ClassStub($a[$prefix.'class']);
-=======
-            $a[$prefix.'returnType'] = $a[$prefix.'returnType']->allowsNull() ? '?'.$v : $v;
->>>>>>> 134556a2
         }
         if (isset($a[$prefix.'this'])) {
             $a[$prefix.'this'] = new CutStub($a[$prefix.'this']);
