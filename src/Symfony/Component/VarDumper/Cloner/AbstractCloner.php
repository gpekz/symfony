--- conflicted
+++ resolved
@@ -149,10 +149,6 @@
             $casters = static::$defaultCasters;
         }
         $this->addCasters($casters);
-<<<<<<< HEAD
-=======
-        $this->useExt = \extension_loaded('symfony_debug');
->>>>>>> f5939a83
     }
 
     /**
