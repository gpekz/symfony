<?php

/*
 * This file is part of the Symfony package.
 *
 * (c) Fabien Potencier <fabien@symfony.com>
 *
 * For the full copyright and license information, please view the LICENSE
 * file that was distributed with this source code.
 */

namespace Symfony\Component\VarDumper\Cloner;

/**
 * @author Nicolas Grekas <p@tchwork.com>
 */
class VarCloner extends AbstractCloner
{
    private static $hashMask = 0;
    private static $hashOffset = 0;

    /**
     * {@inheritdoc}
     */
    protected function doClone($var)
    {
        $len = 1;                       // Length of $queue
        $pos = 0;                       // Number of cloned items past the minimum depth
        $refsCounter = 0;               // Hard references counter
        $queue = array(array($var));    // This breadth-first queue is the return value
        $indexedArrays = array();       // Map of queue indexes that hold numerically indexed arrays
        $hardRefs = array();            // Map of original zval hashes to stub objects
        $objRefs = array();             // Map of original object handles to their stub object couterpart
        $resRefs = array();             // Map of original resource handles to their stub object couterpart
        $values = array();              // Map of stub objects' hashes to original values
        $maxItems = $this->maxItems;
        $maxString = $this->maxString;
        $minDepth = $this->minDepth;
        $currentDepth = 0;              // Current tree depth
        $currentDepthFinalIndex = 0;    // Final $queue index for current tree depth
        $minimumDepthReached = $minDepth === 0; // Becomes true when minimum tree depth has been reached
        $cookie = (object) array();     // Unique object used to detect hard references
        $gid = uniqid(mt_rand(), true); // Unique string used to detect the special $GLOBALS variable
        $a = null;                      // Array cast for nested structures
        $stub = null;                   // Stub capturing the main properties of an original item value
                                        // or null if the original value is used directly
<<<<<<< HEAD
        $zvalType = null;               // Main properties of the current value
        $zvalIsRef = null;
        $zvalHash = null;
=======
>>>>>>> 6bbb3911

        if (!self::$hashMask) {
            self::initHashMask();
        }
        $hashMask = self::$hashMask;
        $hashOffset = self::$hashOffset;
        $arrayStub = new Stub();
        $arrayStub->type = Stub::TYPE_ARRAY;
        $fromObjCast = false;

        for ($i = 0; $i < $len; ++$i) {
            // Detect when we move on to the next tree depth
            if ($i > $currentDepthFinalIndex) {
                ++$currentDepth;
                $currentDepthFinalIndex = $len - 1;
                if ($currentDepth >= $minDepth) {
                    $minimumDepthReached = true;
                }
            }

<<<<<<< HEAD
            $indexed = true;            // Whether the currently iterated array is numerically indexed or not
            $j = -1;                    // Position in the currently iterated array
            $fromObjCast = array_keys($queue[$i]);
            $fromObjCast = array_keys(array_flip($fromObjCast)) !== $fromObjCast;
            $refs = $vals = $fromObjCast ? array_values($queue[$i]) : $queue[$i];
            foreach ($queue[$i] as $k => $v) {
                // $k is the original key
                // $v is the original value or a stub object in case of hard references
                if ($k !== ++$j) {
                    $indexed = false;
                }
                if ($fromObjCast) {
                    $k = $j;
                }
                $refs[$k] = $cookie;
                if ($zvalIsRef = $vals[$k] === $cookie) {
                    $zvalHash = $v instanceof Stub ? spl_object_hash($v) : null;
                }
                $zvalType = gettype($v);
                if ($zvalIsRef) {
                    $vals[$k] = &$stub;         // Break hard references to make $queue completely
                    unset($stub);               // independent from the original structure
                    if (isset($hardRefs[$zvalHash])) {
=======
            $refs = $vals = $queue[$i];
            if (\PHP_VERSION_ID < 70200 && empty($indexedArrays[$i])) {
                // see https://wiki.php.net/rfc/convert_numeric_keys_in_object_array_casts
                foreach ($vals as $k => $v) {
                    if (\is_int($k)) {
                        continue;
                    }
                    foreach (array($k => true) as $j => $v) {
                    }
                    if ($k !== $j) {
                        $fromObjCast = true;
                        $refs = $vals = \array_values($queue[$i]);
                        break;
                    }
                }
            }
            foreach ($vals as $k => $v) {
                // $v is the original value or a stub object in case of hard references
                $refs[$k] = $cookie;
                if ($zvalIsRef = $vals[$k] === $cookie) {
                    $vals[$k] = &$stub;         // Break hard references to make $queue completely
                    unset($stub);               // independent from the original structure
                    if ($v instanceof Stub && isset($hardRefs[\spl_object_hash($v)])) {
>>>>>>> 6bbb3911
                        $vals[$k] = $refs[$k] = $v;
                        if ($v->value instanceof Stub && (Stub::TYPE_OBJECT === $v->value->type || Stub::TYPE_RESOURCE === $v->value->type)) {
                            ++$v->value->refCount;
                        }
                        ++$v->refCount;
                        continue;
                    }
                    $refs[$k] = $vals[$k] = new Stub();
                    $refs[$k]->value = $v;
                    $h = \spl_object_hash($refs[$k]);
                    $hardRefs[$h] = &$refs[$k];
                    $values[$h] = $v;
                    $vals[$k]->handle = ++$refsCounter;
                }
                // Create $stub when the original value $v can not be used directly
                // If $v is a nested structure, put that structure in array $a
<<<<<<< HEAD
                switch ($zvalType) {
                    case 'string':
                        if (isset($v[0]) && !preg_match('//u', $v)) {
=======
                switch (true) {
                    case empty($v):
                    case true === $v:
                    case \is_int($v):
                    case \is_float($v):
                        break;

                    case \is_string($v):
                        if (!\preg_match('//u', $v)) {
>>>>>>> 6bbb3911
                            $stub = new Stub();
                            $stub->type = Stub::TYPE_STRING;
                            $stub->class = Stub::STRING_BINARY;
                            if (0 <= $maxString && 0 < $cut = \strlen($v) - $maxString) {
                                $stub->cut = $cut;
                                $stub->value = \substr($v, 0, -$cut);
                            } else {
                                $stub->value = $v;
                            }
                        } elseif (0 <= $maxString && isset($v[1 + ($maxString >> 2)]) && 0 < $cut = \mb_strlen($v, 'UTF-8') - $maxString) {
                            $stub = new Stub();
                            $stub->type = Stub::TYPE_STRING;
                            $stub->class = Stub::STRING_UTF8;
                            $stub->cut = $cut;
                            $stub->value = \mb_substr($v, 0, $maxString, 'UTF-8');
                        }
                        break;

                    case \is_array($v):
                        $stub = $arrayStub;
                        $stub->class = Stub::ARRAY_INDEXED;

                        $j = -1;
                        foreach ($v as $gk => $gv) {
                            if ($gk !== ++$j) {
                                $stub->class = Stub::ARRAY_ASSOC;
                                break;
                            }
                        }
                        $a = $v;

                        if (Stub::ARRAY_ASSOC === $stub->class) {
                            // Copies of $GLOBALS have very strange behavior,
                            // let's detect them with some black magic
                            $a[$gid] = true;

                            // Happens with copies of $GLOBALS
                            if (isset($v[$gid])) {
                                unset($v[$gid]);
                                $a = array();
                                foreach ($v as $gk => &$gv) {
                                    $a[$gk] = &$gv;
                                }
                                unset($gv);
                            } else {
                                $a = $v;
                            }
<<<<<<< HEAD

                            $stub->value = count($a);
=======
                        } else {
                            $indexedArrays[$len] = true;
>>>>>>> 6bbb3911
                        }

                        $stub->value = \count($a);
                        break;

<<<<<<< HEAD
                    case 'object':
                        if (empty($objRefs[$h = $hashMask ^ hexdec(substr(spl_object_hash($v), $hashOffset, PHP_INT_SIZE))])) {
                            $stub = new Stub();
                            $stub->type = Stub::TYPE_OBJECT;
                            $stub->class = get_class($v);
=======
                    case \is_object($v):
                    case $v instanceof \__PHP_Incomplete_Class:
                        if (empty($objRefs[$h = $hashMask ^ \hexdec(\substr(\spl_object_hash($v), $hashOffset, \PHP_INT_SIZE))])) {
                            $stub = new Stub();
                            $stub->type = Stub::TYPE_OBJECT;
                            $stub->class = \get_class($v);
>>>>>>> 6bbb3911
                            $stub->value = $v;
                            $stub->handle = $h;
                            $a = $this->castObject($stub, 0 < $i);
                            if ($v !== $stub->value) {
                                if (Stub::TYPE_OBJECT !== $stub->type || null === $stub->value) {
                                    break;
                                }
<<<<<<< HEAD
                                $h = $hashMask ^ hexdec(substr(spl_object_hash($stub->value), $hashOffset, PHP_INT_SIZE));
=======
                                $h = $hashMask ^ \hexdec(\substr(\spl_object_hash($stub->value), $hashOffset, \PHP_INT_SIZE));
>>>>>>> 6bbb3911
                                $stub->handle = $h;
                            }
                            $stub->value = null;
                            if (0 <= $maxItems && $maxItems <= $pos && $minimumDepthReached) {
                                $stub->cut = \count($a);
                                $a = null;
                            }
                        }
                        if (empty($objRefs[$h])) {
                            $objRefs[$h] = $stub;
                        } else {
                            $stub = $objRefs[$h];
                            ++$stub->refCount;
                            $a = null;
                        }
                        break;

                    default: // resource
                        if (empty($resRefs[$h = (int) $v])) {
                            $stub = new Stub();
                            $stub->type = Stub::TYPE_RESOURCE;
<<<<<<< HEAD
                            if ('Unknown' === $stub->class = @get_resource_type($v)) {
=======
                            if ('Unknown' === $stub->class = @\get_resource_type($v)) {
>>>>>>> 6bbb3911
                                $stub->class = 'Closed';
                            }
                            $stub->value = $v;
                            $stub->handle = $h;
                            $a = $this->castResource($stub, 0 < $i);
                            $stub->value = null;
                            if (0 <= $maxItems && $maxItems <= $pos && $minimumDepthReached) {
                                $stub->cut = \count($a);
                                $a = null;
                            }
                        }
                        if (empty($resRefs[$h])) {
                            $resRefs[$h] = $stub;
                        } else {
                            $stub = $resRefs[$h];
                            ++$stub->refCount;
                            $a = null;
                        }
                        break;
                }

                if (isset($stub)) {
<<<<<<< HEAD
                    if ($zvalIsRef) {
                        $refs[$k] = new Stub();
                        $refs[$k]->value = $stub;
                        $h = spl_object_hash($refs[$k]);
                        $vals[$k] = $hardRefs[$h] = &$refs[$k];
                        $values[$h] = $v;
                        $vals[$k]->handle = ++$refsCounter;
                    } else {
                        $vals[$k] = $stub;
                    }

=======
>>>>>>> 6bbb3911
                    if ($a) {
                        if (!$minimumDepthReached || 0 > $maxItems) {
                            $queue[$len] = $a;
                            $stub->position = $len++;
                        } elseif ($pos < $maxItems) {
                            if ($maxItems < $pos += \count($a)) {
                                $a = \array_slice($a, 0, $maxItems - $pos);
                                if ($stub->cut >= 0) {
                                    $stub->cut += $pos - $maxItems;
                                }
                            }
                            $queue[$len] = $a;
                            $stub->position = $len++;
                        } elseif ($stub->cut >= 0) {
                            $stub->cut += \count($a);
                            $stub->position = 0;
                        }
                    }
<<<<<<< HEAD
                    $stub = $a = null;
                } elseif ($zvalIsRef) {
                    $refs[$k] = $vals[$k] = new Stub();
                    $refs[$k]->value = $v;
                    $h = spl_object_hash($refs[$k]);
                    $hardRefs[$h] = &$refs[$k];
                    $values[$h] = $v;
                    $vals[$k]->handle = ++$refsCounter;
=======

                    if ($arrayStub === $stub) {
                        if ($arrayStub->cut) {
                            $stub = array($arrayStub->cut, $arrayStub->class => $arrayStub->position);
                            $arrayStub->cut = 0;
                        } else {
                            $stub = array($arrayStub->class => $arrayStub->position);
                        }
                    }

                    if ($zvalIsRef) {
                        $refs[$k]->value = $stub;
                    } else {
                        $vals[$k] = $stub;
                    }

                    $stub = $a = null;
>>>>>>> 6bbb3911
                }
            }

            if ($fromObjCast) {
                $fromObjCast = false;
                $refs = $vals;
                $vals = array();
                $j = -1;
                foreach ($queue[$i] as $k => $v) {
                    foreach (array($k => true) as $a => $v) {
                    }
                    if ($a !== $k) {
                        $vals = (object) $vals;
                        $vals->{$k} = $refs[++$j];
                        $vals = (array) $vals;
                    } else {
                        $vals[$k] = $refs[++$j];
                    }
                }
            }

            $queue[$i] = $vals;
            unset($indexedArrays[$i]);
        }

        foreach ($values as $h => $v) {
            $hardRefs[$h] = $v;
        }

        return $queue;
    }

    private static function initHashMask()
    {
        $obj = (object) array();
        self::$hashOffset = 16 - PHP_INT_SIZE;
        self::$hashMask = -1;

        // check if we are nested in an output buffering handler to prevent a fatal error with ob_start() below
        $obFuncs = array('ob_clean', 'ob_end_clean', 'ob_flush', 'ob_end_flush', 'ob_get_contents', 'ob_get_flush');
        foreach (debug_backtrace(DEBUG_BACKTRACE_IGNORE_ARGS) as $frame) {
            if (isset($frame['function'][0]) && !isset($frame['class']) && 'o' === $frame['function'][0] && in_array($frame['function'], $obFuncs)) {
                $frame['line'] = 0;
                break;
            }
        }
        if (!empty($frame['line'])) {
            ob_start();
            debug_zval_dump($obj);
            self::$hashMask = (int) substr(ob_get_clean(), 17);
        }

        self::$hashMask ^= hexdec(substr(spl_object_hash($obj), self::$hashOffset, PHP_INT_SIZE));
    }
}<|MERGE_RESOLUTION|>--- conflicted
+++ resolved
@@ -44,12 +44,6 @@
         $a = null;                      // Array cast for nested structures
         $stub = null;                   // Stub capturing the main properties of an original item value
                                         // or null if the original value is used directly
-<<<<<<< HEAD
-        $zvalType = null;               // Main properties of the current value
-        $zvalIsRef = null;
-        $zvalHash = null;
-=======
->>>>>>> 6bbb3911
 
         if (!self::$hashMask) {
             self::initHashMask();
@@ -70,31 +64,6 @@
                 }
             }
 
-<<<<<<< HEAD
-            $indexed = true;            // Whether the currently iterated array is numerically indexed or not
-            $j = -1;                    // Position in the currently iterated array
-            $fromObjCast = array_keys($queue[$i]);
-            $fromObjCast = array_keys(array_flip($fromObjCast)) !== $fromObjCast;
-            $refs = $vals = $fromObjCast ? array_values($queue[$i]) : $queue[$i];
-            foreach ($queue[$i] as $k => $v) {
-                // $k is the original key
-                // $v is the original value or a stub object in case of hard references
-                if ($k !== ++$j) {
-                    $indexed = false;
-                }
-                if ($fromObjCast) {
-                    $k = $j;
-                }
-                $refs[$k] = $cookie;
-                if ($zvalIsRef = $vals[$k] === $cookie) {
-                    $zvalHash = $v instanceof Stub ? spl_object_hash($v) : null;
-                }
-                $zvalType = gettype($v);
-                if ($zvalIsRef) {
-                    $vals[$k] = &$stub;         // Break hard references to make $queue completely
-                    unset($stub);               // independent from the original structure
-                    if (isset($hardRefs[$zvalHash])) {
-=======
             $refs = $vals = $queue[$i];
             if (\PHP_VERSION_ID < 70200 && empty($indexedArrays[$i])) {
                 // see https://wiki.php.net/rfc/convert_numeric_keys_in_object_array_casts
@@ -118,7 +87,6 @@
                     $vals[$k] = &$stub;         // Break hard references to make $queue completely
                     unset($stub);               // independent from the original structure
                     if ($v instanceof Stub && isset($hardRefs[\spl_object_hash($v)])) {
->>>>>>> 6bbb3911
                         $vals[$k] = $refs[$k] = $v;
                         if ($v->value instanceof Stub && (Stub::TYPE_OBJECT === $v->value->type || Stub::TYPE_RESOURCE === $v->value->type)) {
                             ++$v->value->refCount;
@@ -135,11 +103,6 @@
                 }
                 // Create $stub when the original value $v can not be used directly
                 // If $v is a nested structure, put that structure in array $a
-<<<<<<< HEAD
-                switch ($zvalType) {
-                    case 'string':
-                        if (isset($v[0]) && !preg_match('//u', $v)) {
-=======
                 switch (true) {
                     case empty($v):
                     case true === $v:
@@ -149,7 +112,6 @@
 
                     case \is_string($v):
                         if (!\preg_match('//u', $v)) {
->>>>>>> 6bbb3911
                             $stub = new Stub();
                             $stub->type = Stub::TYPE_STRING;
                             $stub->class = Stub::STRING_BINARY;
@@ -197,32 +159,19 @@
                             } else {
                                 $a = $v;
                             }
-<<<<<<< HEAD
-
-                            $stub->value = count($a);
-=======
                         } else {
                             $indexedArrays[$len] = true;
->>>>>>> 6bbb3911
                         }
 
                         $stub->value = \count($a);
                         break;
 
-<<<<<<< HEAD
-                    case 'object':
-                        if (empty($objRefs[$h = $hashMask ^ hexdec(substr(spl_object_hash($v), $hashOffset, PHP_INT_SIZE))])) {
-                            $stub = new Stub();
-                            $stub->type = Stub::TYPE_OBJECT;
-                            $stub->class = get_class($v);
-=======
                     case \is_object($v):
                     case $v instanceof \__PHP_Incomplete_Class:
                         if (empty($objRefs[$h = $hashMask ^ \hexdec(\substr(\spl_object_hash($v), $hashOffset, \PHP_INT_SIZE))])) {
                             $stub = new Stub();
                             $stub->type = Stub::TYPE_OBJECT;
                             $stub->class = \get_class($v);
->>>>>>> 6bbb3911
                             $stub->value = $v;
                             $stub->handle = $h;
                             $a = $this->castObject($stub, 0 < $i);
@@ -230,11 +179,7 @@
                                 if (Stub::TYPE_OBJECT !== $stub->type || null === $stub->value) {
                                     break;
                                 }
-<<<<<<< HEAD
-                                $h = $hashMask ^ hexdec(substr(spl_object_hash($stub->value), $hashOffset, PHP_INT_SIZE));
-=======
                                 $h = $hashMask ^ \hexdec(\substr(\spl_object_hash($stub->value), $hashOffset, \PHP_INT_SIZE));
->>>>>>> 6bbb3911
                                 $stub->handle = $h;
                             }
                             $stub->value = null;
@@ -256,11 +201,7 @@
                         if (empty($resRefs[$h = (int) $v])) {
                             $stub = new Stub();
                             $stub->type = Stub::TYPE_RESOURCE;
-<<<<<<< HEAD
-                            if ('Unknown' === $stub->class = @get_resource_type($v)) {
-=======
                             if ('Unknown' === $stub->class = @\get_resource_type($v)) {
->>>>>>> 6bbb3911
                                 $stub->class = 'Closed';
                             }
                             $stub->value = $v;
@@ -283,20 +224,6 @@
                 }
 
                 if (isset($stub)) {
-<<<<<<< HEAD
-                    if ($zvalIsRef) {
-                        $refs[$k] = new Stub();
-                        $refs[$k]->value = $stub;
-                        $h = spl_object_hash($refs[$k]);
-                        $vals[$k] = $hardRefs[$h] = &$refs[$k];
-                        $values[$h] = $v;
-                        $vals[$k]->handle = ++$refsCounter;
-                    } else {
-                        $vals[$k] = $stub;
-                    }
-
-=======
->>>>>>> 6bbb3911
                     if ($a) {
                         if (!$minimumDepthReached || 0 > $maxItems) {
                             $queue[$len] = $a;
@@ -315,16 +242,6 @@
                             $stub->position = 0;
                         }
                     }
-<<<<<<< HEAD
-                    $stub = $a = null;
-                } elseif ($zvalIsRef) {
-                    $refs[$k] = $vals[$k] = new Stub();
-                    $refs[$k]->value = $v;
-                    $h = spl_object_hash($refs[$k]);
-                    $hardRefs[$h] = &$refs[$k];
-                    $values[$h] = $v;
-                    $vals[$k]->handle = ++$refsCounter;
-=======
 
                     if ($arrayStub === $stub) {
                         if ($arrayStub->cut) {
@@ -342,7 +259,6 @@
                     }
 
                     $stub = $a = null;
->>>>>>> 6bbb3911
                 }
             }
 
