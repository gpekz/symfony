--- conflicted
+++ resolved
@@ -378,7 +378,7 @@
             a.title = (a.title ? a.title+'\n[' : '[')+keyHint+'+click] Expand all children';
             a.innerHTML += '<span>▼</span>';
             a.className += ' sf-dump-toggle';
-<<<<<<< HEAD
+
             x = 1;
             if ('sf-dump' != elt.parentNode.className) {
                 x += elt.parentNode.getAttribute('data-depth')/1;
@@ -387,13 +387,7 @@
             if (x > options.maxDepth) {
                 toggle(a);
             }
-        } else if ('sf-dump-ref' == elt.className && (a = elt.getAttribute('href'))) {
-=======
-            if (!/\bsf-dump\b/.test(elt.parentNode.className)) {
-                toggle(a);
-            }
         } else if (/\bsf-dump-ref\b/.test(elt.className) && (a = elt.getAttribute('href'))) {
->>>>>>> d3692cef
             a = a.substr(1);
             elt.className += ' '+a;
 
