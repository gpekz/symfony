--- conflicted
+++ resolved
@@ -17,12 +17,8 @@
     ],
     "require": {
         "php": ">=5.3.9",
-<<<<<<< HEAD
-        "symfony/filesystem": "~2.3|~3.0.0"
-=======
-        "symfony/filesystem": "~2.3",
+        "symfony/filesystem": "~2.3|~3.0.0",
         "symfony/polyfill-ctype": "~1.8"
->>>>>>> 046f0920
     },
     "require-dev": {
         "symfony/yaml": "~2.7|~3.0.0"
