--- conflicted
+++ resolved
@@ -16,14 +16,9 @@
         }
     ],
     "require": {
-<<<<<<< HEAD
         "php": "^7.1.3",
-        "symfony/filesystem": "~3.4|~4.0"
-=======
-        "php": "^5.5.9|>=7.0.8",
-        "symfony/filesystem": "~2.8|~3.0|~4.0",
+        "symfony/filesystem": "~3.4|~4.0",
         "symfony/polyfill-ctype": "~1.8"
->>>>>>> e525248f
     },
     "require-dev": {
         "symfony/dependency-injection": "~3.4|~4.0",
