--- conflicted
+++ resolved
@@ -21,18 +21,13 @@
         $pathinfo = rawurldecode($rawPathinfo);
         $trimmedPathinfo = rtrim($pathinfo, '/');
         $context = $this->context;
-<<<<<<< HEAD
-        $request = $this->request;
+        $request = $this->request ?: $this->createRequest($pathinfo);
         $requestMethod = $canonicalMethod = $context->getMethod();
         $scheme = $context->getScheme();
 
         if ('HEAD' === $requestMethod) {
             $canonicalMethod = 'GET';
         }
-
-=======
-        $request = $this->request ?: $this->createRequest($pathinfo);
->>>>>>> 0293f375
 
         if (0 === strpos($pathinfo, '/rootprefix')) {
             // static
