<?php

/*
 * This file is part of the Symfony package.
 *
 * (c) Fabien Potencier <fabien@symfony.com>
 *
 * For the full copyright and license information, please view the LICENSE
 * file that was distributed with this source code.
 */

namespace Symfony\Component\Routing\Tests\Loader;

use PHPUnit\Framework\TestCase;
use Symfony\Component\Config\FileLocator;
use Symfony\Component\Routing\Loader\YamlFileLoader;
use Symfony\Component\Config\Resource\FileResource;

class YamlFileLoaderTest extends TestCase
{
    public function testSupports()
    {
        $loader = new YamlFileLoader($this->getMockBuilder('Symfony\Component\Config\FileLocator')->getMock());

        $this->assertTrue($loader->supports('foo.yml'), '->supports() returns true if the resource is loadable');
        $this->assertTrue($loader->supports('foo.yaml'), '->supports() returns true if the resource is loadable');
        $this->assertFalse($loader->supports('foo.foo'), '->supports() returns true if the resource is loadable');

        $this->assertTrue($loader->supports('foo.yml', 'yaml'), '->supports() checks the resource type if specified');
        $this->assertTrue($loader->supports('foo.yaml', 'yaml'), '->supports() checks the resource type if specified');
        $this->assertFalse($loader->supports('foo.yml', 'foo'), '->supports() checks the resource type if specified');
    }

    public function testLoadDoesNothingIfEmpty()
    {
        $loader = new YamlFileLoader(new FileLocator(array(__DIR__.'/../Fixtures')));
        $collection = $loader->load('empty.yml');

        $this->assertEquals(array(), $collection->all());
        $this->assertEquals(array(new FileResource(realpath(__DIR__.'/../Fixtures/empty.yml'))), $collection->getResources());
    }

    /**
     * @expectedException \InvalidArgumentException
     * @dataProvider getPathsToInvalidFiles
     */
    public function testLoadThrowsExceptionWithInvalidFile($filePath)
    {
        $loader = new YamlFileLoader(new FileLocator(array(__DIR__.'/../Fixtures')));
        $loader->load($filePath);
    }

    public function getPathsToInvalidFiles()
    {
        return array(
            array('nonvalid.yml'),
            array('nonvalid2.yml'),
            array('incomplete.yml'),
            array('nonvalidkeys.yml'),
            array('nonesense_resource_plus_path.yml'),
            array('nonesense_type_without_resource.yml'),
            array('bad_format.yml'),
        );
    }

    public function testLoadSpecialRouteName()
    {
        $loader = new YamlFileLoader(new FileLocator(array(__DIR__.'/../Fixtures')));
        $routeCollection = $loader->load('special_route_name.yml');
        $route = $routeCollection->get('#$péß^a|');

        $this->assertInstanceOf('Symfony\Component\Routing\Route', $route);
        $this->assertSame('/true', $route->getPath());
    }

    public function testLoadWithRoute()
    {
        $loader = new YamlFileLoader(new FileLocator(array(__DIR__.'/../Fixtures')));
        $routeCollection = $loader->load('validpattern.yml');
        $route = $routeCollection->get('blog_show');

        $this->assertInstanceOf('Symfony\Component\Routing\Route', $route);
        $this->assertSame('/blog/{slug}', $route->getPath());
        $this->assertSame('{locale}.example.com', $route->getHost());
        $this->assertSame('MyBundle:Blog:show', $route->getDefault('_controller'));
        $this->assertSame('\w+', $route->getRequirement('locale'));
        $this->assertSame('RouteCompiler', $route->getOption('compiler_class'));
        $this->assertEquals(array('GET', 'POST', 'PUT', 'OPTIONS'), $route->getMethods());
        $this->assertEquals(array('https'), $route->getSchemes());
        $this->assertEquals('context.getMethod() == "GET"', $route->getCondition());
    }

    public function testLoadWithResource()
    {
        $loader = new YamlFileLoader(new FileLocator(array(__DIR__.'/../Fixtures')));
        $routeCollection = $loader->load('validresource.yml');
        $routes = $routeCollection->all();

        $this->assertCount(2, $routes, 'Two routes are loaded');
        $this->assertContainsOnly('Symfony\Component\Routing\Route', $routes);

        foreach ($routes as $route) {
            $this->assertSame('/{foo}/blog/{slug}', $route->getPath());
            $this->assertSame('123', $route->getDefault('foo'));
            $this->assertSame('\d+', $route->getRequirement('foo'));
            $this->assertSame('bar', $route->getOption('foo'));
            $this->assertSame('', $route->getHost());
            $this->assertSame('context.getMethod() == "POST"', $route->getCondition());
        }
    }

    public function testLoadRouteWithControllerAttribute()
    {
        $loader = new YamlFileLoader(new FileLocator(array(__DIR__.'/../Fixtures/controller')));
        $routeCollection = $loader->load('routing.yml');

        $route = $routeCollection->get('app_homepage');

        $this->assertSame('AppBundle:Homepage:show', $route->getDefault('_controller'));
    }

    public function testLoadRouteWithoutControllerAttribute()
    {
        $loader = new YamlFileLoader(new FileLocator(array(__DIR__.'/../Fixtures/controller')));
        $routeCollection = $loader->load('routing.yml');

        $route = $routeCollection->get('app_logout');

        $this->assertNull($route->getDefault('_controller'));
    }

    public function testLoadRouteWithControllerSetInDefaults()
    {
        $loader = new YamlFileLoader(new FileLocator(array(__DIR__.'/../Fixtures/controller')));
        $routeCollection = $loader->load('routing.yml');

        $route = $routeCollection->get('app_blog');

        $this->assertSame('AppBundle:Blog:list', $route->getDefault('_controller'));
    }

    /**
     * @expectedException \InvalidArgumentException
     * @expectedExceptionMessageRegExp /The routing file "[^"]*" must not specify both the "controller" key and the defaults key "_controller" for "app_blog"/
     */
    public function testOverrideControllerInDefaults()
    {
        $loader = new YamlFileLoader(new FileLocator(array(__DIR__.'/../Fixtures/controller')));
        $loader->load('override_defaults.yml');
    }

    /**
     * @dataProvider provideFilesImportingRoutesWithControllers
     */
    public function testImportRouteWithController($file)
    {
        $loader = new YamlFileLoader(new FileLocator(array(__DIR__.'/../Fixtures/controller')));
        $routeCollection = $loader->load($file);

        $route = $routeCollection->get('app_homepage');
        $this->assertSame('FrameworkBundle:Template:template', $route->getDefault('_controller'));

        $route = $routeCollection->get('app_blog');
        $this->assertSame('FrameworkBundle:Template:template', $route->getDefault('_controller'));

        $route = $routeCollection->get('app_logout');
        $this->assertSame('FrameworkBundle:Template:template', $route->getDefault('_controller'));
    }

    public function provideFilesImportingRoutesWithControllers()
    {
        yield array('import_controller.yml');
        yield array('import__controller.yml');
    }

    /**
     * @expectedException \InvalidArgumentException
     * @expectedExceptionMessageRegExp /The routing file "[^"]*" must not specify both the "controller" key and the defaults key "_controller" for "_static"/
     */
    public function testImportWithOverriddenController()
    {
        $loader = new YamlFileLoader(new FileLocator(array(__DIR__.'/../Fixtures/controller')));
        $loader->load('import_override_defaults.yml');
    }

<<<<<<< HEAD
    public function testImportRouteWithNamePrefix()
    {
        $loader = new YamlFileLoader(new FileLocator(array(__DIR__.'/../Fixtures/import_with_name_prefix')));
        $routeCollection = $loader->load('routing.yml');

        $this->assertNotNull($routeCollection->get('app_blog'));
        $this->assertEquals('/blog', $routeCollection->get('app_blog')->getPath());
        $this->assertNotNull($routeCollection->get('api_app_blog'));
        $this->assertEquals('/api/blog', $routeCollection->get('api_app_blog')->getPath());
    }

    public function testRemoteSourcesAreNotAccepted()
    {
        $loader = new YamlFileLoader(new FileLocatorStub());
        $this->expectException(\InvalidArgumentException::class);
        $loader->load('http://remote.com/here.yml');
    }

    public function testLoadingLocalizedRoute()
    {
        $loader = new YamlFileLoader(new FileLocator(array(__DIR__.'/../Fixtures/localized')));
        $routes = $loader->load('localized-route.yml');

        $this->assertCount(3, $routes);
    }

    public function testImportingRoutesFromDefinition()
    {
        $loader = new YamlFileLoader(new FileLocator(array(__DIR__.'/../Fixtures/localized')));
        $routes = $loader->load('importing-localized-route.yml');

        $this->assertCount(3, $routes);
        $this->assertEquals('/nl', $routes->get('home.nl')->getPath());
        $this->assertEquals('/en', $routes->get('home.en')->getPath());
        $this->assertEquals('/here', $routes->get('not_localized')->getPath());
    }

    public function testImportingRoutesWithLocales()
    {
        $loader = new YamlFileLoader(new FileLocator(array(__DIR__.'/../Fixtures/localized')));
        $routes = $loader->load('importer-with-locale.yml');

        $this->assertCount(2, $routes);
        $this->assertEquals('/nl/voorbeeld', $routes->get('imported.nl')->getPath());
        $this->assertEquals('/en/example', $routes->get('imported.en')->getPath());
    }

    public function testImportingNonLocalizedRoutesWithLocales()
    {
        $loader = new YamlFileLoader(new FileLocator(array(__DIR__.'/../Fixtures/localized')));
        $routes = $loader->load('importer-with-locale-imports-non-localized-route.yml');

        $this->assertCount(2, $routes);
        $this->assertEquals('/nl/imported', $routes->get('imported.nl')->getPath());
        $this->assertEquals('/en/imported', $routes->get('imported.en')->getPath());
    }

    public function testImportingRoutesWithOfficialLocales()
    {
        $loader = new YamlFileLoader(new FileLocator(array(__DIR__.'/../Fixtures/localized')));
        $routes = $loader->load('officially_formatted_locales.yml');

        $this->assertCount(3, $routes);
        $this->assertEquals('/omelette-au-fromage', $routes->get('official.fr.UTF-8')->getPath());
        $this->assertEquals('/eu-não-sou-espanhol', $routes->get('official.pt-PT')->getPath());
        $this->assertEquals('/churrasco', $routes->get('official.pt_BR')->getPath());
    }

    public function testImportingRoutesFromDefinitionMissingLocalePrefix()
    {
        $loader = new YamlFileLoader(new FileLocator(array(__DIR__.'/../Fixtures/localized')));
        $this->expectException(\InvalidArgumentException::class);
        $loader->load('missing-locale-in-importer.yml');
    }

    public function testImportingRouteWithoutPathOrLocales()
    {
        $loader = new YamlFileLoader(new FileLocator(array(__DIR__.'/../Fixtures/localized')));
        $this->expectException(\InvalidArgumentException::class);
        $loader->load('route-without-path-or-locales.yml');
    }

    public function testImportingWithControllerDefault()
    {
        $loader = new YamlFileLoader(new FileLocator(array(__DIR__.'/../Fixtures/localized')));
        $routes = $loader->load('importer-with-controller-default.yml');
        $this->assertCount(3, $routes);
        $this->assertEquals('DefaultController::defaultAction', $routes->get('home.en')->getDefault('_controller'));
        $this->assertEquals('DefaultController::defaultAction', $routes->get('home.nl')->getDefault('_controller'));
        $this->assertEquals('DefaultController::defaultAction', $routes->get('not_localized')->getDefault('_controller'));
    }

    public function testImportRouteWithNoTrailingSlash()
    {
        $loader = new YamlFileLoader(new FileLocator(array(__DIR__.'/../Fixtures/import_with_no_trailing_slash')));
        $routeCollection = $loader->load('routing.yml');

        $this->assertEquals('/slash/', $routeCollection->get('a_app_homepage')->getPath());
        $this->assertEquals('/no-slash', $routeCollection->get('b_app_homepage')->getPath());
=======
    public function testImportRouteWithGlobMatchingSingleFile()
    {
        $loader = new YamlFileLoader(new FileLocator(array(__DIR__.'/../Fixtures/glob')));
        $routeCollection = $loader->load('import_single.yml');

        $route = $routeCollection->get('bar_route');
        $this->assertSame('AppBundle:Bar:view', $route->getDefault('_controller'));
    }

    public function testImportRouteWithGlobMatchingMultipleFiles()
    {
        $loader = new YamlFileLoader(new FileLocator(array(__DIR__.'/../Fixtures/glob')));
        $routeCollection = $loader->load('import_multiple.yml');

        $route = $routeCollection->get('bar_route');
        $this->assertSame('AppBundle:Bar:view', $route->getDefault('_controller'));

        $route = $routeCollection->get('baz_route');
        $this->assertSame('AppBundle:Baz:view', $route->getDefault('_controller'));
>>>>>>> a5a44472
    }
}<|MERGE_RESOLUTION|>--- conflicted
+++ resolved
@@ -183,7 +183,27 @@
         $loader->load('import_override_defaults.yml');
     }
 
-<<<<<<< HEAD
+    public function testImportRouteWithGlobMatchingSingleFile()
+    {
+        $loader = new YamlFileLoader(new FileLocator(array(__DIR__.'/../Fixtures/glob')));
+        $routeCollection = $loader->load('import_single.yml');
+
+        $route = $routeCollection->get('bar_route');
+        $this->assertSame('AppBundle:Bar:view', $route->getDefault('_controller'));
+    }
+
+    public function testImportRouteWithGlobMatchingMultipleFiles()
+    {
+        $loader = new YamlFileLoader(new FileLocator(array(__DIR__.'/../Fixtures/glob')));
+        $routeCollection = $loader->load('import_multiple.yml');
+
+        $route = $routeCollection->get('bar_route');
+        $this->assertSame('AppBundle:Bar:view', $route->getDefault('_controller'));
+
+        $route = $routeCollection->get('baz_route');
+        $this->assertSame('AppBundle:Baz:view', $route->getDefault('_controller'));
+    }
+
     public function testImportRouteWithNamePrefix()
     {
         $loader = new YamlFileLoader(new FileLocator(array(__DIR__.'/../Fixtures/import_with_name_prefix')));
@@ -283,26 +303,5 @@
 
         $this->assertEquals('/slash/', $routeCollection->get('a_app_homepage')->getPath());
         $this->assertEquals('/no-slash', $routeCollection->get('b_app_homepage')->getPath());
-=======
-    public function testImportRouteWithGlobMatchingSingleFile()
-    {
-        $loader = new YamlFileLoader(new FileLocator(array(__DIR__.'/../Fixtures/glob')));
-        $routeCollection = $loader->load('import_single.yml');
-
-        $route = $routeCollection->get('bar_route');
-        $this->assertSame('AppBundle:Bar:view', $route->getDefault('_controller'));
-    }
-
-    public function testImportRouteWithGlobMatchingMultipleFiles()
-    {
-        $loader = new YamlFileLoader(new FileLocator(array(__DIR__.'/../Fixtures/glob')));
-        $routeCollection = $loader->load('import_multiple.yml');
-
-        $route = $routeCollection->get('bar_route');
-        $this->assertSame('AppBundle:Bar:view', $route->getDefault('_controller'));
-
-        $route = $routeCollection->get('baz_route');
-        $this->assertSame('AppBundle:Baz:view', $route->getDefault('_controller'));
->>>>>>> a5a44472
     }
 }