<?xml version="1.0"?>
<xliff version="1.2" xmlns="urn:oasis:names:tc:xliff:document:1.2">
    <file source-language="en" datatype="plaintext" original="file.ext">
        <body>
            <trans-unit id="1">
                <source>An authentication exception occurred.</source>
                <target>Ocurrió una error de autenticación.</target>
            </trans-unit>
            <trans-unit id="2">
                <source>Authentication credentials could not be found.</source>
                <target>No se encontraron los credenciales de autenticación.</target>
            </trans-unit>
            <trans-unit id="3">
                <source>Authentication request could not be processed due to a system problem.</source>
                <target>La solicitud de autenticación no se pudo procesar debido a un problema del sistema.</target>
            </trans-unit>
            <trans-unit id="4">
                <source>Invalid credentials.</source>
<<<<<<< HEAD
                <target>Credenciales inválidas.</target>
=======
                <target>Credenciales no válidos.</target>
>>>>>>> c06e627e
            </trans-unit>
            <trans-unit id="5">
                <source>Cookie has already been used by someone else.</source>
                <target>La cookie ya ha sido usada por otra persona.</target>
            </trans-unit>
            <trans-unit id="6">
                <source>Not privileged to request the resource.</source>
                <target>No tiene privilegios para solicitar el recurso.</target>
            </trans-unit>
            <trans-unit id="7">
                <source>Invalid CSRF token.</source>
                <target>Token CSRF no válido.</target>
            </trans-unit>
            <trans-unit id="8">
                <source>Digest nonce has expired.</source>
                <target>El vector de inicialización (digest nonce) ha expirado.</target>
            </trans-unit>
            <trans-unit id="9">
                <source>No authentication provider found to support the authentication token.</source>
<<<<<<< HEAD
                <target>No se encontró un proveedor de autenticación para soportar el token de autenticación.</target>
=======
                <target>No se encontró un proveedor de autenticación que soporte el token de autenticación.</target>
>>>>>>> c06e627e
            </trans-unit>
            <trans-unit id="10">
                <source>No session available, it either timed out or cookies are not enabled.</source>
                <target>No hay ninguna sesión disponible, ha expirado o las cookies no están habilitados.</target>
            </trans-unit>
            <trans-unit id="11">
                <source>No token could be found.</source>
                <target>No se encontró ningún token.</target>
            </trans-unit>
            <trans-unit id="12">
                <source>Username could not be found.</source>
                <target>No se encontró el nombre de usuario.</target>
            </trans-unit>
            <trans-unit id="13">
                <source>Account has expired.</source>
                <target>La cuenta ha expirado.</target>
            </trans-unit>
            <trans-unit id="14">
                <source>Credentials have expired.</source>
                <target>Los credenciales han expirado.</target>
            </trans-unit>
            <trans-unit id="15">
                <source>Account is disabled.</source>
                <target>La cuenta está deshabilitada.</target>
            </trans-unit>
            <trans-unit id="16">
                <source>Account is locked.</source>
                <target>La cuenta está bloqueada.</target>
            </trans-unit>
        </body>
    </file>
</xliff><|MERGE_RESOLUTION|>--- conflicted
+++ resolved
@@ -16,11 +16,7 @@
             </trans-unit>
             <trans-unit id="4">
                 <source>Invalid credentials.</source>
-<<<<<<< HEAD
-                <target>Credenciales inválidas.</target>
-=======
                 <target>Credenciales no válidos.</target>
->>>>>>> c06e627e
             </trans-unit>
             <trans-unit id="5">
                 <source>Cookie has already been used by someone else.</source>
@@ -40,11 +36,7 @@
             </trans-unit>
             <trans-unit id="9">
                 <source>No authentication provider found to support the authentication token.</source>
-<<<<<<< HEAD
-                <target>No se encontró un proveedor de autenticación para soportar el token de autenticación.</target>
-=======
                 <target>No se encontró un proveedor de autenticación que soporte el token de autenticación.</target>
->>>>>>> c06e627e
             </trans-unit>
             <trans-unit id="10">
                 <source>No session available, it either timed out or cookies are not enabled.</source>
