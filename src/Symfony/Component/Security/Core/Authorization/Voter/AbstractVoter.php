<?php

/*
 * This file is part of the Symfony package.
 *
 * (c) Fabien Potencier <fabien@symfony.com>
 *
 * For the full copyright and license information, please view the LICENSE
 * file that was distributed with this source code.
 */

namespace Symfony\Component\Security\Core\Authorization\Voter;

use Symfony\Component\Security\Core\Authentication\Token\TokenInterface;

/**
 * Abstract Voter implementation that reduces boilerplate code required to create a custom Voter.
 *
 * @author Roman Marintšenko <inoryy@gmail.com>
 */
abstract class AbstractVoter implements VoterInterface
{
    /**
     * Iteratively check all given attributes by calling isGranted.
     *
     * This method terminates as soon as it is able to return ACCESS_GRANTED
     * If at least one attribute is supported, but access not granted, then ACCESS_DENIED is returned
     * Otherwise it will return ACCESS_ABSTAIN
     *
     * @param TokenInterface $token      A TokenInterface instance
     * @param object         $object     The object to secure
     * @param array          $attributes An array of attributes associated with the method being invoked
     *
     * @return int either ACCESS_GRANTED, ACCESS_ABSTAIN, or ACCESS_DENIED
     */
    public function vote(TokenInterface $token, $object, array $attributes)
    {
        if (!$object) {
            return self::ACCESS_ABSTAIN;
        }

        // abstain vote by default in case none of the attributes are supported
        $vote = self::ACCESS_ABSTAIN;

        foreach ($attributes as $attribute) {
            if (!$this->supports($attribute, $object)) {
                continue;
            }

            // as soon as at least one attribute is supported, default is to deny access
            $vote = self::ACCESS_DENIED;

            if ($this->voteOnAttribute($attribute, $object, $token)) {
                // grant access as soon as at least one voter returns a positive response
                return self::ACCESS_GRANTED;
            }
        }

        return $vote;
    }

    /**
     * Determines if the attribute and object are supported by this voter.
     *
     * @param string $attribute An attribute
     * @param string $object    The object to secure
     *
     * @return bool True if the attribute and object is supported, false otherwise
     */
<<<<<<< HEAD
    abstract protected function supports($attribute, $class);

    /**
     * A helper method to test if the actual class is instanceof or equal
     * to the expected class.
     *
     * @param string $actualClass   The actual class name
     * @param string $expectedClass The expected class name
     *
     * @return bool
     */
    protected function isClassInstanceOf($actualClass, $expectedClass)
    {
        return $expectedClass === $actualClass || is_subclass_of($actualClass, $expectedClass);
=======
    protected function supports($attribute, $object)
    {
        @trigger_error('The getSupportedClasses and getSupportedAttributes methods are deprecated since version 2.8 and will be removed in version 3.0. Overwrite supports instead.', E_USER_DEPRECATED);

        $classIsSupported = false;
        foreach ($this->getSupportedClasses() as $supportedClass) {
            if ($object instanceof $supportedClass) {
                $classIsSupported = true;
                break;
            }
        }

        if (!$classIsSupported) {
            return false;
        }

        if (!in_array($attribute, $this->getSupportedAttributes())) {
            return false;
        }

        return true;
    }

    /**
     * Return an array of supported classes. This will be called by supportsClass.
     *
     * @return array an array of supported classes, i.e. array('Acme\DemoBundle\Model\Product')
     *
     * @deprecated since version 2.8, to be removed in 3.0. Use supports() instead.
     */
    protected function getSupportedClasses()
    {
        @trigger_error('The '.__METHOD__.' is deprecated since version 2.8 and will be removed in version 3.0.', E_USER_DEPRECATED);
    }

    /**
     * Return an array of supported attributes. This will be called by supportsAttribute.
     *
     * @return array an array of supported attributes, i.e. array('CREATE', 'READ')
     *
     * @deprecated since version 2.8, to be removed in 3.0. Use supports() instead.
     */
    protected function getSupportedAttributes()
    {
        @trigger_error('The '.__METHOD__.' is deprecated since version 2.8 and will be removed in version 3.0.', E_USER_DEPRECATED);
    }

    /**
     * Perform a single access check operation on a given attribute, object and (optionally) user
     * It is safe to assume that $attribute and $object's class pass supportsAttribute/supportsClass
     * $user can be one of the following:
     *   a UserInterface object (fully authenticated user)
     *   a string               (anonymously authenticated user).
     *
     * @param string               $attribute
     * @param object               $object
     * @param UserInterface|string $user
     *
     * @deprecated This method will be removed in 3.0 - override voteOnAttribute instead.
     *
     * @return bool
     */
    protected function isGranted($attribute, $object, $user = null)
    {
        // forces isGranted() or voteOnAttribute() to be overridden
        throw new \BadMethodCallException(sprintf('You must override the voteOnAttribute() method in "%s".', get_class($this)));
>>>>>>> e7888a18
    }

    /**
     * Perform a single access check operation on a given attribute, object and token.
     * It is safe to assume that $attribute and $object's class pass supports method call.
<<<<<<< HEAD
=======
     *
     * This method will become abstract in 3.0.
>>>>>>> e7888a18
     *
     * @param string         $attribute
     * @param object         $object
     * @param TokenInterface $token
     *
     * @return bool
     */
    abstract protected function voteOnAttribute($attribute, $object, TokenInterface $token);
}<|MERGE_RESOLUTION|>--- conflicted
+++ resolved
@@ -67,99 +67,11 @@
      *
      * @return bool True if the attribute and object is supported, false otherwise
      */
-<<<<<<< HEAD
     abstract protected function supports($attribute, $class);
-
-    /**
-     * A helper method to test if the actual class is instanceof or equal
-     * to the expected class.
-     *
-     * @param string $actualClass   The actual class name
-     * @param string $expectedClass The expected class name
-     *
-     * @return bool
-     */
-    protected function isClassInstanceOf($actualClass, $expectedClass)
-    {
-        return $expectedClass === $actualClass || is_subclass_of($actualClass, $expectedClass);
-=======
-    protected function supports($attribute, $object)
-    {
-        @trigger_error('The getSupportedClasses and getSupportedAttributes methods are deprecated since version 2.8 and will be removed in version 3.0. Overwrite supports instead.', E_USER_DEPRECATED);
-
-        $classIsSupported = false;
-        foreach ($this->getSupportedClasses() as $supportedClass) {
-            if ($object instanceof $supportedClass) {
-                $classIsSupported = true;
-                break;
-            }
-        }
-
-        if (!$classIsSupported) {
-            return false;
-        }
-
-        if (!in_array($attribute, $this->getSupportedAttributes())) {
-            return false;
-        }
-
-        return true;
-    }
-
-    /**
-     * Return an array of supported classes. This will be called by supportsClass.
-     *
-     * @return array an array of supported classes, i.e. array('Acme\DemoBundle\Model\Product')
-     *
-     * @deprecated since version 2.8, to be removed in 3.0. Use supports() instead.
-     */
-    protected function getSupportedClasses()
-    {
-        @trigger_error('The '.__METHOD__.' is deprecated since version 2.8 and will be removed in version 3.0.', E_USER_DEPRECATED);
-    }
-
-    /**
-     * Return an array of supported attributes. This will be called by supportsAttribute.
-     *
-     * @return array an array of supported attributes, i.e. array('CREATE', 'READ')
-     *
-     * @deprecated since version 2.8, to be removed in 3.0. Use supports() instead.
-     */
-    protected function getSupportedAttributes()
-    {
-        @trigger_error('The '.__METHOD__.' is deprecated since version 2.8 and will be removed in version 3.0.', E_USER_DEPRECATED);
-    }
-
-    /**
-     * Perform a single access check operation on a given attribute, object and (optionally) user
-     * It is safe to assume that $attribute and $object's class pass supportsAttribute/supportsClass
-     * $user can be one of the following:
-     *   a UserInterface object (fully authenticated user)
-     *   a string               (anonymously authenticated user).
-     *
-     * @param string               $attribute
-     * @param object               $object
-     * @param UserInterface|string $user
-     *
-     * @deprecated This method will be removed in 3.0 - override voteOnAttribute instead.
-     *
-     * @return bool
-     */
-    protected function isGranted($attribute, $object, $user = null)
-    {
-        // forces isGranted() or voteOnAttribute() to be overridden
-        throw new \BadMethodCallException(sprintf('You must override the voteOnAttribute() method in "%s".', get_class($this)));
->>>>>>> e7888a18
-    }
 
     /**
      * Perform a single access check operation on a given attribute, object and token.
      * It is safe to assume that $attribute and $object's class pass supports method call.
-<<<<<<< HEAD
-=======
-     *
-     * This method will become abstract in 3.0.
->>>>>>> e7888a18
      *
      * @param string         $attribute
      * @param object         $object
