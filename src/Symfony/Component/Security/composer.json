--- conflicted
+++ resolved
@@ -18,17 +18,6 @@
     ],
     "require": {
         "php": ">=5.3.2",
-<<<<<<< HEAD
-        "symfony/event-dispatcher": ">=2.1.0-dev",
-        "symfony/http-foundation": ">=2.1.0-dev",
-        "symfony/http-kernel": ">=2.1.0-dev"
-    },
-    "suggest": {
-        "symfony/class-loader": ">=2.1.0-dev",
-        "symfony/finder": ">=2.1.0-dev",
-        "symfony/form": ">=2.1.0-dev",
-        "symfony/routing": ">=2.1.0-dev"
-=======
         "symfony/event-dispatcher": "self.version",
         "symfony/http-foundation": "self.version",
         "symfony/http-kernel": "self.version"
@@ -38,7 +27,6 @@
         "symfony/finder": "self.version",
         "symfony/form": "self.version",
         "symfony/routing": "self.version"
->>>>>>> 29bc4157
     },
     "autoload": {
         "psr-0": { "Symfony\\Component\\Security": "" }
