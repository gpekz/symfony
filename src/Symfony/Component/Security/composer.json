{
    "name": "symfony/security",
    "type": "library",
    "description": "Symfony Security Component",
    "keywords": [],
    "homepage": "http://symfony.com",
    "license": "MIT",
    "authors": [
        {
            "name": "Fabien Potencier",
            "email": "fabien@symfony.com"
        },
        {
            "name": "Symfony Community",
            "homepage": "http://symfony.com/contributors"
        }
    ],
    "require": {
        "php": ">=5.3.3",
        "symfony/event-dispatcher": "~2.2",
        "symfony/http-foundation": "~2.1",
        "symfony/http-kernel": "~2.4"
    },
    "replace": {
        "symfony/security-acl": "self.version",
        "symfony/security-core": "self.version",
        "symfony/security-csrf": "self.version",
        "symfony/security-http": "self.version"
    },
    "require-dev": {
        "symfony/locale": "~2.0,>=2.0.5",
        "symfony/routing": "~2.2",
<<<<<<< HEAD
        "symfony/validator": "~2.5",
=======
        "symfony/translation": "~2.0,>=2.0.5",
        "symfony/validator": "~2.5,>=2.5.5",
>>>>>>> b2e0a803
        "doctrine/common": "~2.2",
        "doctrine/dbal": "~2.2",
        "psr/log": "~1.0",
        "ircmaxell/password-compat": "~1.0",
        "symfony/expression-language": "~2.4"
    },
    "suggest": {
        "symfony/class-loader": "For using the ACL generateSql script",
        "symfony/finder": "For using the ACL generateSql script",
        "symfony/validator": "For using the user password constraint",
        "symfony/routing": "For using the HttpUtils class to create sub-requests, redirect the user, and match URLs",
        "doctrine/dbal": "For using the built-in ACL implementation",
        "symfony/expression-language": "For using the expression voter",
        "ircmaxell/password-compat": "For using the BCrypt password encoder in PHP <5.5"
    },
    "autoload": {
        "psr-0": { "Symfony\\Component\\Security\\": "" }
    },
    "target-dir": "Symfony/Component/Security",
    "minimum-stability": "dev",
    "extra": {
        "branch-alias": {
            "dev-master": "2.6-dev"
        }
    }
}<|MERGE_RESOLUTION|>--- conflicted
+++ resolved
@@ -30,12 +30,8 @@
     "require-dev": {
         "symfony/locale": "~2.0,>=2.0.5",
         "symfony/routing": "~2.2",
-<<<<<<< HEAD
-        "symfony/validator": "~2.5",
-=======
         "symfony/translation": "~2.0,>=2.0.5",
         "symfony/validator": "~2.5,>=2.5.5",
->>>>>>> b2e0a803
         "doctrine/common": "~2.2",
         "doctrine/dbal": "~2.2",
         "psr/log": "~1.0",
