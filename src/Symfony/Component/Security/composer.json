{
    "name": "symfony/security",
    "type": "library",
    "description": "Symfony Security Component",
    "keywords": [],
    "homepage": "https://symfony.com",
    "license": "MIT",
    "authors": [
        {
            "name": "Fabien Potencier",
            "email": "fabien@symfony.com"
        },
        {
            "name": "Symfony Community",
            "homepage": "https://symfony.com/contributors"
        }
    ],
    "require": {
        "php": ">=5.5.9",
        "symfony/event-dispatcher": "~2.8|~3.0",
        "symfony/http-foundation": "~2.8|~3.0",
        "symfony/http-kernel": "~2.8|~3.0"
    },
    "replace": {
        "symfony/security-core": "self.version",
        "symfony/security-csrf": "self.version",
        "symfony/security-guard": "self.version",
        "symfony/security-http": "self.version"
    },
    "require-dev": {
        "symfony/phpunit-bridge": "~2.7|~3.0.0",
        "symfony/intl": "~2.3|~3.0.0",
        "symfony/routing": "~2.2|~3.0.0",
        "symfony/translation": "~2.0,>=2.0.5|~3.0.0",
        "symfony/validator": "~2.5,>=2.5.5|~3.0.0",
        "doctrine/common": "~2.2",
        "doctrine/dbal": "~2.2",
        "psr/log": "~1.0",
        "ircmaxell/password-compat": "~1.0",
        "symfony/expression-language": "~2.6|~3.0.0"
    },
    "suggest": {
        "symfony/class-loader": "For using the ACL generateSql script",
        "symfony/finder": "For using the ACL generateSql script",
<<<<<<< HEAD
        "symfony/validator": "For using the user password constraint",
        "symfony/routing": "For using the HttpUtils class to create sub-requests, redirect the user, and match URLs",
        "doctrine/dbal": "For using the built-in ACL implementation",
        "symfony/expression-language": "For using the expression voter"
=======
        "symfony/form": "",
        "symfony/validator": "For using the user password constraint",
        "symfony/routing": "For using the HttpUtils class to create sub-requests, redirect the user, and match URLs",
        "symfony/expression-language": "For using the expression voter",
        "ircmaxell/password-compat": "For using the BCrypt password encoder in PHP <5.5"
        "paragonie/random_compat": ""
>>>>>>> 58ed0762
    },
    "autoload": {
        "psr-4": { "Symfony\\Component\\Security\\": "" }
    },
    "minimum-stability": "dev",
    "extra": {
        "branch-alias": {
            "dev-master": "3.0-dev"
        }
    }
}<|MERGE_RESOLUTION|>--- conflicted
+++ resolved
@@ -42,19 +42,11 @@
     "suggest": {
         "symfony/class-loader": "For using the ACL generateSql script",
         "symfony/finder": "For using the ACL generateSql script",
-<<<<<<< HEAD
-        "symfony/validator": "For using the user password constraint",
-        "symfony/routing": "For using the HttpUtils class to create sub-requests, redirect the user, and match URLs",
-        "doctrine/dbal": "For using the built-in ACL implementation",
-        "symfony/expression-language": "For using the expression voter"
-=======
         "symfony/form": "",
         "symfony/validator": "For using the user password constraint",
         "symfony/routing": "For using the HttpUtils class to create sub-requests, redirect the user, and match URLs",
         "symfony/expression-language": "For using the expression voter",
-        "ircmaxell/password-compat": "For using the BCrypt password encoder in PHP <5.5"
         "paragonie/random_compat": ""
->>>>>>> 58ed0762
     },
     "autoload": {
         "psr-4": { "Symfony\\Component\\Security\\": "" }
