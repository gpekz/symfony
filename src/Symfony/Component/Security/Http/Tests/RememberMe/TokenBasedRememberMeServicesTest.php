--- conflicted
+++ resolved
@@ -266,9 +266,6 @@
             $userProvider = $this->getProvider();
         }
 
-<<<<<<< HEAD
-        $service = new TokenBasedRememberMeServices(array($userProvider), 'foosecret', 'fookey', $options, $logger);
-=======
         if (!isset($options['secure'])) {
             $options['secure'] = false;
         }
@@ -276,8 +273,7 @@
             $options['httponly'] = true;
         }
 
-        $service = new TokenBasedRememberMeServices(array($userProvider), 'fookey', 'fookey', $options, $logger);
->>>>>>> d657834b
+        $service = new TokenBasedRememberMeServices(array($userProvider), 'foosecret', 'fookey', $options, $logger);
 
         return $service;
     }
