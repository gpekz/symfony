--- conflicted
+++ resolved
@@ -92,8 +92,6 @@
         $this->failureHandler = $failureHandler;
         $this->options = array_merge(array(
             'check_path'                     => '/login_check',
-<<<<<<< HEAD
-=======
             'login_path'                     => '/login',
             'always_use_default_target_path' => false,
             'default_target_path'            => '/',
@@ -102,7 +100,6 @@
             'failure_path'                   => null,
             'failure_forward'                => false,
             'require_previous_session'       => true,
->>>>>>> 0562463c
         ), $options);
         $this->logger = $logger;
         $this->dispatcher = $dispatcher;
