--- conflicted
+++ resolved
@@ -32,12 +32,7 @@
         Process::STDOUT => 0,
         Process::STDERR => 0,
     );
-<<<<<<< HEAD
-    /** @var bool */
     private $haveReadSupport;
-=======
-    private $disableOutput;
->>>>>>> 9bc9474f
 
     public function __construct($input, $haveReadSupport)
     {
