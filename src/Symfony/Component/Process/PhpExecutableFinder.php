--- conflicted
+++ resolved
@@ -44,11 +44,7 @@
         }
 
         // PHP_BINARY return the current sapi executable
-<<<<<<< HEAD
-        if (PHP_BINARY && in_array(PHP_SAPI, array('cli', 'cli-server', 'phpdbg')) && is_file(PHP_BINARY)) {
-=======
-        if (defined('PHP_BINARY') && PHP_BINARY && in_array(PHP_SAPI, array('cli', 'cli-server', 'phpdbg'))) {
->>>>>>> 677d9aa8
+        if (PHP_BINARY && in_array(PHP_SAPI, array('cli', 'cli-server', 'phpdbg'))) {
             return PHP_BINARY.$args;
         }
 
