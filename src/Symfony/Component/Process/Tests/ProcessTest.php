<?php

/*
 * This file is part of the Symfony package.
 *
 * (c) Fabien Potencier <fabien@symfony.com>
 *
 * For the full copyright and license information, please view the LICENSE
 * file that was distributed with this source code.
 */

namespace Symfony\Component\Process\Tests;

use PHPUnit\Framework\TestCase;
use Symfony\Component\Process\Exception\LogicException;
use Symfony\Component\Process\Exception\ProcessTimedOutException;
use Symfony\Component\Process\Exception\RuntimeException;
use Symfony\Component\Process\InputStream;
use Symfony\Component\Process\PhpExecutableFinder;
use Symfony\Component\Process\Pipes\PipesInterface;
use Symfony\Component\Process\Process;

/**
 * @author Robert Schönthal <seroscho@googlemail.com>
 */
class ProcessTest extends TestCase
{
    private static $phpBin;
    private static $process;
    private static $sigchild;

    public static function setUpBeforeClass()
    {
        $phpBin = new PhpExecutableFinder();
        self::$phpBin = getenv('SYMFONY_PROCESS_PHP_TEST_BINARY') ?: ('phpdbg' === PHP_SAPI ? 'php' : $phpBin->find());

        ob_start();
        phpinfo(INFO_GENERAL);
        self::$sigchild = false !== strpos(ob_get_clean(), '--enable-sigchild');
    }

    protected function tearDown()
    {
        if (self::$process) {
            self::$process->stop(0);
            self::$process = null;
        }
    }

    /**
<<<<<<< HEAD
     * @expectedException \Symfony\Component\Process\Exception\RuntimeException
     * @expectedExceptionMessage The provided cwd does not exist.
     */
    public function testInvalidCwd()
    {
        try {
            // Check that it works fine if the CWD exists
            $cmd = new Process('echo test', __DIR__);
            $cmd->run();
        } catch (\Exception $e) {
            $this->fail($e);
        }
=======
     * @group legacy
     * @expectedDeprecation The provided cwd does not exist. Command is currently ran against getcwd(). This behavior is deprecated since version 3.4 and will be removed in 4.0.
     */
    public function testInvalidCwd()
    {
        // Check that it works fine if the CWD exists
        $cmd = new Process('echo test', __DIR__);
        $cmd->run();
>>>>>>> 6aa18bf6

        $cmd = new Process('echo test', __DIR__.'/notfound/');
        $cmd->run();
    }

    public function testThatProcessDoesNotThrowWarningDuringRun()
    {
        if ('\\' === DIRECTORY_SEPARATOR) {
            $this->markTestSkipped('This test is transient on Windows');
        }
        @trigger_error('Test Error', E_USER_NOTICE);
        $process = $this->getProcessForCode('sleep(3)');
        $process->run();
        $actualError = error_get_last();
        $this->assertEquals('Test Error', $actualError['message']);
        $this->assertEquals(E_USER_NOTICE, $actualError['type']);
    }

    /**
     * @expectedException \Symfony\Component\Process\Exception\InvalidArgumentException
     */
    public function testNegativeTimeoutFromConstructor()
    {
        $this->getProcess('', null, null, null, -1);
    }

    /**
     * @expectedException \Symfony\Component\Process\Exception\InvalidArgumentException
     */
    public function testNegativeTimeoutFromSetter()
    {
        $p = $this->getProcess('');
        $p->setTimeout(-1);
    }

    public function testFloatAndNullTimeout()
    {
        $p = $this->getProcess('');

        $p->setTimeout(10);
        $this->assertSame(10.0, $p->getTimeout());

        $p->setTimeout(null);
        $this->assertNull($p->getTimeout());

        $p->setTimeout(0.0);
        $this->assertNull($p->getTimeout());
    }

    /**
     * @requires extension pcntl
     */
    public function testStopWithTimeoutIsActuallyWorking()
    {
        $p = $this->getProcess(array(self::$phpBin, __DIR__.'/NonStopableProcess.php', 30));
        $p->start();

        while ($p->isRunning() && false === strpos($p->getOutput(), 'received')) {
            usleep(1000);
        }

        if (!$p->isRunning()) {
            throw new \LogicException('Process is not running: '.$p->getErrorOutput());
        }

        $start = microtime(true);
        $p->stop(0.1);

        $p->wait();

        $this->assertLessThan(15, microtime(true) - $start);
    }

    public function testAllOutputIsActuallyReadOnTermination()
    {
        // this code will result in a maximum of 2 reads of 8192 bytes by calling
        // start() and isRunning().  by the time getOutput() is called the process
        // has terminated so the internal pipes array is already empty. normally
        // the call to start() will not read any data as the process will not have
        // generated output, but this is non-deterministic so we must count it as
        // a possibility.  therefore we need 2 * PipesInterface::CHUNK_SIZE plus
        // another byte which will never be read.
        $expectedOutputSize = PipesInterface::CHUNK_SIZE * 2 + 2;

        $code = sprintf('echo str_repeat(\'*\', %d);', $expectedOutputSize);
        $p = $this->getProcessForCode($code);

        $p->start();

        // Don't call Process::run nor Process::wait to avoid any read of pipes
        $h = new \ReflectionProperty($p, 'process');
        $h->setAccessible(true);
        $h = $h->getValue($p);
        $s = @proc_get_status($h);

        while (!empty($s['running'])) {
            usleep(1000);
            $s = proc_get_status($h);
        }

        $o = $p->getOutput();

        $this->assertEquals($expectedOutputSize, strlen($o));
    }

    public function testCallbacksAreExecutedWithStart()
    {
        $process = $this->getProcess('echo foo');
        $process->start(function ($type, $buffer) use (&$data) {
            $data .= $buffer;
        });

        $process->wait();

        $this->assertSame('foo'.PHP_EOL, $data);
    }

    /**
     * tests results from sub processes.
     *
     * @dataProvider responsesCodeProvider
     */
    public function testProcessResponses($expected, $getter, $code)
    {
        $p = $this->getProcessForCode($code);
        $p->run();

        $this->assertSame($expected, $p->$getter());
    }

    /**
     * tests results from sub processes.
     *
     * @dataProvider pipesCodeProvider
     */
    public function testProcessPipes($code, $size)
    {
        $expected = str_repeat(str_repeat('*', 1024), $size).'!';
        $expectedLength = (1024 * $size) + 1;

        $p = $this->getProcessForCode($code);
        $p->setInput($expected);
        $p->run();

        $this->assertEquals($expectedLength, strlen($p->getOutput()));
        $this->assertEquals($expectedLength, strlen($p->getErrorOutput()));
    }

    /**
     * @dataProvider pipesCodeProvider
     */
    public function testSetStreamAsInput($code, $size)
    {
        $expected = str_repeat(str_repeat('*', 1024), $size).'!';
        $expectedLength = (1024 * $size) + 1;

        $stream = fopen('php://temporary', 'w+');
        fwrite($stream, $expected);
        rewind($stream);

        $p = $this->getProcessForCode($code);
        $p->setInput($stream);
        $p->run();

        fclose($stream);

        $this->assertEquals($expectedLength, strlen($p->getOutput()));
        $this->assertEquals($expectedLength, strlen($p->getErrorOutput()));
    }

    public function testLiveStreamAsInput()
    {
        $stream = fopen('php://memory', 'r+');
        fwrite($stream, 'hello');
        rewind($stream);

        $p = $this->getProcessForCode('stream_copy_to_stream(STDIN, STDOUT);');
        $p->setInput($stream);
        $p->start(function ($type, $data) use ($stream) {
            if ('hello' === $data) {
                fclose($stream);
            }
        });
        $p->wait();

        $this->assertSame('hello', $p->getOutput());
    }

    /**
     * @expectedException \Symfony\Component\Process\Exception\LogicException
     * @expectedExceptionMessage Input can not be set while the process is running.
     */
    public function testSetInputWhileRunningThrowsAnException()
    {
        $process = $this->getProcessForCode('sleep(30);');
        $process->start();
        try {
            $process->setInput('foobar');
            $process->stop();
            $this->fail('A LogicException should have been raised.');
        } catch (LogicException $e) {
        }
        $process->stop();

        throw $e;
    }

    /**
     * @dataProvider provideInvalidInputValues
     * @expectedException \Symfony\Component\Process\Exception\InvalidArgumentException
     * @expectedExceptionMessage Symfony\Component\Process\Process::setInput only accepts strings, Traversable objects or stream resources.
     */
    public function testInvalidInput($value)
    {
        $process = $this->getProcess('foo');
        $process->setInput($value);
    }

    public function provideInvalidInputValues()
    {
        return array(
            array(array()),
            array(new NonStringifiable()),
        );
    }

    /**
     * @dataProvider provideInputValues
     */
    public function testValidInput($expected, $value)
    {
        $process = $this->getProcess('foo');
        $process->setInput($value);
        $this->assertSame($expected, $process->getInput());
    }

    public function provideInputValues()
    {
        return array(
            array(null, null),
            array('24.5', 24.5),
            array('input data', 'input data'),
        );
    }

    public function chainedCommandsOutputProvider()
    {
        if ('\\' === DIRECTORY_SEPARATOR) {
            return array(
                array("2 \r\n2\r\n", '&&', '2'),
            );
        }

        return array(
            array("1\n1\n", ';', '1'),
            array("2\n2\n", '&&', '2'),
        );
    }

    /**
     * @dataProvider chainedCommandsOutputProvider
     */
    public function testChainedCommandsOutput($expected, $operator, $input)
    {
        $process = $this->getProcess(sprintf('echo %s %s echo %s', $input, $operator, $input));
        $process->run();
        $this->assertEquals($expected, $process->getOutput());
    }

    public function testCallbackIsExecutedForOutput()
    {
        $p = $this->getProcessForCode('echo \'foo\';');

        $called = false;
        $p->run(function ($type, $buffer) use (&$called) {
            $called = 'foo' === $buffer;
        });

        $this->assertTrue($called, 'The callback should be executed with the output');
    }

    public function testCallbackIsExecutedForOutputWheneverOutputIsDisabled()
    {
        $p = $this->getProcessForCode('echo \'foo\';');
        $p->disableOutput();

        $called = false;
        $p->run(function ($type, $buffer) use (&$called) {
            $called = 'foo' === $buffer;
        });

        $this->assertTrue($called, 'The callback should be executed with the output');
    }

    public function testGetErrorOutput()
    {
        $p = $this->getProcessForCode('$n = 0; while ($n < 3) { file_put_contents(\'php://stderr\', \'ERROR\'); $n++; }');

        $p->run();
        $this->assertEquals(3, preg_match_all('/ERROR/', $p->getErrorOutput(), $matches));
    }

    public function testFlushErrorOutput()
    {
        $p = $this->getProcessForCode('$n = 0; while ($n < 3) { file_put_contents(\'php://stderr\', \'ERROR\'); $n++; }');

        $p->run();
        $p->clearErrorOutput();
        $this->assertEmpty($p->getErrorOutput());
    }

    /**
     * @dataProvider provideIncrementalOutput
     */
    public function testIncrementalOutput($getOutput, $getIncrementalOutput, $uri)
    {
        $lock = tempnam(sys_get_temp_dir(), __FUNCTION__);

        $p = $this->getProcessForCode('file_put_contents($s = \''.$uri.'\', \'foo\'); flock(fopen('.var_export($lock, true).', \'r\'), LOCK_EX); file_put_contents($s, \'bar\');');

        $h = fopen($lock, 'w');
        flock($h, LOCK_EX);

        $p->start();

        foreach (array('foo', 'bar') as $s) {
            while (false === strpos($p->$getOutput(), $s)) {
                usleep(1000);
            }

            $this->assertSame($s, $p->$getIncrementalOutput());
            $this->assertSame('', $p->$getIncrementalOutput());

            flock($h, LOCK_UN);
        }

        fclose($h);
    }

    public function provideIncrementalOutput()
    {
        return array(
            array('getOutput', 'getIncrementalOutput', 'php://stdout'),
            array('getErrorOutput', 'getIncrementalErrorOutput', 'php://stderr'),
        );
    }

    public function testGetOutput()
    {
        $p = $this->getProcessForCode('$n = 0; while ($n < 3) { echo \' foo \'; $n++; }');

        $p->run();
        $this->assertEquals(3, preg_match_all('/foo/', $p->getOutput(), $matches));
    }

    public function testFlushOutput()
    {
        $p = $this->getProcessForCode('$n=0;while ($n<3) {echo \' foo \';$n++;}');

        $p->run();
        $p->clearOutput();
        $this->assertEmpty($p->getOutput());
    }

    public function testZeroAsOutput()
    {
        if ('\\' === DIRECTORY_SEPARATOR) {
            // see http://stackoverflow.com/questions/7105433/windows-batch-echo-without-new-line
            $p = $this->getProcess('echo | set /p dummyName=0');
        } else {
            $p = $this->getProcess('printf 0');
        }

        $p->run();
        $this->assertSame('0', $p->getOutput());
    }

    public function testExitCodeCommandFailed()
    {
        if ('\\' === DIRECTORY_SEPARATOR) {
            $this->markTestSkipped('Windows does not support POSIX exit code');
        }

        // such command run in bash return an exitcode 127
        $process = $this->getProcess('nonexistingcommandIhopeneversomeonewouldnameacommandlikethis');
        $process->run();

        $this->assertGreaterThan(0, $process->getExitCode());
    }

    /**
     * @group tty
     */
    public function testTTYCommand()
    {
        if ('\\' === DIRECTORY_SEPARATOR) {
            $this->markTestSkipped('Windows does not have /dev/tty support');
        }

        $process = $this->getProcess('echo "foo" >> /dev/null && '.$this->getProcessForCode('usleep(100000);')->getCommandLine());
        $process->setTty(true);
        $process->start();
        $this->assertTrue($process->isRunning());
        $process->wait();

        $this->assertSame(Process::STATUS_TERMINATED, $process->getStatus());
    }

    /**
     * @group tty
     */
    public function testTTYCommandExitCode()
    {
        if ('\\' === DIRECTORY_SEPARATOR) {
            $this->markTestSkipped('Windows does have /dev/tty support');
        }

        $process = $this->getProcess('echo "foo" >> /dev/null');
        $process->setTty(true);
        $process->run();

        $this->assertTrue($process->isSuccessful());
    }

    /**
     * @expectedException \Symfony\Component\Process\Exception\RuntimeException
     * @expectedExceptionMessage TTY mode is not supported on Windows platform.
     */
    public function testTTYInWindowsEnvironment()
    {
        if ('\\' !== DIRECTORY_SEPARATOR) {
            $this->markTestSkipped('This test is for Windows platform only');
        }

        $process = $this->getProcess('echo "foo" >> /dev/null');
        $process->setTty(false);
        $process->setTty(true);
    }

    public function testExitCodeTextIsNullWhenExitCodeIsNull()
    {
        $process = $this->getProcess('');
        $this->assertNull($process->getExitCodeText());
    }

    public function testPTYCommand()
    {
        if (!Process::isPtySupported()) {
            $this->markTestSkipped('PTY is not supported on this operating system.');
        }

        $process = $this->getProcess('echo "foo"');
        $process->setPty(true);
        $process->run();

        $this->assertSame(Process::STATUS_TERMINATED, $process->getStatus());
        $this->assertEquals("foo\r\n", $process->getOutput());
    }

    public function testMustRun()
    {
        $process = $this->getProcess('echo foo');

        $this->assertSame($process, $process->mustRun());
        $this->assertEquals('foo'.PHP_EOL, $process->getOutput());
    }

    public function testSuccessfulMustRunHasCorrectExitCode()
    {
        $process = $this->getProcess('echo foo')->mustRun();
        $this->assertEquals(0, $process->getExitCode());
    }

    /**
     * @expectedException \Symfony\Component\Process\Exception\ProcessFailedException
     */
    public function testMustRunThrowsException()
    {
        $process = $this->getProcess('exit 1');
        $process->mustRun();
    }

    public function testExitCodeText()
    {
        $process = $this->getProcess('');
        $r = new \ReflectionObject($process);
        $p = $r->getProperty('exitcode');
        $p->setAccessible(true);

        $p->setValue($process, 2);
        $this->assertEquals('Misuse of shell builtins', $process->getExitCodeText());
    }

    public function testStartIsNonBlocking()
    {
        $process = $this->getProcessForCode('usleep(500000);');
        $start = microtime(true);
        $process->start();
        $end = microtime(true);
        $this->assertLessThan(0.4, $end - $start);
        $process->stop();
    }

    public function testUpdateStatus()
    {
        $process = $this->getProcess('echo foo');
        $process->run();
        $this->assertTrue(strlen($process->getOutput()) > 0);
    }

    public function testGetExitCodeIsNullOnStart()
    {
        $process = $this->getProcessForCode('usleep(100000);');
        $this->assertNull($process->getExitCode());
        $process->start();
        $this->assertNull($process->getExitCode());
        $process->wait();
        $this->assertEquals(0, $process->getExitCode());
    }

    public function testGetExitCodeIsNullOnWhenStartingAgain()
    {
        $process = $this->getProcessForCode('usleep(100000);');
        $process->run();
        $this->assertEquals(0, $process->getExitCode());
        $process->start();
        $this->assertNull($process->getExitCode());
        $process->wait();
        $this->assertEquals(0, $process->getExitCode());
    }

    public function testGetExitCode()
    {
        $process = $this->getProcess('echo foo');
        $process->run();
        $this->assertSame(0, $process->getExitCode());
    }

    public function testStatus()
    {
        $process = $this->getProcessForCode('usleep(100000);');
        $this->assertFalse($process->isRunning());
        $this->assertFalse($process->isStarted());
        $this->assertFalse($process->isTerminated());
        $this->assertSame(Process::STATUS_READY, $process->getStatus());
        $process->start();
        $this->assertTrue($process->isRunning());
        $this->assertTrue($process->isStarted());
        $this->assertFalse($process->isTerminated());
        $this->assertSame(Process::STATUS_STARTED, $process->getStatus());
        $process->wait();
        $this->assertFalse($process->isRunning());
        $this->assertTrue($process->isStarted());
        $this->assertTrue($process->isTerminated());
        $this->assertSame(Process::STATUS_TERMINATED, $process->getStatus());
    }

    public function testStop()
    {
        $process = $this->getProcessForCode('sleep(31);');
        $process->start();
        $this->assertTrue($process->isRunning());
        $process->stop();
        $this->assertFalse($process->isRunning());
    }

    public function testIsSuccessful()
    {
        $process = $this->getProcess('echo foo');
        $process->run();
        $this->assertTrue($process->isSuccessful());
    }

    public function testIsSuccessfulOnlyAfterTerminated()
    {
        $process = $this->getProcessForCode('usleep(100000);');
        $process->start();

        $this->assertFalse($process->isSuccessful());

        $process->wait();

        $this->assertTrue($process->isSuccessful());
    }

    public function testIsNotSuccessful()
    {
        $process = $this->getProcessForCode('throw new \Exception(\'BOUM\');');
        $process->run();
        $this->assertFalse($process->isSuccessful());
    }

    public function testProcessIsNotSignaled()
    {
        if ('\\' === DIRECTORY_SEPARATOR) {
            $this->markTestSkipped('Windows does not support POSIX signals');
        }

        $process = $this->getProcess('echo foo');
        $process->run();
        $this->assertFalse($process->hasBeenSignaled());
    }

    public function testProcessWithoutTermSignal()
    {
        if ('\\' === DIRECTORY_SEPARATOR) {
            $this->markTestSkipped('Windows does not support POSIX signals');
        }

        $process = $this->getProcess('echo foo');
        $process->run();
        $this->assertEquals(0, $process->getTermSignal());
    }

    public function testProcessIsSignaledIfStopped()
    {
        if ('\\' === DIRECTORY_SEPARATOR) {
            $this->markTestSkipped('Windows does not support POSIX signals');
        }

        $process = $this->getProcessForCode('sleep(32);');
        $process->start();
        $process->stop();
        $this->assertTrue($process->hasBeenSignaled());
        $this->assertEquals(15, $process->getTermSignal()); // SIGTERM
    }

    /**
     * @expectedException \Symfony\Component\Process\Exception\RuntimeException
     * @expectedExceptionMessage The process has been signaled
     */
    public function testProcessThrowsExceptionWhenExternallySignaled()
    {
        if (!function_exists('posix_kill')) {
            $this->markTestSkipped('Function posix_kill is required.');
        }

        if (self::$sigchild) {
            $this->markTestSkipped('PHP is compiled with --enable-sigchild.');
        }

        $process = $this->getProcessForCode('sleep(32.1);');
        $process->start();
        posix_kill($process->getPid(), 9); // SIGKILL

        $process->wait();
    }

    public function testRestart()
    {
        $process1 = $this->getProcessForCode('echo getmypid();');
        $process1->run();
        $process2 = $process1->restart();

        $process2->wait(); // wait for output

        // Ensure that both processed finished and the output is numeric
        $this->assertFalse($process1->isRunning());
        $this->assertFalse($process2->isRunning());
        $this->assertInternalType('numeric', $process1->getOutput());
        $this->assertInternalType('numeric', $process2->getOutput());

        // Ensure that restart returned a new process by check that the output is different
        $this->assertNotEquals($process1->getOutput(), $process2->getOutput());
    }

    /**
     * @expectedException \Symfony\Component\Process\Exception\ProcessTimedOutException
     * @expectedExceptionMessage exceeded the timeout of 0.1 seconds.
     */
    public function testRunProcessWithTimeout()
    {
        $process = $this->getProcessForCode('sleep(30);');
        $process->setTimeout(0.1);
        $start = microtime(true);
        try {
            $process->run();
            $this->fail('A RuntimeException should have been raised');
        } catch (RuntimeException $e) {
        }

        $this->assertLessThan(15, microtime(true) - $start);

        throw $e;
    }

    /**
     * @expectedException \Symfony\Component\Process\Exception\ProcessTimedOutException
     * @expectedExceptionMessage exceeded the timeout of 0.1 seconds.
     */
    public function testIterateOverProcessWithTimeout()
    {
        $process = $this->getProcessForCode('sleep(30);');
        $process->setTimeout(0.1);
        $start = microtime(true);
        try {
            $process->start();
            foreach ($process as $buffer);
            $this->fail('A RuntimeException should have been raised');
        } catch (RuntimeException $e) {
        }

        $this->assertLessThan(15, microtime(true) - $start);

        throw $e;
    }

    public function testCheckTimeoutOnNonStartedProcess()
    {
        $process = $this->getProcess('echo foo');
        $this->assertNull($process->checkTimeout());
    }

    public function testCheckTimeoutOnTerminatedProcess()
    {
        $process = $this->getProcess('echo foo');
        $process->run();
        $this->assertNull($process->checkTimeout());
    }

    /**
     * @expectedException \Symfony\Component\Process\Exception\ProcessTimedOutException
     * @expectedExceptionMessage exceeded the timeout of 0.1 seconds.
     */
    public function testCheckTimeoutOnStartedProcess()
    {
        $process = $this->getProcessForCode('sleep(33);');
        $process->setTimeout(0.1);

        $process->start();
        $start = microtime(true);

        try {
            while ($process->isRunning()) {
                $process->checkTimeout();
                usleep(100000);
            }
            $this->fail('A ProcessTimedOutException should have been raised');
        } catch (ProcessTimedOutException $e) {
        }

        $this->assertLessThan(15, microtime(true) - $start);

        throw $e;
    }

    public function testIdleTimeout()
    {
        $process = $this->getProcessForCode('sleep(34);');
        $process->setTimeout(60);
        $process->setIdleTimeout(0.1);

        try {
            $process->run();

            $this->fail('A timeout exception was expected.');
        } catch (ProcessTimedOutException $e) {
            $this->assertTrue($e->isIdleTimeout());
            $this->assertFalse($e->isGeneralTimeout());
            $this->assertEquals(0.1, $e->getExceededTimeout());
        }
    }

    public function testIdleTimeoutNotExceededWhenOutputIsSent()
    {
        $process = $this->getProcessForCode('while (true) {echo \'foo \'; usleep(1000);}');
        $process->setTimeout(1);
        $process->start();

        while (false === strpos($process->getOutput(), 'foo')) {
            usleep(1000);
        }

        $process->setIdleTimeout(0.5);

        try {
            $process->wait();
            $this->fail('A timeout exception was expected.');
        } catch (ProcessTimedOutException $e) {
            $this->assertTrue($e->isGeneralTimeout(), 'A general timeout is expected.');
            $this->assertFalse($e->isIdleTimeout(), 'No idle timeout is expected.');
            $this->assertEquals(1, $e->getExceededTimeout());
        }
    }

    /**
     * @expectedException \Symfony\Component\Process\Exception\ProcessTimedOutException
     * @expectedExceptionMessage exceeded the timeout of 0.1 seconds.
     */
    public function testStartAfterATimeout()
    {
        $process = $this->getProcessForCode('sleep(35);');
        $process->setTimeout(0.1);

        try {
            $process->run();
            $this->fail('A ProcessTimedOutException should have been raised.');
        } catch (ProcessTimedOutException $e) {
        }
        $this->assertFalse($process->isRunning());
        $process->start();
        $this->assertTrue($process->isRunning());
        $process->stop(0);

        throw $e;
    }

    public function testGetPid()
    {
        $process = $this->getProcessForCode('sleep(36);');
        $process->start();
        $this->assertGreaterThan(0, $process->getPid());
        $process->stop(0);
    }

    public function testGetPidIsNullBeforeStart()
    {
        $process = $this->getProcess('foo');
        $this->assertNull($process->getPid());
    }

    public function testGetPidIsNullAfterRun()
    {
        $process = $this->getProcess('echo foo');
        $process->run();
        $this->assertNull($process->getPid());
    }

    /**
     * @requires extension pcntl
     */
    public function testSignal()
    {
        $process = $this->getProcess(array(self::$phpBin, __DIR__.'/SignalListener.php'));
        $process->start();

        while (false === strpos($process->getOutput(), 'Caught')) {
            usleep(1000);
        }
        $process->signal(SIGUSR1);
        $process->wait();

        $this->assertEquals('Caught SIGUSR1', $process->getOutput());
    }

    /**
     * @requires extension pcntl
     */
    public function testExitCodeIsAvailableAfterSignal()
    {
        $process = $this->getProcess('sleep 4');
        $process->start();
        $process->signal(SIGKILL);

        while ($process->isRunning()) {
            usleep(10000);
        }

        $this->assertFalse($process->isRunning());
        $this->assertTrue($process->hasBeenSignaled());
        $this->assertFalse($process->isSuccessful());
        $this->assertEquals(137, $process->getExitCode());
    }

    /**
     * @expectedException \Symfony\Component\Process\Exception\LogicException
     * @expectedExceptionMessage Can not send signal on a non running process.
     */
    public function testSignalProcessNotRunning()
    {
        $process = $this->getProcess('foo');
        $process->signal(1); // SIGHUP
    }

    /**
     * @dataProvider provideMethodsThatNeedARunningProcess
     */
    public function testMethodsThatNeedARunningProcess($method)
    {
        $process = $this->getProcess('foo');

        if (method_exists($this, 'expectException')) {
            $this->expectException('Symfony\Component\Process\Exception\LogicException');
            $this->expectExceptionMessage(sprintf('Process must be started before calling %s.', $method));
        } else {
            $this->setExpectedException('Symfony\Component\Process\Exception\LogicException', sprintf('Process must be started before calling %s.', $method));
        }

        $process->{$method}();
    }

    public function provideMethodsThatNeedARunningProcess()
    {
        return array(
            array('getOutput'),
            array('getIncrementalOutput'),
            array('getErrorOutput'),
            array('getIncrementalErrorOutput'),
            array('wait'),
        );
    }

    /**
     * @dataProvider provideMethodsThatNeedATerminatedProcess
     * @expectedException \Symfony\Component\Process\Exception\LogicException
     * @expectedExceptionMessage Process must be terminated before calling
     */
    public function testMethodsThatNeedATerminatedProcess($method)
    {
        $process = $this->getProcessForCode('sleep(37);');
        $process->start();
        try {
            $process->{$method}();
            $process->stop(0);
            $this->fail('A LogicException must have been thrown');
        } catch (\Exception $e) {
        }
        $process->stop(0);

        throw $e;
    }

    public function provideMethodsThatNeedATerminatedProcess()
    {
        return array(
            array('hasBeenSignaled'),
            array('getTermSignal'),
            array('hasBeenStopped'),
            array('getStopSignal'),
        );
    }

    /**
     * @expectedException \Symfony\Component\Process\Exception\RuntimeException
     */
    public function testWrongSignal()
    {
        if ('\\' === DIRECTORY_SEPARATOR) {
            $this->markTestSkipped('POSIX signals do not work on Windows');
        }

        $process = $this->getProcessForCode('sleep(38);');
        $process->start();
        try {
            $process->signal(-4);
            $this->fail('A RuntimeException must have been thrown');
        } catch (RuntimeException $e) {
            $process->stop(0);
        }

        throw $e;
    }

    public function testDisableOutputDisablesTheOutput()
    {
        $p = $this->getProcess('foo');
        $this->assertFalse($p->isOutputDisabled());
        $p->disableOutput();
        $this->assertTrue($p->isOutputDisabled());
        $p->enableOutput();
        $this->assertFalse($p->isOutputDisabled());
    }

    /**
     * @expectedException \Symfony\Component\Process\Exception\RuntimeException
     * @expectedExceptionMessage Disabling output while the process is running is not possible.
     */
    public function testDisableOutputWhileRunningThrowsException()
    {
        $p = $this->getProcessForCode('sleep(39);');
        $p->start();
        $p->disableOutput();
    }

    /**
     * @expectedException \Symfony\Component\Process\Exception\RuntimeException
     * @expectedExceptionMessage Enabling output while the process is running is not possible.
     */
    public function testEnableOutputWhileRunningThrowsException()
    {
        $p = $this->getProcessForCode('sleep(40);');
        $p->disableOutput();
        $p->start();
        $p->enableOutput();
    }

    public function testEnableOrDisableOutputAfterRunDoesNotThrowException()
    {
        $p = $this->getProcess('echo foo');
        $p->disableOutput();
        $p->run();
        $p->enableOutput();
        $p->disableOutput();
        $this->assertTrue($p->isOutputDisabled());
    }

    /**
     * @expectedException \Symfony\Component\Process\Exception\LogicException
     * @expectedExceptionMessage Output can not be disabled while an idle timeout is set.
     */
    public function testDisableOutputWhileIdleTimeoutIsSet()
    {
        $process = $this->getProcess('foo');
        $process->setIdleTimeout(1);
        $process->disableOutput();
    }

    /**
     * @expectedException \Symfony\Component\Process\Exception\LogicException
     * @expectedExceptionMessage timeout can not be set while the output is disabled.
     */
    public function testSetIdleTimeoutWhileOutputIsDisabled()
    {
        $process = $this->getProcess('foo');
        $process->disableOutput();
        $process->setIdleTimeout(1);
    }

    public function testSetNullIdleTimeoutWhileOutputIsDisabled()
    {
        $process = $this->getProcess('foo');
        $process->disableOutput();
        $this->assertSame($process, $process->setIdleTimeout(null));
    }

    /**
     * @dataProvider provideOutputFetchingMethods
     * @expectedException \Symfony\Component\Process\Exception\LogicException
     * @expectedExceptionMessage Output has been disabled.
     */
    public function testGetOutputWhileDisabled($fetchMethod)
    {
        $p = $this->getProcessForCode('sleep(41);');
        $p->disableOutput();
        $p->start();
        $p->{$fetchMethod}();
    }

    public function provideOutputFetchingMethods()
    {
        return array(
            array('getOutput'),
            array('getIncrementalOutput'),
            array('getErrorOutput'),
            array('getIncrementalErrorOutput'),
        );
    }

    public function testStopTerminatesProcessCleanly()
    {
        $process = $this->getProcessForCode('echo 123; sleep(42);');
        $process->run(function () use ($process) {
            $process->stop();
        });
        $this->assertTrue(true, 'A call to stop() is not expected to cause wait() to throw a RuntimeException');
    }

    public function testKillSignalTerminatesProcessCleanly()
    {
        $process = $this->getProcessForCode('echo 123; sleep(43);');
        $process->run(function () use ($process) {
            $process->signal(9); // SIGKILL
        });
        $this->assertTrue(true, 'A call to signal() is not expected to cause wait() to throw a RuntimeException');
    }

    public function testTermSignalTerminatesProcessCleanly()
    {
        $process = $this->getProcessForCode('echo 123; sleep(44);');
        $process->run(function () use ($process) {
            $process->signal(15); // SIGTERM
        });
        $this->assertTrue(true, 'A call to signal() is not expected to cause wait() to throw a RuntimeException');
    }

    public function responsesCodeProvider()
    {
        return array(
            //expected output / getter / code to execute
            //array(1,'getExitCode','exit(1);'),
            //array(true,'isSuccessful','exit();'),
            array('output', 'getOutput', 'echo \'output\';'),
        );
    }

    public function pipesCodeProvider()
    {
        $variations = array(
            'fwrite(STDOUT, $in = file_get_contents(\'php://stdin\')); fwrite(STDERR, $in);',
            'include \''.__DIR__.'/PipeStdinInStdoutStdErrStreamSelect.php\';',
        );

        if ('\\' === DIRECTORY_SEPARATOR) {
            // Avoid XL buffers on Windows because of https://bugs.php.net/bug.php?id=65650
            $sizes = array(1, 2, 4, 8);
        } else {
            $sizes = array(1, 16, 64, 1024, 4096);
        }

        $codes = array();
        foreach ($sizes as $size) {
            foreach ($variations as $code) {
                $codes[] = array($code, $size);
            }
        }

        return $codes;
    }

    /**
     * @dataProvider provideVariousIncrementals
     */
    public function testIncrementalOutputDoesNotRequireAnotherCall($stream, $method)
    {
        $process = $this->getProcessForCode('$n = 0; while ($n < 3) { file_put_contents(\''.$stream.'\', $n, 1); $n++; usleep(1000); }', null, null, null, null);
        $process->start();
        $result = '';
        $limit = microtime(true) + 3;
        $expected = '012';

        while ($result !== $expected && microtime(true) < $limit) {
            $result .= $process->$method();
        }

        $this->assertSame($expected, $result);
        $process->stop();
    }

    public function provideVariousIncrementals()
    {
        return array(
            array('php://stdout', 'getIncrementalOutput'),
            array('php://stderr', 'getIncrementalErrorOutput'),
        );
    }

    public function testIteratorInput()
    {
        $input = function () {
            yield 'ping';
            yield 'pong';
        };

        $process = $this->getProcessForCode('stream_copy_to_stream(STDIN, STDOUT);', null, null, $input());
        $process->run();
        $this->assertSame('pingpong', $process->getOutput());
    }

    public function testSimpleInputStream()
    {
        $input = new InputStream();

        $process = $this->getProcessForCode('echo \'ping\'; echo fread(STDIN, 4); echo fread(STDIN, 4);');
        $process->setInput($input);

        $process->start(function ($type, $data) use ($input) {
            if ('ping' === $data) {
                $input->write('pang');
            } elseif (!$input->isClosed()) {
                $input->write('pong');
                $input->close();
            }
        });

        $process->wait();
        $this->assertSame('pingpangpong', $process->getOutput());
    }

    public function testInputStreamWithCallable()
    {
        $i = 0;
        $stream = fopen('php://memory', 'w+');
        $stream = function () use ($stream, &$i) {
            if ($i < 3) {
                rewind($stream);
                fwrite($stream, ++$i);
                rewind($stream);

                return $stream;
            }
        };

        $input = new InputStream();
        $input->onEmpty($stream);
        $input->write($stream());

        $process = $this->getProcessForCode('echo fread(STDIN, 3);');
        $process->setInput($input);
        $process->start(function ($type, $data) use ($input) {
            $input->close();
        });

        $process->wait();
        $this->assertSame('123', $process->getOutput());
    }

    public function testInputStreamWithGenerator()
    {
        $input = new InputStream();
        $input->onEmpty(function ($input) {
            yield 'pong';
            $input->close();
        });

        $process = $this->getProcessForCode('stream_copy_to_stream(STDIN, STDOUT);');
        $process->setInput($input);
        $process->start();
        $input->write('ping');
        $process->wait();
        $this->assertSame('pingpong', $process->getOutput());
    }

    public function testInputStreamOnEmpty()
    {
        $i = 0;
        $input = new InputStream();
        $input->onEmpty(function () use (&$i) { ++$i; });

        $process = $this->getProcessForCode('echo 123; echo fread(STDIN, 1); echo 456;');
        $process->setInput($input);
        $process->start(function ($type, $data) use ($input) {
            if ('123' === $data) {
                $input->close();
            }
        });
        $process->wait();

        $this->assertSame(0, $i, 'InputStream->onEmpty callback should be called only when the input *becomes* empty');
        $this->assertSame('123456', $process->getOutput());
    }

    public function testIteratorOutput()
    {
        $input = new InputStream();

        $process = $this->getProcessForCode('fwrite(STDOUT, 123); fwrite(STDERR, 234); flush(); usleep(10000); fwrite(STDOUT, fread(STDIN, 3)); fwrite(STDERR, 456);');
        $process->setInput($input);
        $process->start();
        $output = array();

        foreach ($process as $type => $data) {
            $output[] = array($type, $data);
            break;
        }
        $expectedOutput = array(
            array($process::OUT, '123'),
        );
        $this->assertSame($expectedOutput, $output);

        $input->write(345);

        foreach ($process as $type => $data) {
            $output[] = array($type, $data);
        }

        $this->assertSame('', $process->getOutput());
        $this->assertFalse($process->isRunning());

        $expectedOutput = array(
            array($process::OUT, '123'),
            array($process::ERR, '234'),
            array($process::OUT, '345'),
            array($process::ERR, '456'),
        );
        $this->assertSame($expectedOutput, $output);
    }

    public function testNonBlockingNorClearingIteratorOutput()
    {
        $input = new InputStream();

        $process = $this->getProcessForCode('fwrite(STDOUT, fread(STDIN, 3));');
        $process->setInput($input);
        $process->start();
        $output = array();

        foreach ($process->getIterator($process::ITER_NON_BLOCKING | $process::ITER_KEEP_OUTPUT) as $type => $data) {
            $output[] = array($type, $data);
            break;
        }
        $expectedOutput = array(
            array($process::OUT, ''),
        );
        $this->assertSame($expectedOutput, $output);

        $input->write(123);

        foreach ($process->getIterator($process::ITER_NON_BLOCKING | $process::ITER_KEEP_OUTPUT) as $type => $data) {
            if ('' !== $data) {
                $output[] = array($type, $data);
            }
        }

        $this->assertSame('123', $process->getOutput());
        $this->assertFalse($process->isRunning());

        $expectedOutput = array(
            array($process::OUT, ''),
            array($process::OUT, '123'),
        );
        $this->assertSame($expectedOutput, $output);
    }

    public function testChainedProcesses()
    {
        $p1 = $this->getProcessForCode('fwrite(STDERR, 123); fwrite(STDOUT, 456);');
        $p2 = $this->getProcessForCode('stream_copy_to_stream(STDIN, STDOUT);');
        $p2->setInput($p1);

        $p1->start();
        $p2->run();

        $this->assertSame('123', $p1->getErrorOutput());
        $this->assertSame('', $p1->getOutput());
        $this->assertSame('', $p2->getErrorOutput());
        $this->assertSame('456', $p2->getOutput());
    }

    public function testSetBadEnv()
    {
        $process = $this->getProcess('echo hello');
        $process->setEnv(array('bad%%' => '123'));
        $process->inheritEnvironmentVariables(true);

        $process->run();

        $this->assertSame('hello'.PHP_EOL, $process->getOutput());
        $this->assertSame('', $process->getErrorOutput());
    }

    public function testEnvBackupDoesNotDeleteExistingVars()
    {
        putenv('existing_var=foo');
        $_ENV['existing_var'] = 'foo';
        $process = $this->getProcess('php -r "echo getenv(\'new_test_var\');"');
        $process->setEnv(array('existing_var' => 'bar', 'new_test_var' => 'foo'));
        $process->inheritEnvironmentVariables();

        $process->run();

        $this->assertSame('foo', $process->getOutput());
        $this->assertSame('foo', getenv('existing_var'));
        $this->assertFalse(getenv('new_test_var'));

        putenv('existing_var');
        unset($_ENV['existing_var']);
    }

    public function testEnvIsInherited()
    {
        $process = $this->getProcessForCode('echo serialize($_SERVER);', null, array('BAR' => 'BAZ'));

        putenv('FOO=BAR');
        $_ENV['FOO'] = 'BAR';

        $process->run();

        $expected = array('BAR' => 'BAZ', 'FOO' => 'BAR');
        $env = array_intersect_key(unserialize($process->getOutput()), $expected);

        $this->assertEquals($expected, $env);

        putenv('FOO');
        unset($_ENV['FOO']);
    }

<<<<<<< HEAD
=======
    /**
     * @group legacy
     */
    public function testInheritEnvDisabled()
    {
        $process = $this->getProcessForCode('echo serialize($_SERVER);', null, array('BAR' => 'BAZ'));

        putenv('FOO=BAR');
        $_ENV['FOO'] = 'BAR';

        $this->assertSame($process, $process->inheritEnvironmentVariables(false));
        $this->assertFalse($process->areEnvironmentVariablesInherited());

        $process->run();

        $expected = array('BAR' => 'BAZ', 'FOO' => 'BAR');
        $env = array_intersect_key(unserialize($process->getOutput()), $expected);
        unset($expected['FOO']);

        $this->assertSame($expected, $env);

        putenv('FOO');
        unset($_ENV['FOO']);
    }

>>>>>>> 6aa18bf6
    public function testGetCommandLine()
    {
        $p = new Process(array('/usr/bin/php'));

        $expected = '\\' === DIRECTORY_SEPARATOR ? '"/usr/bin/php"' : "'/usr/bin/php'";
        $this->assertSame($expected, $p->getCommandLine());
    }

    /**
     * @dataProvider provideEscapeArgument
     */
    public function testEscapeArgument($arg)
    {
        $p = new Process(array(self::$phpBin, '-r', 'echo $argv[1];', $arg));
        $p->run();

        $this->assertSame($arg, $p->getOutput());
    }

    public function testRawCommandLine()
    {
        $p = new Process(sprintf('"%s" -r %s "a" "" "b"', self::$phpBin, escapeshellarg('print_r($argv);')));
        $p->run();

        $expected = <<<EOTXT
Array
(
    [0] => -
    [1] => a
    [2] => 
    [3] => b
)

EOTXT;
        $this->assertSame($expected, str_replace('Standard input code', '-', $p->getOutput()));
    }

    public function provideEscapeArgument()
    {
        yield array('a"b%c%');
        yield array('a"b^c^');
        yield array("a\nb'c");
        yield array('a^b c!');
        yield array("a!b\tc");
        yield array('a\\\\"\\"');
        yield array('éÉèÈàÀöä');
    }

    public function testEnvArgument()
    {
        $env = array('FOO' => 'Foo', 'BAR' => 'Bar');
        $cmd = '\\' === DIRECTORY_SEPARATOR ? 'echo !FOO! !BAR! !BAZ!' : 'echo $FOO $BAR $BAZ';
        $p = new Process($cmd, null, $env);
        $p->run(null, array('BAR' => 'baR', 'BAZ' => 'baZ'));

        $this->assertSame('Foo baR baZ', rtrim($p->getOutput()));
        $this->assertSame($env, $p->getEnv());
    }

    /**
     * @param string      $commandline
     * @param null|string $cwd
     * @param null|array  $env
     * @param null|string $input
     * @param int         $timeout
     * @param array       $options
     *
     * @return Process
     */
    private function getProcess($commandline, $cwd = null, array $env = null, $input = null, $timeout = 60)
    {
        $process = new Process($commandline, $cwd, $env, $input, $timeout);
        $process->inheritEnvironmentVariables();

        if (self::$process) {
            self::$process->stop(0);
        }

        return self::$process = $process;
    }

    /**
     * @return Process
     */
    private function getProcessForCode($code, $cwd = null, array $env = null, $input = null, $timeout = 60)
    {
        return $this->getProcess(array(self::$phpBin, '-r', $code), $cwd, $env, $input, $timeout);
    }
}

class NonStringifiable
{
}<|MERGE_RESOLUTION|>--- conflicted
+++ resolved
@@ -48,7 +48,6 @@
     }
 
     /**
-<<<<<<< HEAD
      * @expectedException \Symfony\Component\Process\Exception\RuntimeException
      * @expectedExceptionMessage The provided cwd does not exist.
      */
@@ -61,16 +60,6 @@
         } catch (\Exception $e) {
             $this->fail($e);
         }
-=======
-     * @group legacy
-     * @expectedDeprecation The provided cwd does not exist. Command is currently ran against getcwd(). This behavior is deprecated since version 3.4 and will be removed in 4.0.
-     */
-    public function testInvalidCwd()
-    {
-        // Check that it works fine if the CWD exists
-        $cmd = new Process('echo test', __DIR__);
-        $cmd->run();
->>>>>>> 6aa18bf6
 
         $cmd = new Process('echo test', __DIR__.'/notfound/');
         $cmd->run();
@@ -1437,34 +1426,6 @@
         unset($_ENV['FOO']);
     }
 
-<<<<<<< HEAD
-=======
-    /**
-     * @group legacy
-     */
-    public function testInheritEnvDisabled()
-    {
-        $process = $this->getProcessForCode('echo serialize($_SERVER);', null, array('BAR' => 'BAZ'));
-
-        putenv('FOO=BAR');
-        $_ENV['FOO'] = 'BAR';
-
-        $this->assertSame($process, $process->inheritEnvironmentVariables(false));
-        $this->assertFalse($process->areEnvironmentVariablesInherited());
-
-        $process->run();
-
-        $expected = array('BAR' => 'BAZ', 'FOO' => 'BAR');
-        $env = array_intersect_key(unserialize($process->getOutput()), $expected);
-        unset($expected['FOO']);
-
-        $this->assertSame($expected, $env);
-
-        putenv('FOO');
-        unset($_ENV['FOO']);
-    }
-
->>>>>>> 6aa18bf6
     public function testGetCommandLine()
     {
         $p = new Process(array('/usr/bin/php'));
