--- conflicted
+++ resolved
@@ -165,16 +165,11 @@
         $this->setTimeout($timeout);
         $this->useFileHandles = '\\' === \DIRECTORY_SEPARATOR;
         $this->pty = false;
-<<<<<<< HEAD
-        $this->enhanceSigchildCompatibility = '\\' !== DIRECTORY_SEPARATOR && $this->isSigchildEnabled();
+        $this->enhanceSigchildCompatibility = '\\' !== \DIRECTORY_SEPARATOR && $this->isSigchildEnabled();
         if (null !== $options) {
             @trigger_error(sprintf('The $options parameter of the %s constructor is deprecated since Symfony 3.3 and will be removed in 4.0.', __CLASS__), E_USER_DEPRECATED);
             $this->options = array_replace($this->options, $options);
         }
-=======
-        $this->enhanceSigchildCompatibility = '\\' !== \DIRECTORY_SEPARATOR && $this->isSigchildEnabled();
-        $this->options = array_replace(array('suppress_errors' => true, 'binary_pipes' => true), $options);
->>>>>>> 2ba0fa4a
     }
 
     public function __destruct()
@@ -294,16 +289,9 @@
         if (\is_array($commandline = $this->commandline)) {
             $commandline = implode(' ', array_map(array($this, 'escapeArgument'), $commandline));
 
-<<<<<<< HEAD
-            if ('\\' !== DIRECTORY_SEPARATOR) {
+            if ('\\' !== \DIRECTORY_SEPARATOR) {
                 // exec is mandatory to deal with sending a signal to the process
                 $commandline = 'exec '.$commandline;
-=======
-        if ('\\' === \DIRECTORY_SEPARATOR && $this->enhanceWindowsCompatibility) {
-            $commandline = 'cmd /V:ON /E:ON /D /C "('.$commandline.')';
-            foreach ($this->processPipes->getFiles() as $offset => $filename) {
-                $commandline .= ' '.$offset.'>'.ProcessUtils::escapeArgument($filename);
->>>>>>> 2ba0fa4a
             }
         }
 
@@ -323,7 +311,7 @@
         } else {
             $env = $this->getDefaultEnv();
         }
-        if ('\\' === DIRECTORY_SEPARATOR && $this->enhanceWindowsCompatibility) {
+        if ('\\' === \DIRECTORY_SEPARATOR && $this->enhanceWindowsCompatibility) {
             $this->options['bypass_shell'] = true;
             $commandline = $this->prepareWindowsCommandLine($commandline, $env);
         } elseif (!$this->useFileHandles && $this->enhanceSigchildCompatibility && $this->isSigchildEnabled()) {
@@ -1381,16 +1369,11 @@
      */
     private function getDescriptors()
     {
-<<<<<<< HEAD
         if ($this->input instanceof \Iterator) {
             $this->input->rewind();
         }
-        if ('\\' === DIRECTORY_SEPARATOR) {
+        if ('\\' === \DIRECTORY_SEPARATOR) {
             $this->processPipes = new WindowsPipes($this->input, !$this->outputDisabled || $this->hasCallback);
-=======
-        if ('\\' === \DIRECTORY_SEPARATOR) {
-            $this->processPipes = WindowsPipes::create($this, $this->input);
->>>>>>> 2ba0fa4a
         } else {
             $this->processPipes = new UnixPipes($this->isTty(), $this->isPty(), $this->input, !$this->outputDisabled || $this->hasCallback);
         }
@@ -1730,7 +1713,7 @@
      */
     private function escapeArgument($argument)
     {
-        if ('\\' !== DIRECTORY_SEPARATOR) {
+        if ('\\' !== \DIRECTORY_SEPARATOR) {
             return "'".str_replace("'", "'\\''", $argument)."'";
         }
         if ('' === $argument = (string) $argument) {
