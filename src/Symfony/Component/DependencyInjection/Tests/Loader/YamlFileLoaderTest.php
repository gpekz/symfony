--- conflicted
+++ resolved
@@ -266,7 +266,6 @@
         }
     }
 
-<<<<<<< HEAD
     public function testLoadYamlOnlyWithKeys()
     {
         $container = new ContainerBuilder();
@@ -277,7 +276,8 @@
         $this->assertEquals(array(array('setLogger', array(new Reference('logger'))), array('setClass', array('User'))), $definition->getMethodCalls());
         $this->assertEquals(array(true), $definition->getArguments());
         $this->assertEquals(array('manager' => array(array('alias' => 'user'))), $definition->getTags());
-=======
+    }
+
     /**
      * @expectedException \Symfony\Component\DependencyInjection\Exception\InvalidArgumentException
      * @expectedExceptionMessageRegExp /The tag name for service ".+" in .+ must be a non-empty string/
@@ -296,6 +296,5 @@
     {
         $loader = new YamlFileLoader(new ContainerBuilder(), new FileLocator(self::$fixturesPath.'/yaml'));
         $loader->load('tag_name_no_string.yml');
->>>>>>> 27de5632
     }
 }