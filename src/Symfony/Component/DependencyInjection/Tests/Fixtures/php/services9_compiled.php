--- conflicted
+++ resolved
@@ -106,7 +106,7 @@
     {
         $this->services['baz'] = $instance = new \Baz();
 
-        $instance->setFoo($this->get('foo_with_inline'));
+        $instance->setFoo(${($_ = isset($this->services['foo_with_inline']) ? $this->services['foo_with_inline'] : $this->get('foo_with_inline')) && false ?: '_'});
 
         return $instance;
     }
@@ -294,16 +294,11 @@
     protected function getFooWithInlineService()
     {
         $a = new \Bar();
-<<<<<<< HEAD
+
+        $this->services['foo_with_inline'] = $instance = new \Foo();
+
         $a->pub = 'pub';
         $a->setBaz(${($_ = isset($this->services['baz']) ? $this->services['baz'] : $this->get('baz')) && false ?: '_'});
-=======
->>>>>>> ea12123b
-
-        $this->services['foo_with_inline'] = $instance = new \Foo();
-
-        $a->pub = 'pub';
-        $a->setBaz($this->get('baz'));
 
         $instance->setBar($a);
 
