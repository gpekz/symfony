<?php

use Symfony\Component\DependencyInjection\Argument\RewindableGenerator;
use Symfony\Component\DependencyInjection\ContainerInterface;
use Symfony\Component\DependencyInjection\Container;
use Symfony\Component\DependencyInjection\Exception\InvalidArgumentException;
use Symfony\Component\DependencyInjection\Exception\LogicException;
use Symfony\Component\DependencyInjection\Exception\RuntimeException;
use Symfony\Component\DependencyInjection\ParameterBag\FrozenParameterBag;

/**
 * ProjectServiceContainer.
 *
 * This class has been auto-generated
 * by the Symfony Dependency Injection Component.
 *
 * @final since Symfony 3.3
 */
class ProjectServiceContainer extends Container
{
    private $parameters;
    private $targetDirs = array();

    /**
     * Constructor.
     */
    public function __construct()
    {
        $this->services = array();
        $this->normalizedIds = array(
            'symfony\\component\\dependencyinjection\\tests\\fixtures\\customdefinition' => 'Symfony\\Component\\DependencyInjection\\Tests\\Fixtures\\CustomDefinition',
            'symfony\\component\\dependencyinjection\\tests\\fixtures\\testservicesubscriber' => 'Symfony\\Component\\DependencyInjection\\Tests\\Fixtures\\TestServiceSubscriber',
        );
        $this->methodMap = array(
<<<<<<< HEAD
            'Symfony\\Component\\DependencyInjection\\Tests\\Fixtures\\TestServiceSubscriber' => 'getTestServiceSubscriberService',
            'autowired.Symfony\\Component\\DependencyInjection\\Tests\\Fixtures\\CustomDefinition' => 'getCustomDefinitionService',
=======
            'Symfony\\Component\\DependencyInjection\\Tests\\Fixtures\\CustomDefinition' => 'getSymfony_Component_DependencyInjection_Tests_Fixtures_CustomDefinitionService',
            'Symfony\\Component\\DependencyInjection\\Tests\\Fixtures\\TestServiceSubscriber' => 'getSymfony_Component_DependencyInjection_Tests_Fixtures_TestServiceSubscriberService',
>>>>>>> 969a2078
            'foo_service' => 'getFooServiceService',
        );
        $this->privates = array(
            'Symfony\\Component\\DependencyInjection\\Tests\\Fixtures\\CustomDefinition' => true,
        );

        $this->aliases = array();
    }

    /**
     * {@inheritdoc}
     */
    public function compile()
    {
        throw new LogicException('You cannot compile a dumped container that was already compiled.');
    }

    /**
     * {@inheritdoc}
     */
    public function isCompiled()
    {
        return true;
    }

    /**
     * {@inheritdoc}
     */
    public function isFrozen()
    {
        @trigger_error(sprintf('The %s() method is deprecated since version 3.3 and will be removed in 4.0. Use the isCompiled() method instead.', __METHOD__), E_USER_DEPRECATED);

        return true;
    }

    /**
     * Gets the public 'Symfony\Component\DependencyInjection\Tests\Fixtures\TestServiceSubscriber' shared service.
     *
     * @return \Symfony\Component\DependencyInjection\Tests\Fixtures\TestServiceSubscriber
     */
    protected function getTestServiceSubscriberService()
    {
        return $this->services['Symfony\Component\DependencyInjection\Tests\Fixtures\TestServiceSubscriber'] = new \Symfony\Component\DependencyInjection\Tests\Fixtures\TestServiceSubscriber();
    }

    /**
     * Gets the public 'foo_service' shared autowired service.
     *
     * @return \Symfony\Component\DependencyInjection\Tests\Fixtures\TestServiceSubscriber
     */
    protected function getFooServiceService()
    {
        return $this->services['foo_service'] = new \Symfony\Component\DependencyInjection\Tests\Fixtures\TestServiceSubscriber(new \Symfony\Component\DependencyInjection\ServiceLocator(array('Symfony\\Component\\DependencyInjection\\Tests\\Fixtures\\CustomDefinition' => function () {
<<<<<<< HEAD
            $f = function (\Symfony\Component\DependencyInjection\Tests\Fixtures\CustomDefinition $v) { return $v; }; return $f(${($_ = isset($this->services['autowired.Symfony\Component\DependencyInjection\Tests\Fixtures\CustomDefinition']) ? $this->services['autowired.Symfony\Component\DependencyInjection\Tests\Fixtures\CustomDefinition'] : $this->getCustomDefinitionService()) && false ?: '_'});
=======
            $f = function (\Symfony\Component\DependencyInjection\Tests\Fixtures\CustomDefinition $v = null) { return $v; }; return $f(${($_ = isset($this->services['Symfony\Component\DependencyInjection\Tests\Fixtures\CustomDefinition']) ? $this->services['Symfony\Component\DependencyInjection\Tests\Fixtures\CustomDefinition'] : $this->getSymfony_Component_DependencyInjection_Tests_Fixtures_CustomDefinitionService()) && false ?: '_'});
>>>>>>> 969a2078
        }, 'Symfony\\Component\\DependencyInjection\\Tests\\Fixtures\\TestServiceSubscriber' => function () {
            $f = function (\Symfony\Component\DependencyInjection\Tests\Fixtures\TestServiceSubscriber $v) { return $v; }; return $f(${($_ = isset($this->services['Symfony\Component\DependencyInjection\Tests\Fixtures\TestServiceSubscriber']) ? $this->services['Symfony\Component\DependencyInjection\Tests\Fixtures\TestServiceSubscriber'] : $this->get('Symfony\Component\DependencyInjection\Tests\Fixtures\TestServiceSubscriber')) && false ?: '_'});
        }, 'bar' => function () {
            $f = function (\Symfony\Component\DependencyInjection\Tests\Fixtures\CustomDefinition $v) { return $v; }; return $f(${($_ = isset($this->services['Symfony\Component\DependencyInjection\Tests\Fixtures\TestServiceSubscriber']) ? $this->services['Symfony\Component\DependencyInjection\Tests\Fixtures\TestServiceSubscriber'] : $this->get('Symfony\Component\DependencyInjection\Tests\Fixtures\TestServiceSubscriber')) && false ?: '_'});
        }, 'baz' => function () {
<<<<<<< HEAD
            $f = function (\Symfony\Component\DependencyInjection\Tests\Fixtures\CustomDefinition $v) { return $v; }; return $f(${($_ = isset($this->services['autowired.Symfony\Component\DependencyInjection\Tests\Fixtures\CustomDefinition']) ? $this->services['autowired.Symfony\Component\DependencyInjection\Tests\Fixtures\CustomDefinition'] : $this->getCustomDefinitionService()) && false ?: '_'});
=======
            $f = function (\Symfony\Component\DependencyInjection\Tests\Fixtures\CustomDefinition $v = null) { return $v; }; return $f(${($_ = isset($this->services['Symfony\Component\DependencyInjection\Tests\Fixtures\CustomDefinition']) ? $this->services['Symfony\Component\DependencyInjection\Tests\Fixtures\CustomDefinition'] : $this->getSymfony_Component_DependencyInjection_Tests_Fixtures_CustomDefinitionService()) && false ?: '_'});
>>>>>>> 969a2078
        })));
    }

    /**
     * Gets the private 'Symfony\Component\DependencyInjection\Tests\Fixtures\CustomDefinition' shared service.
     *
     * @return \Symfony\Component\DependencyInjection\Tests\Fixtures\CustomDefinition
     */
<<<<<<< HEAD
    protected function getCustomDefinitionService()
=======
    protected function getSymfony_Component_DependencyInjection_Tests_Fixtures_CustomDefinitionService()
>>>>>>> 969a2078
    {
        return $this->services['Symfony\Component\DependencyInjection\Tests\Fixtures\CustomDefinition'] = new \Symfony\Component\DependencyInjection\Tests\Fixtures\CustomDefinition();
    }
}<|MERGE_RESOLUTION|>--- conflicted
+++ resolved
@@ -32,13 +32,8 @@
             'symfony\\component\\dependencyinjection\\tests\\fixtures\\testservicesubscriber' => 'Symfony\\Component\\DependencyInjection\\Tests\\Fixtures\\TestServiceSubscriber',
         );
         $this->methodMap = array(
-<<<<<<< HEAD
+            'Symfony\\Component\\DependencyInjection\\Tests\\Fixtures\\CustomDefinition' => 'getCustomDefinitionService',
             'Symfony\\Component\\DependencyInjection\\Tests\\Fixtures\\TestServiceSubscriber' => 'getTestServiceSubscriberService',
-            'autowired.Symfony\\Component\\DependencyInjection\\Tests\\Fixtures\\CustomDefinition' => 'getCustomDefinitionService',
-=======
-            'Symfony\\Component\\DependencyInjection\\Tests\\Fixtures\\CustomDefinition' => 'getSymfony_Component_DependencyInjection_Tests_Fixtures_CustomDefinitionService',
-            'Symfony\\Component\\DependencyInjection\\Tests\\Fixtures\\TestServiceSubscriber' => 'getSymfony_Component_DependencyInjection_Tests_Fixtures_TestServiceSubscriberService',
->>>>>>> 969a2078
             'foo_service' => 'getFooServiceService',
         );
         $this->privates = array(
@@ -92,21 +87,13 @@
     protected function getFooServiceService()
     {
         return $this->services['foo_service'] = new \Symfony\Component\DependencyInjection\Tests\Fixtures\TestServiceSubscriber(new \Symfony\Component\DependencyInjection\ServiceLocator(array('Symfony\\Component\\DependencyInjection\\Tests\\Fixtures\\CustomDefinition' => function () {
-<<<<<<< HEAD
-            $f = function (\Symfony\Component\DependencyInjection\Tests\Fixtures\CustomDefinition $v) { return $v; }; return $f(${($_ = isset($this->services['autowired.Symfony\Component\DependencyInjection\Tests\Fixtures\CustomDefinition']) ? $this->services['autowired.Symfony\Component\DependencyInjection\Tests\Fixtures\CustomDefinition'] : $this->getCustomDefinitionService()) && false ?: '_'});
-=======
-            $f = function (\Symfony\Component\DependencyInjection\Tests\Fixtures\CustomDefinition $v = null) { return $v; }; return $f(${($_ = isset($this->services['Symfony\Component\DependencyInjection\Tests\Fixtures\CustomDefinition']) ? $this->services['Symfony\Component\DependencyInjection\Tests\Fixtures\CustomDefinition'] : $this->getSymfony_Component_DependencyInjection_Tests_Fixtures_CustomDefinitionService()) && false ?: '_'});
->>>>>>> 969a2078
+            $f = function (\Symfony\Component\DependencyInjection\Tests\Fixtures\CustomDefinition $v = null) { return $v; }; return $f(${($_ = isset($this->services['Symfony\Component\DependencyInjection\Tests\Fixtures\CustomDefinition']) ? $this->services['Symfony\Component\DependencyInjection\Tests\Fixtures\CustomDefinition'] : $this->getCustomDefinitionService()) && false ?: '_'});
         }, 'Symfony\\Component\\DependencyInjection\\Tests\\Fixtures\\TestServiceSubscriber' => function () {
             $f = function (\Symfony\Component\DependencyInjection\Tests\Fixtures\TestServiceSubscriber $v) { return $v; }; return $f(${($_ = isset($this->services['Symfony\Component\DependencyInjection\Tests\Fixtures\TestServiceSubscriber']) ? $this->services['Symfony\Component\DependencyInjection\Tests\Fixtures\TestServiceSubscriber'] : $this->get('Symfony\Component\DependencyInjection\Tests\Fixtures\TestServiceSubscriber')) && false ?: '_'});
         }, 'bar' => function () {
             $f = function (\Symfony\Component\DependencyInjection\Tests\Fixtures\CustomDefinition $v) { return $v; }; return $f(${($_ = isset($this->services['Symfony\Component\DependencyInjection\Tests\Fixtures\TestServiceSubscriber']) ? $this->services['Symfony\Component\DependencyInjection\Tests\Fixtures\TestServiceSubscriber'] : $this->get('Symfony\Component\DependencyInjection\Tests\Fixtures\TestServiceSubscriber')) && false ?: '_'});
         }, 'baz' => function () {
-<<<<<<< HEAD
-            $f = function (\Symfony\Component\DependencyInjection\Tests\Fixtures\CustomDefinition $v) { return $v; }; return $f(${($_ = isset($this->services['autowired.Symfony\Component\DependencyInjection\Tests\Fixtures\CustomDefinition']) ? $this->services['autowired.Symfony\Component\DependencyInjection\Tests\Fixtures\CustomDefinition'] : $this->getCustomDefinitionService()) && false ?: '_'});
-=======
-            $f = function (\Symfony\Component\DependencyInjection\Tests\Fixtures\CustomDefinition $v = null) { return $v; }; return $f(${($_ = isset($this->services['Symfony\Component\DependencyInjection\Tests\Fixtures\CustomDefinition']) ? $this->services['Symfony\Component\DependencyInjection\Tests\Fixtures\CustomDefinition'] : $this->getSymfony_Component_DependencyInjection_Tests_Fixtures_CustomDefinitionService()) && false ?: '_'});
->>>>>>> 969a2078
+            $f = function (\Symfony\Component\DependencyInjection\Tests\Fixtures\CustomDefinition $v = null) { return $v; }; return $f(${($_ = isset($this->services['Symfony\Component\DependencyInjection\Tests\Fixtures\CustomDefinition']) ? $this->services['Symfony\Component\DependencyInjection\Tests\Fixtures\CustomDefinition'] : $this->getCustomDefinitionService()) && false ?: '_'});
         })));
     }
 
@@ -115,11 +102,7 @@
      *
      * @return \Symfony\Component\DependencyInjection\Tests\Fixtures\CustomDefinition
      */
-<<<<<<< HEAD
     protected function getCustomDefinitionService()
-=======
-    protected function getSymfony_Component_DependencyInjection_Tests_Fixtures_CustomDefinitionService()
->>>>>>> 969a2078
     {
         return $this->services['Symfony\Component\DependencyInjection\Tests\Fixtures\CustomDefinition'] = new \Symfony\Component\DependencyInjection\Tests\Fixtures\CustomDefinition();
     }
