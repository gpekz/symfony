--- conflicted
+++ resolved
@@ -421,13 +421,9 @@
     /**
      * Fetches a variable from the environment.
      *
-<<<<<<< HEAD
      * @param string $name The name of the environment variable
      *
      * @return mixed The value to use for the provided environment variable name
-=======
-     * @throws InvalidArgumentException
->>>>>>> 2b95ba32
      *
      * @throws EnvNotFoundException When the environment variable is not found and has no default value
      */
