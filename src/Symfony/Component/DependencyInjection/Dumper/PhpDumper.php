<?php

/*
 * This file is part of the Symfony package.
 *
 * (c) Fabien Potencier <fabien@symfony.com>
 *
 * For the full copyright and license information, please view the LICENSE
 * file that was distributed with this source code.
 */

namespace Symfony\Component\DependencyInjection\Dumper;

use Symfony\Component\DependencyInjection\Argument\ArgumentInterface;
use Symfony\Component\DependencyInjection\Argument\IteratorArgument;
use Symfony\Component\DependencyInjection\Argument\ServiceClosureArgument;
use Symfony\Component\DependencyInjection\Variable;
use Symfony\Component\DependencyInjection\Definition;
use Symfony\Component\DependencyInjection\Compiler\AnalyzeServiceReferencesPass;
use Symfony\Component\DependencyInjection\ContainerBuilder;
use Symfony\Component\DependencyInjection\Container;
use Symfony\Component\DependencyInjection\ContainerInterface;
use Symfony\Component\DependencyInjection\Reference;
use Symfony\Component\DependencyInjection\TypedReference;
use Symfony\Component\DependencyInjection\Parameter;
use Symfony\Component\DependencyInjection\Exception\EnvParameterException;
use Symfony\Component\DependencyInjection\Exception\InvalidArgumentException;
use Symfony\Component\DependencyInjection\Exception\RuntimeException;
use Symfony\Component\DependencyInjection\Exception\ServiceCircularReferenceException;
use Symfony\Component\DependencyInjection\LazyProxy\PhpDumper\DumperInterface as ProxyDumper;
use Symfony\Component\DependencyInjection\LazyProxy\PhpDumper\NullDumper;
use Symfony\Component\DependencyInjection\ExpressionLanguage;
use Symfony\Component\ExpressionLanguage\Expression;
use Symfony\Component\HttpKernel\Kernel;

/**
 * PhpDumper dumps a service container as a PHP class.
 *
 * @author Fabien Potencier <fabien@symfony.com>
 * @author Johannes M. Schmitt <schmittjoh@gmail.com>
 */
class PhpDumper extends Dumper
{
    /**
     * Characters that might appear in the generated variable name as first character.
     */
    const FIRST_CHARS = 'abcdefghijklmnopqrstuvwxyz';

    /**
     * Characters that might appear in the generated variable name as any but the first character.
     */
    const NON_FIRST_CHARS = 'abcdefghijklmnopqrstuvwxyz0123456789_';

    private $definitionVariables;
    private $referenceVariables;
    private $variableCount;
    private $reservedVariables = array('instance', 'class');
    private $expressionLanguage;
    private $targetDirRegex;
    private $targetDirMaxMatches;
    private $docStar;
    private $serviceIdToMethodNameMap;
    private $usedMethodNames;
    private $namespace;
    private $asFiles;
    private $hotPathTag;
    private $inlineRequires;
    private $inlinedRequires = array();
    private $circularReferences = array();

    /**
     * @var ProxyDumper
     */
    private $proxyDumper;

    /**
     * {@inheritdoc}
     */
    public function __construct(ContainerBuilder $container)
    {
        if (!$container->isCompiled()) {
            @trigger_error('Dumping an uncompiled ContainerBuilder is deprecated since Symfony 3.3 and will not be supported anymore in 4.0. Compile the container beforehand.', E_USER_DEPRECATED);
        }

        parent::__construct($container);
    }

    /**
     * Sets the dumper to be used when dumping proxies in the generated container.
     */
    public function setProxyDumper(ProxyDumper $proxyDumper)
    {
        $this->proxyDumper = $proxyDumper;
    }

    /**
     * Dumps the service container as a PHP class.
     *
     * Available options:
     *
     *  * class:      The class name
     *  * base_class: The base class name
     *  * namespace:  The class namespace
     *  * as_files:   To split the container in several files
     *
     * @return string|array A PHP class representing the service container or an array of PHP files if the "as_files" option is set
     *
     * @throws EnvParameterException When an env var exists but has not been dumped
     */
    public function dump(array $options = array())
    {
        $this->targetDirRegex = null;
        $this->inlinedRequires = array();
        $options = array_merge(array(
            'class' => 'ProjectServiceContainer',
            'base_class' => 'Container',
            'namespace' => '',
            'as_files' => false,
            'debug' => true,
            'hot_path_tag' => 'container.hot_path',
            'inline_class_loader_parameter' => 'container.dumper.inline_class_loader',
            'build_time' => time(),
        ), $options);

        $this->namespace = $options['namespace'];
        $this->asFiles = $options['as_files'];
        $this->hotPathTag = $options['hot_path_tag'];
        $this->inlineRequires = $options['inline_class_loader_parameter'] && $this->container->hasParameter($options['inline_class_loader_parameter']) && $this->container->getParameter($options['inline_class_loader_parameter']);

        if (0 !== strpos($baseClass = $options['base_class'], '\\') && 'Container' !== $baseClass) {
            $baseClass = sprintf('%s\%s', $options['namespace'] ? '\\'.$options['namespace'] : '', $baseClass);
            $baseClassWithNamespace = $baseClass;
        } elseif ('Container' === $baseClass) {
            $baseClassWithNamespace = Container::class;
        } else {
            $baseClassWithNamespace = $baseClass;
        }

        $this->initializeMethodNamesMap('Container' === $baseClass ? Container::class : $baseClass);

        (new AnalyzeServiceReferencesPass())->process($this->container);
        $this->circularReferences = array();
        $checkedNodes = array();
        foreach ($this->container->getCompiler()->getServiceReferenceGraph()->getNodes() as $id => $node) {
            $currentPath = array($id => $id);
            $this->analyzeCircularReferences($node->getOutEdges(), $checkedNodes, $currentPath);
        }
        $this->container->getCompiler()->getServiceReferenceGraph()->clear();

        $this->docStar = $options['debug'] ? '*' : '';

        if (!empty($options['file']) && is_dir($dir = \dirname($options['file']))) {
            // Build a regexp where the first root dirs are mandatory,
            // but every other sub-dir is optional up to the full path in $dir
            // Mandate at least 2 root dirs and not more that 5 optional dirs.

            $dir = explode(DIRECTORY_SEPARATOR, realpath($dir));
            $i = \count($dir);

            if (3 <= $i) {
                $regex = '';
                $lastOptionalDir = $i > 8 ? $i - 5 : 3;
                $this->targetDirMaxMatches = $i - $lastOptionalDir;

                while (--$i >= $lastOptionalDir) {
                    $regex = sprintf('(%s%s)?', preg_quote(DIRECTORY_SEPARATOR.$dir[$i], '#'), $regex);
                }

                do {
                    $regex = preg_quote(DIRECTORY_SEPARATOR.$dir[$i], '#').$regex;
                } while (0 < --$i);

                $this->targetDirRegex = '#'.preg_quote($dir[0], '#').$regex.'#';
            }
        }

        $code =
            $this->startClass($options['class'], $baseClass, $baseClassWithNamespace).
            $this->addServices().
            $this->addDefaultParametersMethod().
            $this->endClass()
        ;

        if ($this->asFiles) {
            $fileStart = <<<EOF
<?php

use Symfony\Component\DependencyInjection\Argument\RewindableGenerator;

// This file has been auto-generated by the Symfony Dependency Injection Component for internal use.

EOF;
            $files = array();

            if ($ids = array_keys($this->container->getRemovedIds())) {
                sort($ids);
                $c = "<?php\n\nreturn array(\n";
                foreach ($ids as $id) {
                    $c .= '    '.$this->doExport($id)." => true,\n";
                }
                $files['removed-ids.php'] = $c .= ");\n";
            }

            foreach ($this->generateServiceFiles() as $file => $c) {
                $files[$file] = $fileStart.$c;
            }
            foreach ($this->generateProxyClasses() as $file => $c) {
                $files[$file] = "<?php\n".$c;
            }
            $files[$options['class'].'.php'] = $code;
            $hash = ucfirst(strtr(ContainerBuilder::hash($files), '._', 'xx'));
            $code = array();

            foreach ($files as $file => $c) {
                $code["Container{$hash}/{$file}"] = $c;
            }
            array_pop($code);
            $code["Container{$hash}/{$options['class']}.php"] = substr_replace($files[$options['class'].'.php'], "<?php\n\nnamespace Container{$hash};\n", 0, 6);
            $namespaceLine = $this->namespace ? "\nnamespace {$this->namespace};\n" : '';
            $time = $options['build_time'];
            $id = hash('crc32', $hash.$time);

            $code[$options['class'].'.php'] = <<<EOF
<?php
{$namespaceLine}
// This file has been auto-generated by the Symfony Dependency Injection Component for internal use.

if (\\class_exists(\\Container{$hash}\\{$options['class']}::class, false)) {
    // no-op
} elseif (!include __DIR__.'/Container{$hash}/{$options['class']}.php') {
    touch(__DIR__.'/Container{$hash}.legacy');

    return;
}

if (!\\class_exists({$options['class']}::class, false)) {
    \\class_alias(\\Container{$hash}\\{$options['class']}::class, {$options['class']}::class, false);
}

return new \\Container{$hash}\\{$options['class']}(array(
    'container.build_hash' => '$hash',
    'container.build_id' => '$id',
    'container.build_time' => $time,
), __DIR__.\\DIRECTORY_SEPARATOR.'Container{$hash}');

EOF;
        } else {
            foreach ($this->generateProxyClasses() as $c) {
                $code .= $c;
            }
        }

        $this->targetDirRegex = null;
        $this->inlinedRequires = array();
        $this->circularReferences = array();

        $unusedEnvs = array();
        foreach ($this->container->getEnvCounters() as $env => $use) {
            if (!$use) {
                $unusedEnvs[] = $env;
            }
        }
        if ($unusedEnvs) {
            throw new EnvParameterException($unusedEnvs, null, 'Environment variables "%s" are never used. Please, check your container\'s configuration.');
        }

        return $code;
    }

    /**
     * Retrieves the currently set proxy dumper or instantiates one.
     *
     * @return ProxyDumper
     */
    private function getProxyDumper()
    {
        if (!$this->proxyDumper) {
            $this->proxyDumper = new NullDumper();
        }

        return $this->proxyDumper;
    }

    /**
     * Generates Service local temp variables.
     *
     * @return string
     */
    private function addServiceLocalTempVariables($cId, Definition $definition, \SplObjectStorage $inlinedDefinitions, \SplObjectStorage $allInlinedDefinitions)
    {
        $allCalls = $calls = $behavior = array();

        foreach ($allInlinedDefinitions as $def) {
            $arguments = array($def->getArguments(), $def->getFactory(), $def->getProperties(), $def->getMethodCalls(), $def->getConfigurator());
            $this->getServiceCallsFromArguments($arguments, $allCalls, false, $cId, $behavior, $allInlinedDefinitions[$def]);
        }

        $isPreInstance = isset($inlinedDefinitions[$definition]) && isset($this->circularReferences[$cId]) && !$this->getProxyDumper()->isProxyCandidate($definition) && $definition->isShared();
        foreach ($inlinedDefinitions as $def) {
            $this->getServiceCallsFromArguments(array($def->getArguments(), $def->getFactory()), $calls, $isPreInstance, $cId);
            if ($def !== $definition) {
                $arguments = array($def->getProperties(), $def->getMethodCalls(), $def->getConfigurator());
                $this->getServiceCallsFromArguments($arguments, $calls, $isPreInstance && !$this->hasReference($cId, $arguments, true), $cId);
            }
        }
        if (!isset($inlinedDefinitions[$definition])) {
            $arguments = array($definition->getProperties(), $definition->getMethodCalls(), $definition->getConfigurator());
            $this->getServiceCallsFromArguments($arguments, $calls, false, $cId);
        }

        $code = '';
        foreach ($calls as $id => $callCount) {
            if ('service_container' === $id || $id === $cId || isset($this->referenceVariables[$id])) {
                continue;
            }
            if ($callCount <= 1 && $allCalls[$id] <= 1) {
                continue;
            }

            $name = $this->getNextVariableName();
            $this->referenceVariables[$id] = new Variable($name);

            $reference = ContainerInterface::EXCEPTION_ON_INVALID_REFERENCE === $behavior[$id] ? new Reference($id, $behavior[$id]) : null;
            $code .= sprintf("        \$%s = %s;\n", $name, $this->getServiceCall($id, $reference));
        }

        if ('' !== $code) {
            if ($isPreInstance) {
                $code .= <<<EOTXT

        if (isset(\$this->services['$cId'])) {
            return \$this->services['$cId'];
        }

EOTXT;
            }

            $code .= "\n";
        }

        return $code;
    }

    private function analyzeCircularReferences(array $edges, &$checkedNodes, &$currentPath)
    {
        foreach ($edges as $edge) {
            $node = $edge->getDestNode();
            $id = $node->getId();

            if ($node->getValue() && ($edge->isLazy() || $edge->isWeak())) {
                // no-op
            } elseif (isset($currentPath[$id])) {
                foreach (array_reverse($currentPath) as $parentId) {
                    $this->circularReferences[$parentId][$id] = $id;
                    $id = $parentId;
                }
            } elseif (!isset($checkedNodes[$id])) {
                $checkedNodes[$id] = true;
                $currentPath[$id] = $id;
                $this->analyzeCircularReferences($node->getOutEdges(), $checkedNodes, $currentPath);
                unset($currentPath[$id]);
            }
        }
    }

    private function collectLineage($class, array &$lineage)
    {
        if (isset($lineage[$class])) {
            return;
        }
        if (!$r = $this->container->getReflectionClass($class, false)) {
            return;
        }
        if ($this->container instanceof $class) {
            return;
        }
        $file = $r->getFileName();
        if (!$file || $this->doExport($file) === $exportedFile = $this->export($file)) {
            return;
        }

        if ($parent = $r->getParentClass()) {
            $this->collectLineage($parent->name, $lineage);
        }

        foreach ($r->getInterfaces() as $parent) {
            $this->collectLineage($parent->name, $lineage);
        }

        foreach ($r->getTraits() as $parent) {
            $this->collectLineage($parent->name, $lineage);
        }

        $lineage[$class] = substr($exportedFile, 1, -1);
    }

    private function generateProxyClasses()
    {
        $alreadyGenerated = array();
        $definitions = $this->container->getDefinitions();
        $strip = '' === $this->docStar && method_exists('Symfony\Component\HttpKernel\Kernel', 'stripComments');
        $proxyDumper = $this->getProxyDumper();
        ksort($definitions);
        foreach ($definitions as $definition) {
            if (!$proxyDumper->isProxyCandidate($definition)) {
                continue;
            }
            if (isset($alreadyGenerated[$class = $definition->getClass()])) {
                continue;
            }
            $alreadyGenerated[$class] = true;
            // register class' reflector for resource tracking
            $this->container->getReflectionClass($class);
            $proxyCode = "\n".$proxyDumper->getProxyCode($definition);
            if ($strip) {
                $proxyCode = "<?php\n".$proxyCode;
                $proxyCode = substr(Kernel::stripComments($proxyCode), 5);
            }
            yield sprintf('%s.php', explode(' ', $proxyCode, 3)[1]) => $proxyCode;
        }
    }

    /**
     * Generates the require_once statement for service includes.
     *
     * @return string
     */
    private function addServiceInclude($cId, Definition $definition, \SplObjectStorage $inlinedDefinitions)
    {
        $code = '';

        if ($this->inlineRequires && !$this->isHotPath($definition)) {
            $lineage = $calls = $behavior = array();
            foreach ($inlinedDefinitions as $def) {
                if (!$def->isDeprecated() && is_string($class = is_array($factory = $def->getFactory()) && is_string($factory[0]) ? $factory[0] : $def->getClass())) {
                    $this->collectLineage($class, $lineage);
                }
                $arguments = array($def->getArguments(), $def->getFactory(), $def->getProperties(), $def->getMethodCalls(), $def->getConfigurator());
                $this->getServiceCallsFromArguments($arguments, $calls, false, $cId, $behavior, $inlinedDefinitions[$def]);
            }

            foreach ($calls as $id => $callCount) {
                if ('service_container' !== $id && $id !== $cId
                    && ContainerInterface::IGNORE_ON_UNINITIALIZED_REFERENCE !== $behavior[$id]
                    && $this->container->has($id)
                    && $this->isTrivialInstance($def = $this->container->findDefinition($id))
                    && is_string($class = is_array($factory = $def->getFactory()) && is_string($factory[0]) ? $factory[0] : $def->getClass())
                ) {
                    $this->collectLineage($class, $lineage);
                }
            }

            foreach (array_diff_key(array_flip($lineage), $this->inlinedRequires) as $file => $class) {
                $code .= sprintf("        include_once %s;\n", $file);
            }
        }

        foreach ($inlinedDefinitions as $def) {
            if ($file = $def->getFile()) {
                $code .= sprintf("        include_once %s;\n", $this->dumpValue($file));
            }
        }

        if ('' !== $code) {
            $code .= "\n";
        }

        return $code;
    }

    /**
     * Generates the inline definition of a service.
     *
     * @return string
     *
     * @throws RuntimeException                  When the factory definition is incomplete
     * @throws ServiceCircularReferenceException When a circular reference is detected
     */
    private function addServiceInlinedDefinitions($id, Definition $definition, \SplObjectStorage $inlinedDefinitions, &$isSimpleInstance)
    {
        $code = '';

        foreach ($inlinedDefinitions as $def) {
            if ($definition === $def) {
                continue;
            }
            if ($inlinedDefinitions[$def] <= 1 && !$def->getMethodCalls() && !$def->getProperties() && !$def->getConfigurator() && false === strpos($this->dumpValue($def->getClass()), '$')) {
                continue;
            }
            if (isset($this->definitionVariables[$def])) {
                $name = $this->definitionVariables[$def];
            } else {
                $name = $this->getNextVariableName();
                $this->definitionVariables[$def] = new Variable($name);
            }

            // a construct like:
            // $a = new ServiceA(ServiceB $b); $b = new ServiceB(ServiceA $a);
            // this is an indication for a wrong implementation, you can circumvent this problem
            // by setting up your service structure like this:
            // $b = new ServiceB();
            // $a = new ServiceA(ServiceB $b);
            // $b->setServiceA(ServiceA $a);
            if (isset($inlinedDefinitions[$definition]) && $this->hasReference($id, array($def->getArguments(), $def->getFactory()))) {
                throw new ServiceCircularReferenceException($id, array($id));
            }

            $code .= $this->addNewInstance($def, '$'.$name, ' = ', $id);

            if (!$this->hasReference($id, array($def->getProperties(), $def->getMethodCalls(), $def->getConfigurator()), true)) {
                $code .= $this->addServiceProperties($def, $name);
                $code .= $this->addServiceMethodCalls($def, $name);
                $code .= $this->addServiceConfigurator($def, $name);
            } else {
                $isSimpleInstance = false;
            }

            $code .= "\n";
        }

        return $code;
    }

    /**
     * Generates the service instance.
     *
     * @param string     $id
     * @param Definition $definition
     * @param bool       $isSimpleInstance
     *
     * @return string
     *
     * @throws InvalidArgumentException
     * @throws RuntimeException
     */
    private function addServiceInstance($id, Definition $definition, $isSimpleInstance)
    {
        $class = $this->dumpValue($definition->getClass());

        if (0 === strpos($class, "'") && false === strpos($class, '$') && !preg_match('/^\'(?:\\\{2})?[a-zA-Z_\x7f-\xff][a-zA-Z0-9_\x7f-\xff]*(?:\\\{2}[a-zA-Z_\x7f-\xff][a-zA-Z0-9_\x7f-\xff]*)*\'$/', $class)) {
            throw new InvalidArgumentException(sprintf('"%s" is not a valid class name for the "%s" service.', $class, $id));
        }

        $isProxyCandidate = $this->getProxyDumper()->isProxyCandidate($definition);
        $instantiation = '';

        if (!$isProxyCandidate && $definition->isShared()) {
            $instantiation = "\$this->services['$id'] = ".($isSimpleInstance ? '' : '$instance');
        } elseif (!$isSimpleInstance) {
            $instantiation = '$instance';
        }

        $return = '';
        if ($isSimpleInstance) {
            $return = 'return ';
        } else {
            $instantiation .= ' = ';
        }

        $code = $this->addNewInstance($definition, $return, $instantiation, $id);

        if (!$isSimpleInstance) {
            $code .= "\n";
        }

        return $code;
    }

    /**
     * Checks if the definition is a trivial instance.
     *
     * @param Definition $definition
     *
     * @return bool
     */
    private function isTrivialInstance(Definition $definition)
    {
        if ($definition->isSynthetic() || $definition->getFile() || $definition->getMethodCalls() || $definition->getProperties() || $definition->getConfigurator()) {
            return false;
        }
        if ($definition->isDeprecated() || $definition->isLazy() || $definition->getFactory() || 3 < count($definition->getArguments())) {
            return false;
        }

        foreach ($definition->getArguments() as $arg) {
            if (!$arg || $arg instanceof Parameter) {
                continue;
            }
            if (is_array($arg) && 3 >= count($arg)) {
                foreach ($arg as $k => $v) {
                    if ($this->dumpValue($k) !== $this->dumpValue($k, false)) {
                        return false;
                    }
                    if (!$v || $v instanceof Parameter) {
                        continue;
                    }
                    if ($v instanceof Reference && $this->container->has($id = (string) $v) && $this->container->findDefinition($id)->isSynthetic()) {
                        continue;
                    }
                    if (!is_scalar($v) || $this->dumpValue($v) !== $this->dumpValue($v, false)) {
                        return false;
                    }
                }
            } elseif ($arg instanceof Reference && $this->container->has($id = (string) $arg) && $this->container->findDefinition($id)->isSynthetic()) {
                continue;
            } elseif (!is_scalar($arg) || $this->dumpValue($arg) !== $this->dumpValue($arg, false)) {
                return false;
            }
        }

        if (false !== strpos($this->dumpLiteralClass($this->dumpValue($definition->getClass())), '$')) {
            return false;
        }

        return true;
    }

    /**
     * Adds method calls to a service definition.
     *
     * @param Definition $definition
     * @param string     $variableName
     *
     * @return string
     */
    private function addServiceMethodCalls(Definition $definition, $variableName = 'instance')
    {
        $calls = '';
        foreach ($definition->getMethodCalls() as $call) {
            $arguments = array();
            foreach ($call[1] as $value) {
                $arguments[] = $this->dumpValue($value);
            }

            $calls .= $this->wrapServiceConditionals($call[1], sprintf("        \$%s->%s(%s);\n", $variableName, $call[0], implode(', ', $arguments)));
        }

        return $calls;
    }

    private function addServiceProperties(Definition $definition, $variableName = 'instance')
    {
        $code = '';
        foreach ($definition->getProperties() as $name => $value) {
            $code .= sprintf("        \$%s->%s = %s;\n", $variableName, $name, $this->dumpValue($value));
        }

        return $code;
    }

    /**
     * Generates the inline definition setup.
     *
     * @return string
     *
     * @throws ServiceCircularReferenceException when the container contains a circular reference
     */
    private function addServiceInlinedDefinitionsSetup($id, Definition $definition, \SplObjectStorage $inlinedDefinitions, $isSimpleInstance)
    {
        $this->referenceVariables[$id] = new Variable('instance');

        $code = '';
        foreach ($inlinedDefinitions as $def) {
            if ($definition === $def || !$this->hasReference($id, array($def->getProperties(), $def->getMethodCalls(), $def->getConfigurator()), true)) {
                continue;
            }

            // if the instance is simple, the return statement has already been generated
            // so, the only possible way to get there is because of a circular reference
            if ($isSimpleInstance) {
                throw new ServiceCircularReferenceException($id, array($id));
            }

            $name = (string) $this->definitionVariables[$def];
            $code .= $this->addServiceProperties($def, $name);
            $code .= $this->addServiceMethodCalls($def, $name);
            $code .= $this->addServiceConfigurator($def, $name);
        }

        if ('' !== $code && ($definition->getProperties() || $definition->getMethodCalls() || $definition->getConfigurator())) {
            $code .= "\n";
        }

        return $code;
    }

    /**
     * Adds configurator definition.
     *
     * @param Definition $definition
     * @param string     $variableName
     *
     * @return string
     */
    private function addServiceConfigurator(Definition $definition, $variableName = 'instance')
    {
        if (!$callable = $definition->getConfigurator()) {
            return '';
        }

        if (\is_array($callable)) {
            if ($callable[0] instanceof Reference
                || ($callable[0] instanceof Definition && $this->definitionVariables->contains($callable[0]))) {
                return sprintf("        %s->%s(\$%s);\n", $this->dumpValue($callable[0]), $callable[1], $variableName);
            }

            $class = $this->dumpValue($callable[0]);
            // If the class is a string we can optimize call_user_func away
            if (0 === strpos($class, "'") && false === strpos($class, '$')) {
                return sprintf("        %s::%s(\$%s);\n", $this->dumpLiteralClass($class), $callable[1], $variableName);
            }

            if (0 === strpos($class, 'new ')) {
                return sprintf("        (%s)->%s(\$%s);\n", $this->dumpValue($callable[0]), $callable[1], $variableName);
            }

            return sprintf("        \\call_user_func(array(%s, '%s'), \$%s);\n", $this->dumpValue($callable[0]), $callable[1], $variableName);
        }

        return sprintf("        %s(\$%s);\n", $callable, $variableName);
    }

    /**
     * Adds a service.
     *
     * @param string     $id
     * @param Definition $definition
     * @param string     &$file
     *
     * @return string
     */
    private function addService($id, Definition $definition, &$file = null)
    {
        $this->definitionVariables = new \SplObjectStorage();
        $this->referenceVariables = array();
        $this->variableCount = 0;

        $return = array();

        if ($class = $definition->getClass()) {
            $class = $this->container->resolveEnvPlaceholders($class);
            $return[] = sprintf(0 === strpos($class, '%') ? '@return object A %1$s instance' : '@return \%s', ltrim($class, '\\'));
        } elseif ($definition->getFactory()) {
            $factory = $definition->getFactory();
            if (\is_string($factory)) {
                $return[] = sprintf('@return object An instance returned by %s()', $factory);
            } elseif (\is_array($factory) && (\is_string($factory[0]) || $factory[0] instanceof Definition || $factory[0] instanceof Reference)) {
                if (\is_string($factory[0]) || $factory[0] instanceof Reference) {
                    $return[] = sprintf('@return object An instance returned by %s::%s()', (string) $factory[0], $factory[1]);
                } elseif ($factory[0] instanceof Definition) {
                    $return[] = sprintf('@return object An instance returned by %s::%s()', $factory[0]->getClass(), $factory[1]);
                }
            }
<<<<<<< HEAD
=======
        } elseif ($definition->getFactoryClass(false)) {
            $return[] = sprintf('@return object An instance returned by %s::%s()', $definition->getFactoryClass(false), $definition->getFactoryMethod(false));
        } elseif ($definition->getFactoryService(false)) {
            $return[] = sprintf('@return object An instance returned by %s::%s()', $definition->getFactoryService(false), $definition->getFactoryMethod(false));
        }

        $scope = $definition->getScope(false);
        if (!\in_array($scope, array(ContainerInterface::SCOPE_CONTAINER, ContainerInterface::SCOPE_PROTOTYPE))) {
            if ($return && 0 === strpos($return[\count($return) - 1], '@return')) {
                $return[] = '';
            }
            $return[] = sprintf("@throws InactiveScopeException when the '%s' service is requested while the '%s' scope is not active", $id, $scope);
>>>>>>> 82d13dae
        }

        if ($definition->isDeprecated()) {
            if ($return && 0 === strpos($return[\count($return) - 1], '@return')) {
                $return[] = '';
            }

            $return[] = sprintf('@deprecated %s', $definition->getDeprecationMessage($id));
        }

        $return = str_replace("\n     * \n", "\n     *\n", implode("\n     * ", $return));
        $return = $this->container->resolveEnvPlaceholders($return);

        $shared = $definition->isShared() ? ' shared' : '';
        $public = $definition->isPublic() ? 'public' : 'private';
        $autowired = $definition->isAutowired() ? ' autowired' : '';

        if ($definition->isLazy()) {
            $lazyInitialization = '$lazyLoad = true';
        } else {
            $lazyInitialization = '';
        }

        $asFile = $this->asFiles && $definition->isShared() && !$this->isHotPath($definition);
        $methodName = $this->generateMethodName($id);
        if ($asFile) {
            $file = $methodName.'.php';
            $code = "        // Returns the $public '$id'$shared$autowired service.\n\n";
        } else {
            $code = <<<EOF

    /*{$this->docStar}
     * Gets the $public '$id'$shared$autowired service.
     *
     * $return
     */
    protected function {$methodName}($lazyInitialization)
    {

EOF;
        }

        if ($this->getProxyDumper()->isProxyCandidate($definition)) {
            $factoryCode = $asFile ? "\$this->load('%s.php', false)" : '$this->%s(false)';
            $code .= $this->getProxyDumper()->getProxyFactoryCode($definition, $id, sprintf($factoryCode, $methodName));
        }

<<<<<<< HEAD
        if ($definition->isDeprecated()) {
            $code .= sprintf("        @trigger_error(%s, E_USER_DEPRECATED);\n\n", $this->export($definition->getDeprecationMessage($id)));
=======
        if (!\in_array($scope, array(ContainerInterface::SCOPE_CONTAINER, ContainerInterface::SCOPE_PROTOTYPE))) {
            $code .= <<<EOF
        if (!isset(\$this->scopedServices['$scope'])) {
            throw new InactiveScopeException('$id', '$scope');
>>>>>>> 82d13dae
        }

        $inlinedDefinitions = $this->getDefinitionsFromArguments(array($definition));
        $constructorDefinitions = $this->getDefinitionsFromArguments(array($definition->getArguments(), $definition->getFactory()));
        $otherDefinitions = new \SplObjectStorage();

        foreach ($inlinedDefinitions as $def) {
            if ($def === $definition || isset($constructorDefinitions[$def])) {
                $constructorDefinitions[$def] = $inlinedDefinitions[$def];
            } else {
                $otherDefinitions[$def] = $inlinedDefinitions[$def];
            }
        }

        $isSimpleInstance = !$definition->getProperties() && !$definition->getMethodCalls() && !$definition->getConfigurator();

        $code .=
            $this->addServiceInclude($id, $definition, $inlinedDefinitions).
            $this->addServiceLocalTempVariables($id, $definition, $constructorDefinitions, $inlinedDefinitions).
            $this->addServiceInlinedDefinitions($id, $definition, $constructorDefinitions, $isSimpleInstance).
            $this->addServiceInstance($id, $definition, $isSimpleInstance).
            $this->addServiceLocalTempVariables($id, $definition, $otherDefinitions, $inlinedDefinitions).
            $this->addServiceInlinedDefinitions($id, $definition, $otherDefinitions, $isSimpleInstance).
            $this->addServiceInlinedDefinitionsSetup($id, $definition, $inlinedDefinitions, $isSimpleInstance).
            $this->addServiceProperties($definition).
            $this->addServiceMethodCalls($definition).
            $this->addServiceConfigurator($definition).
            (!$isSimpleInstance ? "\n        return \$instance;\n" : '')
        ;

        if ($asFile) {
            $code = implode("\n", array_map(function ($line) { return $line ? substr($line, 8) : $line; }, explode("\n", $code)));
        } else {
            $code .= "    }\n";
        }

        $this->definitionVariables = null;
        $this->referenceVariables = null;

        return $code;
    }

    /**
     * Adds multiple services.
     *
     * @return string
     */
    private function addServices()
    {
        $publicServices = $privateServices = '';
        $definitions = $this->container->getDefinitions();
        ksort($definitions);
        foreach ($definitions as $id => $definition) {
            if ($definition->isSynthetic() || ($this->asFiles && $definition->isShared() && !$this->isHotPath($definition))) {
                continue;
            }
            if ($definition->isPublic()) {
                $publicServices .= $this->addService($id, $definition);
            } else {
                $privateServices .= $this->addService($id, $definition);
            }
        }

        return $publicServices.$privateServices;
    }

    private function generateServiceFiles()
    {
        $definitions = $this->container->getDefinitions();
        ksort($definitions);
        foreach ($definitions as $id => $definition) {
            if (!$definition->isSynthetic() && $definition->isShared() && !$this->isHotPath($definition)) {
                $code = $this->addService($id, $definition, $file);
                yield $file => $code;
            }
        }
    }

    private function addNewInstance(Definition $definition, $return, $instantiation, $id)
    {
        $class = $this->dumpValue($definition->getClass());
        $return = '        '.$return.$instantiation;

        $arguments = array();
        foreach ($definition->getArguments() as $value) {
            $arguments[] = $this->dumpValue($value);
        }

        if (null !== $definition->getFactory()) {
            $callable = $definition->getFactory();
            if (\is_array($callable)) {
                if (!preg_match('/^[a-zA-Z_\x7f-\xff][a-zA-Z0-9_\x7f-\xff]*$/', $callable[1])) {
                    throw new RuntimeException(sprintf('Cannot dump definition because of invalid factory method (%s)', $callable[1] ?: 'n/a'));
                }

                if ($callable[0] instanceof Reference
                    || ($callable[0] instanceof Definition && $this->definitionVariables->contains($callable[0]))) {
                    return $return.sprintf("%s->%s(%s);\n", $this->dumpValue($callable[0]), $callable[1], $arguments ? implode(', ', $arguments) : '');
                }

                $class = $this->dumpValue($callable[0]);
                // If the class is a string we can optimize call_user_func away
                if (0 === strpos($class, "'") && false === strpos($class, '$')) {
                    if ("''" === $class) {
                        throw new RuntimeException(sprintf('Cannot dump definition: The "%s" service is defined to be created by a factory but is missing the service reference, did you forget to define the factory service id or class?', $id));
                    }

                    return $return.sprintf("%s::%s(%s);\n", $this->dumpLiteralClass($class), $callable[1], $arguments ? implode(', ', $arguments) : '');
                }

                if (0 === strpos($class, 'new ')) {
                    return $return.sprintf("(%s)->%s(%s);\n", $class, $callable[1], $arguments ? implode(', ', $arguments) : '');
                }

                return $return.sprintf("\\call_user_func(array(%s, '%s')%s);\n", $class, $callable[1], $arguments ? ', '.implode(', ', $arguments) : '');
            }

            return $return.sprintf("%s(%s);\n", $this->dumpLiteralClass($this->dumpValue($callable)), $arguments ? implode(', ', $arguments) : '');
        }

        if (false !== strpos($class, '$')) {
            return sprintf("        \$class = %s;\n\n%snew \$class(%s);\n", $class, $return, implode(', ', $arguments));
        }

        return $return.sprintf("new %s(%s);\n", $this->dumpLiteralClass($class), implode(', ', $arguments));
    }

    /**
     * Adds the class headers.
     *
     * @param string $class                  Class name
     * @param string $baseClass              The name of the base class
     * @param string $baseClassWithNamespace Fully qualified base class name
     *
     * @return string
     */
    private function startClass($class, $baseClass, $baseClassWithNamespace)
    {
        $bagClass = $this->container->isCompiled() ? 'use Symfony\Component\DependencyInjection\ParameterBag\FrozenParameterBag;' : 'use Symfony\Component\DependencyInjection\ParameterBag\\ParameterBag;';
        $namespaceLine = !$this->asFiles && $this->namespace ? "\nnamespace {$this->namespace};\n" : '';

        $code = <<<EOF
<?php
$namespaceLine
use Symfony\Component\DependencyInjection\Argument\RewindableGenerator;
use Symfony\Component\DependencyInjection\ContainerInterface;
use Symfony\Component\DependencyInjection\Container;
use Symfony\Component\DependencyInjection\Exception\InvalidArgumentException;
use Symfony\Component\DependencyInjection\Exception\LogicException;
use Symfony\Component\DependencyInjection\Exception\RuntimeException;
$bagClass

/*{$this->docStar}
 * This class has been auto-generated
 * by the Symfony Dependency Injection Component.
 *
 * @final since Symfony 3.3
 */
class $class extends $baseClass
{
    private \$parameters;
    private \$targetDirs = array();

    public function __construct()
    {

EOF;
        if (null !== $this->targetDirRegex) {
            $dir = $this->asFiles ? '$this->targetDirs[0] = \\dirname($containerDir)' : '__DIR__';
            $code .= <<<EOF
        \$dir = {$dir};
        for (\$i = 1; \$i <= {$this->targetDirMaxMatches}; ++\$i) {
            \$this->targetDirs[\$i] = \$dir = \\dirname(\$dir);
        }

EOF;
        }
        if ($this->asFiles) {
            $code = str_replace('$parameters', "\$buildParameters;\n    private \$containerDir;\n    private \$parameters", $code);
            $code = str_replace('__construct()', '__construct(array $buildParameters = array(), $containerDir = __DIR__)', $code);
            $code .= "        \$this->buildParameters = \$buildParameters;\n";
            $code .= "        \$this->containerDir = \$containerDir;\n";
        }

        if ($this->container->isCompiled()) {
            if (Container::class !== $baseClassWithNamespace) {
                $r = $this->container->getReflectionClass($baseClassWithNamespace, false);
                if (null !== $r
                    && (null !== $constructor = $r->getConstructor())
                    && 0 === $constructor->getNumberOfRequiredParameters()
                    && Container::class !== $constructor->getDeclaringClass()->name
                ) {
                    $code .= "        parent::__construct();\n";
                    $code .= "        \$this->parameterBag = null;\n\n";
                }
            }

            if ($this->container->getParameterBag()->all()) {
                $code .= "        \$this->parameters = \$this->getDefaultParameters();\n\n";
            }

            $code .= "        \$this->services = array();\n";
        } else {
            $arguments = $this->container->getParameterBag()->all() ? 'new ParameterBag($this->getDefaultParameters())' : null;
            $code .= "        parent::__construct($arguments);\n";
        }

        $code .= $this->addNormalizedIds();
        $code .= $this->addSyntheticIds();
        $code .= $this->addMethodMap();
        $code .= $this->asFiles ? $this->addFileMap() : '';
        $code .= $this->addPrivateServices();
        $code .= $this->addAliases();
        $code .= $this->addInlineRequires();
        $code .= <<<'EOF'
    }

EOF;
        $code .= $this->addRemovedIds();

        if ($this->container->isCompiled()) {
            $code .= <<<EOF

    public function compile()
    {
        throw new LogicException('You cannot compile a dumped container that was already compiled.');
    }

    public function isCompiled()
    {
        return true;
    }

    public function isFrozen()
    {
        @trigger_error(sprintf('The %s() method is deprecated since Symfony 3.3 and will be removed in 4.0. Use the isCompiled() method instead.', __METHOD__), E_USER_DEPRECATED);

        return true;
    }

EOF;
        }

<<<<<<< HEAD
        if ($this->asFiles) {
            $code .= <<<EOF

    protected function load(\$file, \$lazyLoad = true)
    {
        return require \$this->containerDir.\\DIRECTORY_SEPARATOR.\$file;
    }

EOF;
=======
        if (\count($scopes = $this->container->getScopes(false)) > 0) {
            $code .= "\n";
            $code .= '        $this->scopes = '.$this->dumpValue($scopes).";\n";
            $code .= '        $this->scopeChildren = '.$this->dumpValue($this->container->getScopeChildren(false)).";\n";
>>>>>>> 82d13dae
        }

        $proxyDumper = $this->getProxyDumper();
        foreach ($this->container->getDefinitions() as $definition) {
            if (!$proxyDumper->isProxyCandidate($definition)) {
                continue;
            }
            if ($this->asFiles) {
                $proxyLoader = '$this->load("{$class}.php")';
            } elseif ($this->namespace) {
                $proxyLoader = 'class_alias("'.$this->namespace.'\\\\{$class}", $class, false)';
            } else {
                $proxyLoader = '';
            }
            if ($proxyLoader) {
                $proxyLoader = "class_exists(\$class, false) || {$proxyLoader};\n\n        ";
            }
            $code .= <<<EOF

    protected function createProxy(\$class, \Closure \$factory)
    {
        {$proxyLoader}return \$factory();
    }

EOF;
            break;
        }

        return $code;
    }

    /**
     * Adds the normalizedIds property definition.
     *
     * @return string
     */
    private function addNormalizedIds()
    {
        $code = '';
        $normalizedIds = $this->container->getNormalizedIds();
        ksort($normalizedIds);
        foreach ($normalizedIds as $id => $normalizedId) {
            if ($this->container->has($normalizedId)) {
                $code .= '            '.$this->doExport($id).' => '.$this->doExport($normalizedId).",\n";
            }
        }

        return $code ? "        \$this->normalizedIds = array(\n".$code."        );\n" : '';
    }

    /**
     * Adds the syntheticIds definition.
     *
     * @return string
     */
    private function addSyntheticIds()
    {
        $code = '';
        $definitions = $this->container->getDefinitions();
        ksort($definitions);
        foreach ($definitions as $id => $definition) {
            if ($definition->isSynthetic() && 'service_container' !== $id) {
                $code .= '            '.$this->doExport($id)." => true,\n";
            }
        }

        return $code ? "        \$this->syntheticIds = array(\n{$code}        );\n" : '';
    }

    /**
     * Adds the removedIds definition.
     *
     * @return string
     */
    private function addRemovedIds()
    {
        if (!$ids = $this->container->getRemovedIds()) {
            return '';
        }
<<<<<<< HEAD
        if ($this->asFiles) {
            $code = "require \$this->containerDir.\\DIRECTORY_SEPARATOR.'removed-ids.php'";
=======

        $code .= <<<'EOF'

        $this->services =
        $this->scopedServices =
        $this->scopeStacks = array();
EOF;

        $code .= "\n";
        if (\count($scopes = $this->container->getScopes(false)) > 0) {
            $code .= '        $this->scopes = '.$this->dumpValue($scopes).";\n";
            $code .= '        $this->scopeChildren = '.$this->dumpValue($this->container->getScopeChildren(false)).";\n";
>>>>>>> 82d13dae
        } else {
            $code = '';
            $ids = array_keys($ids);
            sort($ids);
            foreach ($ids as $id) {
                $code .= '            '.$this->doExport($id)." => true,\n";
            }

            $code = "array(\n{$code}        )";
        }

        return <<<EOF

    public function getRemovedIds()
    {
        return {$code};
    }

EOF;
    }

    /**
     * Adds the methodMap property definition.
     *
     * @return string
     */
    private function addMethodMap()
    {
        $code = '';
        $definitions = $this->container->getDefinitions();
        ksort($definitions);
        foreach ($definitions as $id => $definition) {
            if (!$definition->isSynthetic() && (!$this->asFiles || !$definition->isShared() || $this->isHotPath($definition))) {
                $code .= '            '.$this->doExport($id).' => '.$this->doExport($this->generateMethodName($id)).",\n";
            }
        }

        return $code ? "        \$this->methodMap = array(\n{$code}        );\n" : '';
    }

    /**
     * Adds the fileMap property definition.
     *
     * @return string
     */
    private function addFileMap()
    {
        $code = '';
        $definitions = $this->container->getDefinitions();
        ksort($definitions);
        foreach ($definitions as $id => $definition) {
            if (!$definition->isSynthetic() && $definition->isShared() && !$this->isHotPath($definition)) {
                $code .= sprintf("            %s => '%s.php',\n", $this->doExport($id), $this->generateMethodName($id));
            }
        }

        return $code ? "        \$this->fileMap = array(\n{$code}        );\n" : '';
    }

    /**
     * Adds the privates property definition.
     *
     * @return string
     */
    private function addPrivateServices()
    {
        $code = '';

        $aliases = $this->container->getAliases();
        ksort($aliases);
        foreach ($aliases as $id => $alias) {
            if ($alias->isPrivate()) {
                $code .= '            '.$this->doExport($id)." => true,\n";
            }
        }

        $definitions = $this->container->getDefinitions();
        ksort($definitions);
        foreach ($definitions as $id => $definition) {
            if (!$definition->isPublic()) {
                $code .= '            '.$this->doExport($id)." => true,\n";
            }
        }

        if (empty($code)) {
            return '';
        }

        $out = "        \$this->privates = array(\n";
        $out .= $code;
        $out .= "        );\n";

        return $out;
    }

    /**
     * Adds the aliases property definition.
     *
     * @return string
     */
    private function addAliases()
    {
        if (!$aliases = $this->container->getAliases()) {
            return $this->container->isCompiled() ? "\n        \$this->aliases = array();\n" : '';
        }

        $code = "        \$this->aliases = array(\n";
        ksort($aliases);
        foreach ($aliases as $alias => $id) {
            $id = $this->container->normalizeId($id);
            while (isset($aliases[$id])) {
                $id = $this->container->normalizeId($aliases[$id]);
            }
            $code .= '            '.$this->doExport($alias).' => '.$this->doExport($id).",\n";
        }

        return $code."        );\n";
    }

    private function addInlineRequires()
    {
        if (!$this->hotPathTag || !$this->inlineRequires) {
            return '';
        }

        $lineage = array();

        foreach ($this->container->findTaggedServiceIds($this->hotPathTag) as $id => $tags) {
            $definition = $this->container->getDefinition($id);
            $inlinedDefinitions = $this->getDefinitionsFromArguments(array($definition));

            foreach ($inlinedDefinitions as $def) {
                if (is_string($class = is_array($factory = $def->getFactory()) && is_string($factory[0]) ? $factory[0] : $def->getClass())) {
                    $this->collectLineage($class, $lineage);
                }
            }
        }

        $code = '';

        foreach ($lineage as $file) {
            if (!isset($this->inlinedRequires[$file])) {
                $this->inlinedRequires[$file] = true;
                $code .= sprintf("\n            include_once %s;", $file);
            }
        }

        return $code ? sprintf("\n        \$this->privates['service_container'] = function () {%s\n        };\n", $code) : '';
    }

    /**
     * Adds default parameters method.
     *
     * @return string
     */
    private function addDefaultParametersMethod()
    {
        if (!$this->container->getParameterBag()->all()) {
            return '';
        }

        $php = array();
        $dynamicPhp = array();
        $normalizedParams = array();

        foreach ($this->container->getParameterBag()->all() as $key => $value) {
            if ($key !== $resolvedKey = $this->container->resolveEnvPlaceholders($key)) {
                throw new InvalidArgumentException(sprintf('Parameter name cannot use env parameters: %s.', $resolvedKey));
            }
            if ($key !== $lcKey = strtolower($key)) {
                $normalizedParams[] = sprintf('        %s => %s,', $this->export($lcKey), $this->export($key));
            }
            $export = $this->exportParameters(array($value));
            $export = explode('0 => ', substr(rtrim($export, " )\n"), 7, -1), 2);

            if (preg_match("/\\\$this->(?:getEnv\('(?:\w++:)*+\w++'\)|targetDirs\[\d++\])/", $export[1])) {
                $dynamicPhp[$key] = sprintf('%scase %s: $value = %s; break;', $export[0], $this->export($key), $export[1]);
            } else {
                $php[] = sprintf('%s%s => %s,', $export[0], $this->export($key), $export[1]);
            }
        }
        $parameters = sprintf("array(\n%s\n%s)", implode("\n", $php), str_repeat(' ', 8));

        $code = '';
        if ($this->container->isCompiled()) {
            $code .= <<<'EOF'

    public function getParameter($name)
    {
        $name = (string) $name;
        if (isset($this->buildParameters[$name])) {
            return $this->buildParameters[$name];
        }
        if (!(isset($this->parameters[$name]) || isset($this->loadedDynamicParameters[$name]) || array_key_exists($name, $this->parameters))) {
            $name = $this->normalizeParameterName($name);

            if (!(isset($this->parameters[$name]) || isset($this->loadedDynamicParameters[$name]) || array_key_exists($name, $this->parameters))) {
                throw new InvalidArgumentException(sprintf('The parameter "%s" must be defined.', $name));
            }
        }
        if (isset($this->loadedDynamicParameters[$name])) {
            return $this->loadedDynamicParameters[$name] ? $this->dynamicParameters[$name] : $this->getDynamicParameter($name);
        }

        return $this->parameters[$name];
    }

    public function hasParameter($name)
    {
        $name = (string) $name;
        if (isset($this->buildParameters[$name])) {
            return true;
        }
        $name = $this->normalizeParameterName($name);

        return isset($this->parameters[$name]) || isset($this->loadedDynamicParameters[$name]) || array_key_exists($name, $this->parameters);
    }

    public function setParameter($name, $value)
    {
        throw new LogicException('Impossible to call set() on a frozen ParameterBag.');
    }

    public function getParameterBag()
    {
        if (null === $this->parameterBag) {
            $parameters = $this->parameters;
            foreach ($this->loadedDynamicParameters as $name => $loaded) {
                $parameters[$name] = $loaded ? $this->dynamicParameters[$name] : $this->getDynamicParameter($name);
            }
            foreach ($this->buildParameters as $name => $value) {
                $parameters[$name] = $value;
            }
            $this->parameterBag = new FrozenParameterBag($parameters);
        }

        return $this->parameterBag;
    }

EOF;
            if (!$this->asFiles) {
                $code = preg_replace('/^.*buildParameters.*\n.*\n.*\n/m', '', $code);
            }

            if ($dynamicPhp) {
                $loadedDynamicParameters = $this->exportParameters(array_combine(array_keys($dynamicPhp), array_fill(0, count($dynamicPhp), false)), '', 8);
                $getDynamicParameter = <<<'EOF'
        switch ($name) {
%s
            default: throw new InvalidArgumentException(sprintf('The dynamic parameter "%%s" must be defined.', $name));
        }
        $this->loadedDynamicParameters[$name] = true;

        return $this->dynamicParameters[$name] = $value;
EOF;
                $getDynamicParameter = sprintf($getDynamicParameter, implode("\n", $dynamicPhp));
            } else {
                $loadedDynamicParameters = 'array()';
                $getDynamicParameter = str_repeat(' ', 8).'throw new InvalidArgumentException(sprintf(\'The dynamic parameter "%s" must be defined.\', $name));';
            }

            $code .= <<<EOF

    private \$loadedDynamicParameters = {$loadedDynamicParameters};
    private \$dynamicParameters = array();

    /*{$this->docStar}
     * Computes a dynamic parameter.
     *
     * @param string The name of the dynamic parameter to load
     *
     * @return mixed The value of the dynamic parameter
     *
     * @throws InvalidArgumentException When the dynamic parameter does not exist
     */
    private function getDynamicParameter(\$name)
    {
{$getDynamicParameter}
    }


EOF;

            $code .= '    private $normalizedParameterNames = '.($normalizedParams ? sprintf("array(\n%s\n    );", implode("\n", $normalizedParams)) : 'array();')."\n";
            $code .= <<<'EOF'

    private function normalizeParameterName($name)
    {
        if (isset($this->normalizedParameterNames[$normalizedName = strtolower($name)]) || isset($this->parameters[$normalizedName]) || array_key_exists($normalizedName, $this->parameters)) {
            $normalizedName = isset($this->normalizedParameterNames[$normalizedName]) ? $this->normalizedParameterNames[$normalizedName] : $normalizedName;
            if ((string) $name !== $normalizedName) {
                @trigger_error(sprintf('Parameter names will be made case sensitive in Symfony 4.0. Using "%s" instead of "%s" is deprecated since Symfony 3.4.', $name, $normalizedName), E_USER_DEPRECATED);
            }
        } else {
            $normalizedName = $this->normalizedParameterNames[$normalizedName] = (string) $name;
        }

        return $normalizedName;
    }

EOF;
        } elseif ($dynamicPhp) {
            throw new RuntimeException('You cannot dump a not-frozen container with dynamic parameters.');
        }

        $code .= <<<EOF

    /*{$this->docStar}
     * Gets the default parameters.
     *
     * @return array An array of the default parameters
     */
    protected function getDefaultParameters()
    {
        return $parameters;
    }

EOF;

        return $code;
    }

    /**
     * Exports parameters.
     *
     * @param array  $parameters
     * @param string $path
     * @param int    $indent
     *
     * @return string
     *
     * @throws InvalidArgumentException
     */
    private function exportParameters(array $parameters, $path = '', $indent = 12)
    {
        $php = array();
        foreach ($parameters as $key => $value) {
            if (\is_array($value)) {
                $value = $this->exportParameters($value, $path.'/'.$key, $indent + 4);
            } elseif ($value instanceof ArgumentInterface) {
                throw new InvalidArgumentException(sprintf('You cannot dump a container with parameters that contain special arguments. "%s" found in "%s".', get_class($value), $path.'/'.$key));
            } elseif ($value instanceof Variable) {
                throw new InvalidArgumentException(sprintf('You cannot dump a container with parameters that contain variable references. Variable "%s" found in "%s".', $value, $path.'/'.$key));
            } elseif ($value instanceof Definition) {
                throw new InvalidArgumentException(sprintf('You cannot dump a container with parameters that contain service definitions. Definition for "%s" found in "%s".', $value->getClass(), $path.'/'.$key));
            } elseif ($value instanceof Reference) {
                throw new InvalidArgumentException(sprintf('You cannot dump a container with parameters that contain references to other services (reference to service "%s" found in "%s").', $value, $path.'/'.$key));
            } elseif ($value instanceof Expression) {
                throw new InvalidArgumentException(sprintf('You cannot dump a container with parameters that contain expressions. Expression "%s" found in "%s".', $value, $path.'/'.$key));
            } else {
                $value = $this->export($value);
            }

            $php[] = sprintf('%s%s => %s,', str_repeat(' ', $indent), $this->export($key), $value);
        }

        return sprintf("array(\n%s\n%s)", implode("\n", $php), str_repeat(' ', $indent - 4));
    }

    /**
     * Ends the class definition.
     *
     * @return string
     */
    private function endClass()
    {
        return <<<'EOF'
}

EOF;
    }

    /**
     * Wraps the service conditionals.
     *
     * @param string $value
     * @param string $code
     *
     * @return string
     */
    private function wrapServiceConditionals($value, $code)
    {
        if (!$condition = $this->getServiceConditionals($value)) {
            return $code;
        }

        // re-indent the wrapped code
        $code = implode("\n", array_map(function ($line) { return $line ? '    '.$line : $line; }, explode("\n", $code)));

        return sprintf("        if (%s) {\n%s        }\n", $condition, $code);
    }

    /**
     * Get the conditions to execute for conditional services.
     *
     * @param string $value
     *
     * @return null|string
     */
    private function getServiceConditionals($value)
    {
        $conditions = array();
        foreach (ContainerBuilder::getInitializedConditionals($value) as $service) {
            if (!$this->container->hasDefinition($service)) {
                return 'false';
            }
            $conditions[] = sprintf("isset(\$this->services['%s'])", $service);
        }
        foreach (ContainerBuilder::getServiceConditionals($value) as $service) {
            if ($this->container->hasDefinition($service) && !$this->container->getDefinition($service)->isPublic()) {
                continue;
            }

            $conditions[] = sprintf("\$this->has('%s')", $service);
        }

        if (!$conditions) {
            return '';
        }

        return implode(' && ', $conditions);
    }

    /**
     * Builds service calls from arguments.
     */
    private function getServiceCallsFromArguments(array $arguments, array &$calls, $isPreInstance, $callerId, array &$behavior = array(), $step = 1)
    {
        foreach ($arguments as $argument) {
<<<<<<< HEAD
            if (is_array($argument)) {
                $this->getServiceCallsFromArguments($argument, $calls, $isPreInstance, $callerId, $behavior, $step);
=======
            if (\is_array($argument)) {
                $this->getServiceCallsFromArguments($argument, $calls, $behavior);
>>>>>>> 82d13dae
            } elseif ($argument instanceof Reference) {
                $id = $this->container->normalizeId($argument);

                if (!isset($calls[$id])) {
                    $calls[$id] = (int) ($isPreInstance && isset($this->circularReferences[$callerId][$id]));
                }
                if (!isset($behavior[$id])) {
                    $behavior[$id] = $argument->getInvalidBehavior();
                } else {
                    $behavior[$id] = min($behavior[$id], $argument->getInvalidBehavior());
                }

                $calls[$id] += $step;
            }
        }
    }

    private function getDefinitionsFromArguments(array $arguments, \SplObjectStorage $definitions = null)
    {
        if (null === $definitions) {
            $definitions = new \SplObjectStorage();
        }

        foreach ($arguments as $argument) {
<<<<<<< HEAD
            if (is_array($argument)) {
                $this->getDefinitionsFromArguments($argument, $definitions);
            } elseif (!$argument instanceof Definition) {
                // no-op
            } elseif (isset($definitions[$argument])) {
                $definitions[$argument] = 1 + $definitions[$argument];
            } else {
                $definitions[$argument] = 1;
                $this->getDefinitionsFromArguments($argument->getArguments(), $definitions);
                $this->getDefinitionsFromArguments(array($argument->getFactory()), $definitions);
                $this->getDefinitionsFromArguments($argument->getProperties(), $definitions);
                $this->getDefinitionsFromArguments($argument->getMethodCalls(), $definitions);
                $this->getDefinitionsFromArguments(array($argument->getConfigurator()), $definitions);
                // move current definition last in the list
                $nbOccurences = $definitions[$argument];
                unset($definitions[$argument]);
                $definitions[$argument] = $nbOccurences;
=======
            if (\is_array($argument)) {
                $definitions = array_merge($definitions, $this->getDefinitionsFromArguments($argument));
            } elseif ($argument instanceof Definition) {
                $definitions = array_merge(
                    $definitions,
                    $this->getInlinedDefinitions($argument),
                    array($argument)
                );
>>>>>>> 82d13dae
            }
        }

        return $definitions;
    }

    /**
     * Checks if a service id has a reference.
     *
     * @param string $id
     * @param array  $arguments
     * @param bool   $deep
     * @param array  $visited
     *
     * @return bool
     */
    private function hasReference($id, array $arguments, $deep = false, array &$visited = array())
    {
        if (!isset($this->circularReferences[$id])) {
            return false;
        }

        foreach ($arguments as $argument) {
            if (\is_array($argument)) {
                if ($this->hasReference($id, $argument, $deep, $visited)) {
                    return true;
                }

                continue;
            } elseif ($argument instanceof Reference) {
                $argumentId = $this->container->normalizeId($argument);
                if ($id === $argumentId) {
                    return true;
                }

                if (!$deep || isset($visited[$argumentId]) || !isset($this->circularReferences[$id][$argumentId])) {
                    continue;
                }

                $visited[$argumentId] = true;

                $service = $this->container->getDefinition($argumentId);
            } elseif ($argument instanceof Definition) {
                $service = $argument;
            } else {
                continue;
            }

            // if the proxy manager is enabled, disable searching for references in lazy services,
            // as these services will be instantiated lazily and don't have direct related references.
            if ($service->isLazy() && !$this->getProxyDumper() instanceof NullDumper) {
                continue;
            }

            if ($this->hasReference($id, array($service->getArguments(), $service->getFactory(), $service->getProperties(), $service->getMethodCalls(), $service->getConfigurator()), $deep, $visited)) {
                return true;
            }
        }

        return false;
    }

    /**
     * Dumps values.
     *
     * @param mixed $value
     * @param bool  $interpolate
     *
     * @return string
     *
     * @throws RuntimeException
     */
    private function dumpValue($value, $interpolate = true)
    {
<<<<<<< HEAD
        if (is_array($value)) {
            if ($value && $interpolate && false !== $param = array_search($value, $this->container->getParameterBag()->all(), true)) {
                return $this->dumpValue("%$param%");
            }
=======
        if (\is_array($value)) {
>>>>>>> 82d13dae
            $code = array();
            foreach ($value as $k => $v) {
                $code[] = sprintf('%s => %s', $this->dumpValue($k, $interpolate), $this->dumpValue($v, $interpolate));
            }

            return sprintf('array(%s)', implode(', ', $code));
        } elseif ($value instanceof ArgumentInterface) {
            $scope = array($this->definitionVariables, $this->referenceVariables, $this->variableCount);
            $this->definitionVariables = $this->referenceVariables = null;

            try {
                if ($value instanceof ServiceClosureArgument) {
                    $value = $value->getValues()[0];
                    $code = $this->dumpValue($value, $interpolate);

                    if ($value instanceof TypedReference) {
                        $code = sprintf('$f = function (\\%s $v%s) { return $v; }; return $f(%s);', $value->getType(), ContainerInterface::EXCEPTION_ON_INVALID_REFERENCE !== $value->getInvalidBehavior() ? ' = null' : '', $code);
                    } else {
                        $code = sprintf('return %s;', $code);
                    }

                    return sprintf("function () {\n            %s\n        }", $code);
                }

                if ($value instanceof IteratorArgument) {
                    $operands = array(0);
                    $code = array();
                    $code[] = 'new RewindableGenerator(function () {';

                    if (!$values = $value->getValues()) {
                        $code[] = '            return new \EmptyIterator();';
                    } else {
                        $countCode = array();
                        $countCode[] = 'function () {';

                        foreach ($values as $k => $v) {
                            ($c = $this->getServiceConditionals($v)) ? $operands[] = "(int) ($c)" : ++$operands[0];
                            $v = $this->wrapServiceConditionals($v, sprintf("        yield %s => %s;\n", $this->dumpValue($k, $interpolate), $this->dumpValue($v, $interpolate)));
                            foreach (explode("\n", $v) as $v) {
                                if ($v) {
                                    $code[] = '    '.$v;
                                }
                            }
                        }

                        $countCode[] = sprintf('            return %s;', implode(' + ', $operands));
                        $countCode[] = '        }';
                    }

                    $code[] = sprintf('        }, %s)', count($operands) > 1 ? implode("\n", $countCode) : $operands[0]);

                    return implode("\n", $code);
                }
            } finally {
                list($this->definitionVariables, $this->referenceVariables, $this->variableCount) = $scope;
            }
        } elseif ($value instanceof Definition) {
            if (null !== $this->definitionVariables && $this->definitionVariables->contains($value)) {
                return $this->dumpValue($this->definitionVariables[$value], $interpolate);
            }
            if ($value->getMethodCalls()) {
                throw new RuntimeException('Cannot dump definitions which have method calls.');
            }
            if ($value->getProperties()) {
                throw new RuntimeException('Cannot dump definitions which have properties.');
            }
            if (null !== $value->getConfigurator()) {
                throw new RuntimeException('Cannot dump definitions which have a configurator.');
            }

            $arguments = array();
            foreach ($value->getArguments() as $argument) {
                $arguments[] = $this->dumpValue($argument);
            }

            if (null !== $value->getFactory()) {
                $factory = $value->getFactory();

<<<<<<< HEAD
                if (is_string($factory)) {
                    return sprintf('%s(%s)', $this->dumpLiteralClass($this->dumpValue($factory)), implode(', ', $arguments));
=======
                if (\is_string($factory)) {
                    return sprintf('\\%s(%s)', $factory, implode(', ', $arguments));
>>>>>>> 82d13dae
                }

                if (\is_array($factory)) {
                    if (!preg_match('/^[a-zA-Z_\x7f-\xff][a-zA-Z0-9_\x7f-\xff]*$/', $factory[1])) {
                        throw new RuntimeException(sprintf('Cannot dump definition because of invalid factory method (%s)', $factory[1] ?: 'n/a'));
                    }

<<<<<<< HEAD
                    $class = $this->dumpValue($factory[0]);
                    if (is_string($factory[0])) {
                        return sprintf('%s::%s(%s)', $this->dumpLiteralClass($class), $factory[1], implode(', ', $arguments));
                    }

                    if ($factory[0] instanceof Definition) {
                        if (0 === strpos($class, 'new ')) {
                            return sprintf('(%s)->%s(%s)', $class, $factory[1], implode(', ', $arguments));
                        }

                        return sprintf("\\call_user_func(array(%s, '%s')%s)", $class, $factory[1], count($arguments) > 0 ? ', '.implode(', ', $arguments) : '');
=======
                    if (\is_string($factory[0])) {
                        return sprintf('%s::%s(%s)', $this->dumpLiteralClass($this->dumpValue($factory[0])), $factory[1], implode(', ', $arguments));
                    }

                    if ($factory[0] instanceof Definition) {
                        return sprintf("call_user_func(array(%s, '%s')%s)", $this->dumpValue($factory[0]), $factory[1], \count($arguments) > 0 ? ', '.implode(', ', $arguments) : '');
>>>>>>> 82d13dae
                    }

                    if ($factory[0] instanceof Reference) {
                        return sprintf('%s->%s(%s)', $class, $factory[1], implode(', ', $arguments));
                    }
                }

                throw new RuntimeException('Cannot dump definition because of invalid factory');
            }

<<<<<<< HEAD
=======
            if (null !== $value->getFactoryMethod(false)) {
                if (null !== $value->getFactoryClass(false)) {
                    return sprintf("call_user_func(array(%s, '%s')%s)", $this->dumpValue($value->getFactoryClass(false)), $value->getFactoryMethod(false), \count($arguments) > 0 ? ', '.implode(', ', $arguments) : '');
                } elseif (null !== $value->getFactoryService(false)) {
                    $service = $this->dumpValue($value->getFactoryService(false));

                    return sprintf('%s->%s(%s)', 0 === strpos($service, '$') ? sprintf('$this->get(%s)', $service) : $this->getServiceCall($value->getFactoryService(false)), $value->getFactoryMethod(false), implode(', ', $arguments));
                }

                throw new RuntimeException('Cannot dump definitions which have factory method without factory service or factory class.');
            }

>>>>>>> 82d13dae
            $class = $value->getClass();
            if (null === $class) {
                throw new RuntimeException('Cannot dump definitions which have no class nor factory.');
            }

            return sprintf('new %s(%s)', $this->dumpLiteralClass($this->dumpValue($class)), implode(', ', $arguments));
        } elseif ($value instanceof Variable) {
            return '$'.$value;
        } elseif ($value instanceof Reference) {
            $id = $this->container->normalizeId($value);
            if (null !== $this->referenceVariables && isset($this->referenceVariables[$id])) {
                return $this->dumpValue($this->referenceVariables[$id], $interpolate);
            }

            return $this->getServiceCall($id, $value);
        } elseif ($value instanceof Expression) {
            return $this->getExpressionLanguage()->compile((string) $value, array('this' => 'container'));
        } elseif ($value instanceof Parameter) {
            return $this->dumpParameter($value);
        } elseif (true === $interpolate && \is_string($value)) {
            if (preg_match('/^%([^%]+)%$/', $value, $match)) {
                // we do this to deal with non string values (Boolean, integer, ...)
                // the preg_replace_callback converts them to strings
                return $this->dumpParameter($match[1]);
            } else {
                $replaceParameters = function ($match) {
                    return "'.".$this->dumpParameter($match[2]).".'";
                };

                $code = str_replace('%%', '%', preg_replace_callback('/(?<!%)(%)([^%]+)\1/', $replaceParameters, $this->export($value)));

                return $code;
            }
        } elseif (\is_object($value) || \is_resource($value)) {
            throw new RuntimeException('Unable to dump a service container if a parameter is an object or a resource.');
        }

        return $this->export($value);
    }

    /**
     * Dumps a string to a literal (aka PHP Code) class value.
     *
     * @param string $class
     *
     * @return string
     *
     * @throws RuntimeException
     */
    private function dumpLiteralClass($class)
    {
        if (false !== strpos($class, '$')) {
            return sprintf('${($_ = %s) && false ?: "_"}', $class);
        }
        if (0 !== strpos($class, "'") || !preg_match('/^\'(?:\\\{2})?[a-zA-Z_\x7f-\xff][a-zA-Z0-9_\x7f-\xff]*(?:\\\{2}[a-zA-Z_\x7f-\xff][a-zA-Z0-9_\x7f-\xff]*)*\'$/', $class)) {
            throw new RuntimeException(sprintf('Cannot dump definition because of invalid class name (%s)', $class ?: 'n/a'));
        }

        $class = substr(str_replace('\\\\', '\\', $class), 1, -1);

        return 0 === strpos($class, '\\') ? $class : '\\'.$class;
    }

    /**
     * Dumps a parameter.
     *
     * @param string $name
     *
     * @return string
     */
    private function dumpParameter($name)
    {
        if ($this->container->isCompiled() && $this->container->hasParameter($name)) {
            $value = $this->container->getParameter($name);
            $dumpedValue = $this->dumpValue($value, false);

            if (!$value || !is_array($value)) {
                return $dumpedValue;
            }

            if (!preg_match("/\\\$this->(?:getEnv\('(?:\w++:)*+\w++'\)|targetDirs\[\d++\])/", $dumpedValue)) {
                return sprintf("\$this->parameters['%s']", $name);
            }
        }

        return sprintf("\$this->getParameter('%s')", $name);
    }

    /**
     * Gets a service call.
     *
     * @param string    $id
     * @param Reference $reference
     *
     * @return string
     */
    private function getServiceCall($id, Reference $reference = null)
    {
        while ($this->container->hasAlias($id)) {
            $id = (string) $this->container->getAlias($id);
        }
        $id = $this->container->normalizeId($id);

        if ('service_container' === $id) {
            return '$this';
        }

        if ($this->container->hasDefinition($id) && $definition = $this->container->getDefinition($id)) {
            if ($definition->isSynthetic()) {
                $code = sprintf('$this->get(\'%s\'%s)', $id, null !== $reference ? ', '.$reference->getInvalidBehavior() : '');
            } elseif (null !== $reference && ContainerInterface::IGNORE_ON_UNINITIALIZED_REFERENCE === $reference->getInvalidBehavior()) {
                $code = 'null';
                if (!$definition->isShared()) {
                    return $code;
                }
            } elseif ($this->isTrivialInstance($definition)) {
                $code = substr($this->addNewInstance($definition, '', '', $id), 8, -2);
                if ($definition->isShared()) {
                    $code = sprintf('$this->services[\'%s\'] = %s', $id, $code);
                }
            } elseif ($this->asFiles && $definition->isShared() && !$this->isHotPath($definition)) {
                $code = sprintf("\$this->load('%s.php')", $this->generateMethodName($id));
            } else {
                $code = sprintf('$this->%s()', $this->generateMethodName($id));
            }
        } elseif (null !== $reference && ContainerInterface::IGNORE_ON_UNINITIALIZED_REFERENCE === $reference->getInvalidBehavior()) {
            return 'null';
        } elseif (null !== $reference && ContainerInterface::EXCEPTION_ON_INVALID_REFERENCE !== $reference->getInvalidBehavior()) {
            $code = sprintf('$this->get(\'%s\', /* ContainerInterface::NULL_ON_INVALID_REFERENCE */ %d)', $id, ContainerInterface::NULL_ON_INVALID_REFERENCE);
        } else {
            $code = sprintf('$this->get(\'%s\')', $id);
        }

        // The following is PHP 5.5 syntax for what could be written as "(\$this->services['$id'] ?? $code)" on PHP>=7.0

        return "\${(\$_ = isset(\$this->services['$id']) ? \$this->services['$id'] : $code) && false ?: '_'}";
    }

    /**
     * Initializes the method names map to avoid conflicts with the Container methods.
     *
     * @param string $class the container base class
     */
    private function initializeMethodNamesMap($class)
    {
        $this->serviceIdToMethodNameMap = array();
        $this->usedMethodNames = array();

        if ($reflectionClass = $this->container->getReflectionClass($class)) {
            foreach ($reflectionClass->getMethods() as $method) {
                $this->usedMethodNames[strtolower($method->getName())] = true;
            }
        }
    }

    /**
     * Convert a service id to a valid PHP method name.
     *
     * @param string $id
     *
     * @return string
     *
     * @throws InvalidArgumentException
     */
    private function generateMethodName($id)
    {
        if (isset($this->serviceIdToMethodNameMap[$id])) {
            return $this->serviceIdToMethodNameMap[$id];
        }

        $i = strrpos($id, '\\');
        $name = Container::camelize(false !== $i && isset($id[1 + $i]) ? substr($id, 1 + $i) : $id);
        $name = preg_replace('/[^a-zA-Z0-9_\x7f-\xff]/', '', $name);
        $methodName = 'get'.$name.'Service';
        $suffix = 1;

        while (isset($this->usedMethodNames[strtolower($methodName)])) {
            ++$suffix;
            $methodName = 'get'.$name.$suffix.'Service';
        }

        $this->serviceIdToMethodNameMap[$id] = $methodName;
        $this->usedMethodNames[strtolower($methodName)] = true;

        return $methodName;
    }

    /**
     * Returns the next name to use.
     *
     * @return string
     */
    private function getNextVariableName()
    {
        $firstChars = self::FIRST_CHARS;
        $firstCharsLength = \strlen($firstChars);
        $nonFirstChars = self::NON_FIRST_CHARS;
        $nonFirstCharsLength = \strlen($nonFirstChars);

        while (true) {
            $name = '';
            $i = $this->variableCount;

            if ('' === $name) {
                $name .= $firstChars[$i % $firstCharsLength];
                $i = (int) ($i / $firstCharsLength);
            }

            while ($i > 0) {
                --$i;
                $name .= $nonFirstChars[$i % $nonFirstCharsLength];
                $i = (int) ($i / $nonFirstCharsLength);
            }

            ++$this->variableCount;

            // check that the name is not reserved
            if (\in_array($name, $this->reservedVariables, true)) {
                continue;
            }

            return $name;
        }
    }

    private function getExpressionLanguage()
    {
        if (null === $this->expressionLanguage) {
            if (!class_exists('Symfony\Component\ExpressionLanguage\ExpressionLanguage')) {
                throw new RuntimeException('Unable to use expressions as the Symfony ExpressionLanguage component is not installed.');
            }
            $providers = $this->container->getExpressionLanguageProviders();
            $this->expressionLanguage = new ExpressionLanguage(null, $providers, function ($arg) {
                $id = '""' === substr_replace($arg, '', 1, -1) ? stripcslashes(substr($arg, 1, -1)) : null;

                if (null !== $id && ($this->container->hasAlias($id) || $this->container->hasDefinition($id))) {
                    return $this->getServiceCall($id);
                }

                return sprintf('$this->get(%s)', $arg);
            });

            if ($this->container->isTrackingResources()) {
                foreach ($providers as $provider) {
                    $this->container->addObjectResource($provider);
                }
            }
        }

        return $this->expressionLanguage;
    }

    private function isHotPath(Definition $definition)
    {
        return $this->hotPathTag && $definition->hasTag($this->hotPathTag) && !$definition->isDeprecated();
    }

    private function export($value)
    {
<<<<<<< HEAD
        if (null !== $this->targetDirRegex && is_string($value) && preg_match($this->targetDirRegex, $value, $matches, PREG_OFFSET_CAPTURE)) {
            $prefix = $matches[0][1] ? $this->doExport(substr($value, 0, $matches[0][1]), true).'.' : '';
            $suffix = $matches[0][1] + strlen($matches[0][0]);
            $suffix = isset($value[$suffix]) ? '.'.$this->doExport(substr($value, $suffix), true) : '';
            $dirname = $this->asFiles ? '$this->containerDir' : '__DIR__';
            $offset = 1 + $this->targetDirMaxMatches - count($matches);

            if ($this->asFiles || 0 < $offset) {
=======
        if (null !== $this->targetDirRegex && \is_string($value) && preg_match($this->targetDirRegex, $value, $matches, PREG_OFFSET_CAPTURE)) {
            $prefix = $matches[0][1] ? var_export(substr($value, 0, $matches[0][1]), true).'.' : '';
            $suffix = $matches[0][1] + \strlen($matches[0][0]);
            $suffix = isset($value[$suffix]) ? '.'.var_export(substr($value, $suffix), true) : '';
            $dirname = '__DIR__';

            if (0 < $offset = 1 + $this->targetDirMaxMatches - \count($matches)) {
>>>>>>> 82d13dae
                $dirname = sprintf('$this->targetDirs[%d]', $offset);
            }

            if ($prefix || $suffix) {
                return sprintf('(%s%s%s)', $prefix, $dirname, $suffix);
            }

            return $dirname;
        }

<<<<<<< HEAD
        return $this->doExport($value, true);
    }

    private function doExport($value, $resolveEnv = false)
    {
        if (is_string($value) && false !== strpos($value, "\n")) {
=======
        if (\is_string($value) && false !== strpos($value, "\n")) {
>>>>>>> 82d13dae
            $cleanParts = explode("\n", $value);
            $cleanParts = array_map(function ($part) { return var_export($part, true); }, $cleanParts);
            $export = implode('."\n".', $cleanParts);
        } else {
            $export = var_export($value, true);
        }

        if ($resolveEnv && "'" === $export[0] && $export !== $resolvedExport = $this->container->resolveEnvPlaceholders($export, "'.\$this->getEnv('string:%s').'")) {
            $export = $resolvedExport;
            if (".''" === substr($export, -3)) {
                $export = substr($export, 0, -3);
                if ("'" === $export[1]) {
                    $export = substr_replace($export, '', 18, 7);
                }
            }
            if ("'" === $export[1]) {
                $export = substr($export, 3);
            }
        }

        return $export;
    }
}<|MERGE_RESOLUTION|>--- conflicted
+++ resolved
@@ -432,7 +432,7 @@
         if ($this->inlineRequires && !$this->isHotPath($definition)) {
             $lineage = $calls = $behavior = array();
             foreach ($inlinedDefinitions as $def) {
-                if (!$def->isDeprecated() && is_string($class = is_array($factory = $def->getFactory()) && is_string($factory[0]) ? $factory[0] : $def->getClass())) {
+                if (!$def->isDeprecated() && \is_string($class = \is_array($factory = $def->getFactory()) && \is_string($factory[0]) ? $factory[0] : $def->getClass())) {
                     $this->collectLineage($class, $lineage);
                 }
                 $arguments = array($def->getArguments(), $def->getFactory(), $def->getProperties(), $def->getMethodCalls(), $def->getConfigurator());
@@ -444,7 +444,7 @@
                     && ContainerInterface::IGNORE_ON_UNINITIALIZED_REFERENCE !== $behavior[$id]
                     && $this->container->has($id)
                     && $this->isTrivialInstance($def = $this->container->findDefinition($id))
-                    && is_string($class = is_array($factory = $def->getFactory()) && is_string($factory[0]) ? $factory[0] : $def->getClass())
+                    && \is_string($class = \is_array($factory = $def->getFactory()) && \is_string($factory[0]) ? $factory[0] : $def->getClass())
                 ) {
                     $this->collectLineage($class, $lineage);
                 }
@@ -578,7 +578,7 @@
         if ($definition->isSynthetic() || $definition->getFile() || $definition->getMethodCalls() || $definition->getProperties() || $definition->getConfigurator()) {
             return false;
         }
-        if ($definition->isDeprecated() || $definition->isLazy() || $definition->getFactory() || 3 < count($definition->getArguments())) {
+        if ($definition->isDeprecated() || $definition->isLazy() || $definition->getFactory() || 3 < \count($definition->getArguments())) {
             return false;
         }
 
@@ -586,7 +586,7 @@
             if (!$arg || $arg instanceof Parameter) {
                 continue;
             }
-            if (is_array($arg) && 3 >= count($arg)) {
+            if (\is_array($arg) && 3 >= \count($arg)) {
                 foreach ($arg as $k => $v) {
                     if ($this->dumpValue($k) !== $this->dumpValue($k, false)) {
                         return false;
@@ -751,21 +751,6 @@
                     $return[] = sprintf('@return object An instance returned by %s::%s()', $factory[0]->getClass(), $factory[1]);
                 }
             }
-<<<<<<< HEAD
-=======
-        } elseif ($definition->getFactoryClass(false)) {
-            $return[] = sprintf('@return object An instance returned by %s::%s()', $definition->getFactoryClass(false), $definition->getFactoryMethod(false));
-        } elseif ($definition->getFactoryService(false)) {
-            $return[] = sprintf('@return object An instance returned by %s::%s()', $definition->getFactoryService(false), $definition->getFactoryMethod(false));
-        }
-
-        $scope = $definition->getScope(false);
-        if (!\in_array($scope, array(ContainerInterface::SCOPE_CONTAINER, ContainerInterface::SCOPE_PROTOTYPE))) {
-            if ($return && 0 === strpos($return[\count($return) - 1], '@return')) {
-                $return[] = '';
-            }
-            $return[] = sprintf("@throws InactiveScopeException when the '%s' service is requested while the '%s' scope is not active", $id, $scope);
->>>>>>> 82d13dae
         }
 
         if ($definition->isDeprecated()) {
@@ -813,15 +798,8 @@
             $code .= $this->getProxyDumper()->getProxyFactoryCode($definition, $id, sprintf($factoryCode, $methodName));
         }
 
-<<<<<<< HEAD
         if ($definition->isDeprecated()) {
             $code .= sprintf("        @trigger_error(%s, E_USER_DEPRECATED);\n\n", $this->export($definition->getDeprecationMessage($id)));
-=======
-        if (!\in_array($scope, array(ContainerInterface::SCOPE_CONTAINER, ContainerInterface::SCOPE_PROTOTYPE))) {
-            $code .= <<<EOF
-        if (!isset(\$this->scopedServices['$scope'])) {
-            throw new InactiveScopeException('$id', '$scope');
->>>>>>> 82d13dae
         }
 
         $inlinedDefinitions = $this->getDefinitionsFromArguments(array($definition));
@@ -1065,7 +1043,6 @@
 EOF;
         }
 
-<<<<<<< HEAD
         if ($this->asFiles) {
             $code .= <<<EOF
 
@@ -1075,12 +1052,6 @@
     }
 
 EOF;
-=======
-        if (\count($scopes = $this->container->getScopes(false)) > 0) {
-            $code .= "\n";
-            $code .= '        $this->scopes = '.$this->dumpValue($scopes).";\n";
-            $code .= '        $this->scopeChildren = '.$this->dumpValue($this->container->getScopeChildren(false)).";\n";
->>>>>>> 82d13dae
         }
 
         $proxyDumper = $this->getProxyDumper();
@@ -1160,23 +1131,8 @@
         if (!$ids = $this->container->getRemovedIds()) {
             return '';
         }
-<<<<<<< HEAD
         if ($this->asFiles) {
             $code = "require \$this->containerDir.\\DIRECTORY_SEPARATOR.'removed-ids.php'";
-=======
-
-        $code .= <<<'EOF'
-
-        $this->services =
-        $this->scopedServices =
-        $this->scopeStacks = array();
-EOF;
-
-        $code .= "\n";
-        if (\count($scopes = $this->container->getScopes(false)) > 0) {
-            $code .= '        $this->scopes = '.$this->dumpValue($scopes).";\n";
-            $code .= '        $this->scopeChildren = '.$this->dumpValue($this->container->getScopeChildren(false)).";\n";
->>>>>>> 82d13dae
         } else {
             $code = '';
             $ids = array_keys($ids);
@@ -1309,7 +1265,7 @@
             $inlinedDefinitions = $this->getDefinitionsFromArguments(array($definition));
 
             foreach ($inlinedDefinitions as $def) {
-                if (is_string($class = is_array($factory = $def->getFactory()) && is_string($factory[0]) ? $factory[0] : $def->getClass())) {
+                if (\is_string($class = \is_array($factory = $def->getFactory()) && \is_string($factory[0]) ? $factory[0] : $def->getClass())) {
                     $this->collectLineage($class, $lineage);
                 }
             }
@@ -1422,7 +1378,7 @@
             }
 
             if ($dynamicPhp) {
-                $loadedDynamicParameters = $this->exportParameters(array_combine(array_keys($dynamicPhp), array_fill(0, count($dynamicPhp), false)), '', 8);
+                $loadedDynamicParameters = $this->exportParameters(array_combine(array_keys($dynamicPhp), array_fill(0, \count($dynamicPhp), false)), '', 8);
                 $getDynamicParameter = <<<'EOF'
         switch ($name) {
 %s
@@ -1517,7 +1473,7 @@
             if (\is_array($value)) {
                 $value = $this->exportParameters($value, $path.'/'.$key, $indent + 4);
             } elseif ($value instanceof ArgumentInterface) {
-                throw new InvalidArgumentException(sprintf('You cannot dump a container with parameters that contain special arguments. "%s" found in "%s".', get_class($value), $path.'/'.$key));
+                throw new InvalidArgumentException(sprintf('You cannot dump a container with parameters that contain special arguments. "%s" found in "%s".', \get_class($value), $path.'/'.$key));
             } elseif ($value instanceof Variable) {
                 throw new InvalidArgumentException(sprintf('You cannot dump a container with parameters that contain variable references. Variable "%s" found in "%s".', $value, $path.'/'.$key));
             } elseif ($value instanceof Definition) {
@@ -1606,13 +1562,8 @@
     private function getServiceCallsFromArguments(array $arguments, array &$calls, $isPreInstance, $callerId, array &$behavior = array(), $step = 1)
     {
         foreach ($arguments as $argument) {
-<<<<<<< HEAD
-            if (is_array($argument)) {
+            if (\is_array($argument)) {
                 $this->getServiceCallsFromArguments($argument, $calls, $isPreInstance, $callerId, $behavior, $step);
-=======
-            if (\is_array($argument)) {
-                $this->getServiceCallsFromArguments($argument, $calls, $behavior);
->>>>>>> 82d13dae
             } elseif ($argument instanceof Reference) {
                 $id = $this->container->normalizeId($argument);
 
@@ -1637,8 +1588,7 @@
         }
 
         foreach ($arguments as $argument) {
-<<<<<<< HEAD
-            if (is_array($argument)) {
+            if (\is_array($argument)) {
                 $this->getDefinitionsFromArguments($argument, $definitions);
             } elseif (!$argument instanceof Definition) {
                 // no-op
@@ -1655,16 +1605,6 @@
                 $nbOccurences = $definitions[$argument];
                 unset($definitions[$argument]);
                 $definitions[$argument] = $nbOccurences;
-=======
-            if (\is_array($argument)) {
-                $definitions = array_merge($definitions, $this->getDefinitionsFromArguments($argument));
-            } elseif ($argument instanceof Definition) {
-                $definitions = array_merge(
-                    $definitions,
-                    $this->getInlinedDefinitions($argument),
-                    array($argument)
-                );
->>>>>>> 82d13dae
             }
         }
 
@@ -1739,14 +1679,10 @@
      */
     private function dumpValue($value, $interpolate = true)
     {
-<<<<<<< HEAD
-        if (is_array($value)) {
+        if (\is_array($value)) {
             if ($value && $interpolate && false !== $param = array_search($value, $this->container->getParameterBag()->all(), true)) {
                 return $this->dumpValue("%$param%");
             }
-=======
-        if (\is_array($value)) {
->>>>>>> 82d13dae
             $code = array();
             foreach ($value as $k => $v) {
                 $code[] = sprintf('%s => %s', $this->dumpValue($k, $interpolate), $this->dumpValue($v, $interpolate));
@@ -1796,7 +1732,7 @@
                         $countCode[] = '        }';
                     }
 
-                    $code[] = sprintf('        }, %s)', count($operands) > 1 ? implode("\n", $countCode) : $operands[0]);
+                    $code[] = sprintf('        }, %s)', \count($operands) > 1 ? implode("\n", $countCode) : $operands[0]);
 
                     return implode("\n", $code);
                 }
@@ -1825,13 +1761,8 @@
             if (null !== $value->getFactory()) {
                 $factory = $value->getFactory();
 
-<<<<<<< HEAD
-                if (is_string($factory)) {
+                if (\is_string($factory)) {
                     return sprintf('%s(%s)', $this->dumpLiteralClass($this->dumpValue($factory)), implode(', ', $arguments));
-=======
-                if (\is_string($factory)) {
-                    return sprintf('\\%s(%s)', $factory, implode(', ', $arguments));
->>>>>>> 82d13dae
                 }
 
                 if (\is_array($factory)) {
@@ -1839,9 +1770,8 @@
                         throw new RuntimeException(sprintf('Cannot dump definition because of invalid factory method (%s)', $factory[1] ?: 'n/a'));
                     }
 
-<<<<<<< HEAD
                     $class = $this->dumpValue($factory[0]);
-                    if (is_string($factory[0])) {
+                    if (\is_string($factory[0])) {
                         return sprintf('%s::%s(%s)', $this->dumpLiteralClass($class), $factory[1], implode(', ', $arguments));
                     }
 
@@ -1850,15 +1780,7 @@
                             return sprintf('(%s)->%s(%s)', $class, $factory[1], implode(', ', $arguments));
                         }
 
-                        return sprintf("\\call_user_func(array(%s, '%s')%s)", $class, $factory[1], count($arguments) > 0 ? ', '.implode(', ', $arguments) : '');
-=======
-                    if (\is_string($factory[0])) {
-                        return sprintf('%s::%s(%s)', $this->dumpLiteralClass($this->dumpValue($factory[0])), $factory[1], implode(', ', $arguments));
-                    }
-
-                    if ($factory[0] instanceof Definition) {
-                        return sprintf("call_user_func(array(%s, '%s')%s)", $this->dumpValue($factory[0]), $factory[1], \count($arguments) > 0 ? ', '.implode(', ', $arguments) : '');
->>>>>>> 82d13dae
+                        return sprintf("\\call_user_func(array(%s, '%s')%s)", $class, $factory[1], \count($arguments) > 0 ? ', '.implode(', ', $arguments) : '');
                     }
 
                     if ($factory[0] instanceof Reference) {
@@ -1869,21 +1791,6 @@
                 throw new RuntimeException('Cannot dump definition because of invalid factory');
             }
 
-<<<<<<< HEAD
-=======
-            if (null !== $value->getFactoryMethod(false)) {
-                if (null !== $value->getFactoryClass(false)) {
-                    return sprintf("call_user_func(array(%s, '%s')%s)", $this->dumpValue($value->getFactoryClass(false)), $value->getFactoryMethod(false), \count($arguments) > 0 ? ', '.implode(', ', $arguments) : '');
-                } elseif (null !== $value->getFactoryService(false)) {
-                    $service = $this->dumpValue($value->getFactoryService(false));
-
-                    return sprintf('%s->%s(%s)', 0 === strpos($service, '$') ? sprintf('$this->get(%s)', $service) : $this->getServiceCall($value->getFactoryService(false)), $value->getFactoryMethod(false), implode(', ', $arguments));
-                }
-
-                throw new RuntimeException('Cannot dump definitions which have factory method without factory service or factory class.');
-            }
-
->>>>>>> 82d13dae
             $class = $value->getClass();
             if (null === $class) {
                 throw new RuntimeException('Cannot dump definitions which have no class nor factory.');
@@ -1960,7 +1867,7 @@
             $value = $this->container->getParameter($name);
             $dumpedValue = $this->dumpValue($value, false);
 
-            if (!$value || !is_array($value)) {
+            if (!$value || !\is_array($value)) {
                 return $dumpedValue;
             }
 
@@ -2143,24 +2050,14 @@
 
     private function export($value)
     {
-<<<<<<< HEAD
-        if (null !== $this->targetDirRegex && is_string($value) && preg_match($this->targetDirRegex, $value, $matches, PREG_OFFSET_CAPTURE)) {
+        if (null !== $this->targetDirRegex && \is_string($value) && preg_match($this->targetDirRegex, $value, $matches, PREG_OFFSET_CAPTURE)) {
             $prefix = $matches[0][1] ? $this->doExport(substr($value, 0, $matches[0][1]), true).'.' : '';
-            $suffix = $matches[0][1] + strlen($matches[0][0]);
+            $suffix = $matches[0][1] + \strlen($matches[0][0]);
             $suffix = isset($value[$suffix]) ? '.'.$this->doExport(substr($value, $suffix), true) : '';
             $dirname = $this->asFiles ? '$this->containerDir' : '__DIR__';
-            $offset = 1 + $this->targetDirMaxMatches - count($matches);
+            $offset = 1 + $this->targetDirMaxMatches - \count($matches);
 
             if ($this->asFiles || 0 < $offset) {
-=======
-        if (null !== $this->targetDirRegex && \is_string($value) && preg_match($this->targetDirRegex, $value, $matches, PREG_OFFSET_CAPTURE)) {
-            $prefix = $matches[0][1] ? var_export(substr($value, 0, $matches[0][1]), true).'.' : '';
-            $suffix = $matches[0][1] + \strlen($matches[0][0]);
-            $suffix = isset($value[$suffix]) ? '.'.var_export(substr($value, $suffix), true) : '';
-            $dirname = '__DIR__';
-
-            if (0 < $offset = 1 + $this->targetDirMaxMatches - \count($matches)) {
->>>>>>> 82d13dae
                 $dirname = sprintf('$this->targetDirs[%d]', $offset);
             }
 
@@ -2171,16 +2068,12 @@
             return $dirname;
         }
 
-<<<<<<< HEAD
         return $this->doExport($value, true);
     }
 
     private function doExport($value, $resolveEnv = false)
     {
-        if (is_string($value) && false !== strpos($value, "\n")) {
-=======
         if (\is_string($value) && false !== strpos($value, "\n")) {
->>>>>>> 82d13dae
             $cleanParts = explode("\n", $value);
             $cleanParts = array_map(function ($part) { return var_export($part, true); }, $cleanParts);
             $export = implode('."\n".', $cleanParts);
