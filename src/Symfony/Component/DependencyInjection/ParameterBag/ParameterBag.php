<?php

/*
 * This file is part of the Symfony package.
 *
 * (c) Fabien Potencier <fabien@symfony.com>
 *
 * For the full copyright and license information, please view the LICENSE
 * file that was distributed with this source code.
 */

namespace Symfony\Component\DependencyInjection\ParameterBag;

use Symfony\Component\DependencyInjection\Exception\ParameterNotFoundException;
use Symfony\Component\DependencyInjection\Exception\ParameterCircularReferenceException;
use Symfony\Component\DependencyInjection\Exception\RuntimeException;

/**
 * Holds parameters.
 *
 * @author Fabien Potencier <fabien@symfony.com>
 */
class ParameterBag implements ParameterBagInterface
{
    protected $parameters = array();
    protected $resolved = false;

    private $normalizedNames = array();

    /**
     * @param array $parameters An array of parameters
     */
    public function __construct(array $parameters = array())
    {
        $this->add($parameters);
    }

    /**
     * Clears all parameters.
     */
    public function clear()
    {
        $this->parameters = array();
    }

    /**
     * Adds parameters to the service container parameters.
     *
     * @param array $parameters An array of parameters
     */
    public function add(array $parameters)
    {
        foreach ($parameters as $key => $value) {
            $this->set($key, $value);
        }
    }

    /**
     * {@inheritdoc}
     */
    public function all()
    {
        return $this->parameters;
    }

    /**
     * {@inheritdoc}
     */
    public function get($name)
    {
        $name = $this->normalizeName($name);

        if (!array_key_exists($name, $this->parameters)) {
            if (!$name) {
                throw new ParameterNotFoundException($name);
            }

            $alternatives = array();
            foreach ($this->parameters as $key => $parameterValue) {
                $lev = levenshtein($name, $key);
                if ($lev <= \strlen($name) / 3 || false !== strpos($key, $name)) {
                    $alternatives[] = $key;
                }
            }

            $nonNestedAlternative = null;
            if (!count($alternatives) && false !== strpos($name, '.')) {
                $namePartsLength = array_map('strlen', explode('.', $name));
                $key = substr($name, 0, -1 * (1 + array_pop($namePartsLength)));
                while (count($namePartsLength)) {
                    if ($this->has($key)) {
                        if (is_array($this->get($key))) {
                            $nonNestedAlternative = $key;
                        }
                        break;
                    }

                    $key = substr($key, 0, -1 * (1 + array_pop($namePartsLength)));
                }
            }

            throw new ParameterNotFoundException($name, null, null, null, $alternatives, $nonNestedAlternative);
        }

        return $this->parameters[$name];
    }

    /**
     * Sets a service container parameter.
     *
     * @param string $name  The parameter name
     * @param mixed  $value The parameter value
     */
    public function set($name, $value)
    {
        $this->parameters[$this->normalizeName($name)] = $value;
    }

    /**
     * {@inheritdoc}
     */
    public function has($name)
    {
        return array_key_exists($this->normalizeName($name), $this->parameters);
    }

    /**
     * Removes a parameter.
     *
     * @param string $name The parameter name
     */
    public function remove($name)
    {
        unset($this->parameters[$this->normalizeName($name)]);
    }

    /**
     * {@inheritdoc}
     */
    public function resolve()
    {
        if ($this->resolved) {
            return;
        }

        $parameters = array();
        foreach ($this->parameters as $key => $value) {
            try {
                $value = $this->resolveValue($value);
                $parameters[$key] = $this->unescapeValue($value);
            } catch (ParameterNotFoundException $e) {
                $e->setSourceKey($key);

                throw $e;
            }
        }

        $this->parameters = $parameters;
        $this->resolved = true;
    }

    /**
     * Replaces parameter placeholders (%name%) by their values.
     *
     * @param mixed $value     A value
     * @param array $resolving An array of keys that are being resolved (used internally to detect circular references)
     *
     * @return mixed The resolved value
     *
     * @throws ParameterNotFoundException          if a placeholder references a parameter that does not exist
     * @throws ParameterCircularReferenceException if a circular reference if detected
     * @throws RuntimeException                    when a given parameter has a type problem
     */
    public function resolveValue($value, array $resolving = array())
    {
        if (\is_array($value)) {
            $args = array();
            foreach ($value as $k => $v) {
                $args[\is_string($k) ? $this->resolveValue($k, $resolving) : $k] = $this->resolveValue($v, $resolving);
            }

            return $args;
        }

<<<<<<< HEAD
        if (!\is_string($value) || 2 > \strlen($value)) {
=======
        if (!\is_string($value)) {
>>>>>>> 82d13dae
            return $value;
        }

        return $this->resolveString($value, $resolving);
    }

    /**
     * Resolves parameters inside a string.
     *
     * @param string $value     The string to resolve
     * @param array  $resolving An array of keys that are being resolved (used internally to detect circular references)
     *
     * @return string The resolved string
     *
     * @throws ParameterNotFoundException          if a placeholder references a parameter that does not exist
     * @throws ParameterCircularReferenceException if a circular reference if detected
     * @throws RuntimeException                    when a given parameter has a type problem
     */
    public function resolveString($value, array $resolving = array())
    {
        // we do this to deal with non string values (Boolean, integer, ...)
        // as the preg_replace_callback throw an exception when trying
        // a non-string in a parameter value
        if (preg_match('/^%([^%\s]+)%$/', $value, $match)) {
            $key = $match[1];
            $lcKey = strtolower($key); // strtolower() to be removed in 4.0

            if (isset($resolving[$lcKey])) {
                throw new ParameterCircularReferenceException(array_keys($resolving));
            }

            $resolving[$lcKey] = true;

            return $this->resolved ? $this->get($key) : $this->resolveValue($this->get($key), $resolving);
        }

        return preg_replace_callback('/%%|%([^%\s]+)%/', function ($match) use ($resolving, $value) {
            // skip %%
            if (!isset($match[1])) {
                return '%%';
            }

            $key = $match[1];
            $lcKey = strtolower($key); // strtolower() to be removed in 4.0
            if (isset($resolving[$lcKey])) {
                throw new ParameterCircularReferenceException(array_keys($resolving));
            }

            $resolved = $this->get($key);

            if (!\is_string($resolved) && !is_numeric($resolved)) {
                throw new RuntimeException(sprintf('A string value must be composed of strings and/or numbers, but found parameter "%s" of type %s inside string value "%s".', $key, \gettype($resolved), $value));
            }

            $resolved = (string) $resolved;
            $resolving[$lcKey] = true;

            return $this->isResolved() ? $resolved : $this->resolveString($resolved, $resolving);
        }, $value);
    }

    public function isResolved()
    {
        return $this->resolved;
    }

    /**
     * {@inheritdoc}
     */
    public function escapeValue($value)
    {
        if (\is_string($value)) {
            return str_replace('%', '%%', $value);
        }

        if (\is_array($value)) {
            $result = array();
            foreach ($value as $k => $v) {
                $result[$k] = $this->escapeValue($v);
            }

            return $result;
        }

        return $value;
    }

    /**
     * {@inheritdoc}
     */
    public function unescapeValue($value)
    {
        if (\is_string($value)) {
            return str_replace('%%', '%', $value);
        }

        if (\is_array($value)) {
            $result = array();
            foreach ($value as $k => $v) {
                $result[$k] = $this->unescapeValue($v);
            }

            return $result;
        }

        return $value;
    }

    private function normalizeName($name)
    {
        if (isset($this->normalizedNames[$normalizedName = strtolower($name)])) {
            $normalizedName = $this->normalizedNames[$normalizedName];
            if ((string) $name !== $normalizedName) {
                @trigger_error(sprintf('Parameter names will be made case sensitive in Symfony 4.0. Using "%s" instead of "%s" is deprecated since Symfony 3.4.', $name, $normalizedName), E_USER_DEPRECATED);
            }
        } else {
            $normalizedName = $this->normalizedNames[$normalizedName] = (string) $name;
        }

        return $normalizedName;
    }
}<|MERGE_RESOLUTION|>--- conflicted
+++ resolved
@@ -84,12 +84,12 @@
             }
 
             $nonNestedAlternative = null;
-            if (!count($alternatives) && false !== strpos($name, '.')) {
+            if (!\count($alternatives) && false !== strpos($name, '.')) {
                 $namePartsLength = array_map('strlen', explode('.', $name));
                 $key = substr($name, 0, -1 * (1 + array_pop($namePartsLength)));
-                while (count($namePartsLength)) {
+                while (\count($namePartsLength)) {
                     if ($this->has($key)) {
-                        if (is_array($this->get($key))) {
+                        if (\is_array($this->get($key))) {
                             $nonNestedAlternative = $key;
                         }
                         break;
@@ -182,11 +182,7 @@
             return $args;
         }
 
-<<<<<<< HEAD
         if (!\is_string($value) || 2 > \strlen($value)) {
-=======
-        if (!\is_string($value)) {
->>>>>>> 82d13dae
             return $value;
         }
 
