--- conflicted
+++ resolved
@@ -241,11 +241,7 @@
      */
     private function getDocBlockFromMethod($class, $ucFirstProperty, $type)
     {
-<<<<<<< HEAD
-        $prefixes = $type === self::ACCESSOR ? $this->accessorPrefixes : $this->mutatorPrefixes;
-=======
-        $prefixes = self::ACCESSOR === $type ? ReflectionExtractor::$accessorPrefixes : ReflectionExtractor::$mutatorPrefixes;
->>>>>>> ebbcb7b1
+        $prefixes = self::ACCESSOR === $type ? $this->accessorPrefixes : $this->mutatorPrefixes;
         $prefix = null;
 
         foreach ($prefixes as $prefix) {
