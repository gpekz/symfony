<?php

/*
 * This file is part of the Symfony package.
 *
 * (c) Fabien Potencier <fabien@symfony.com>
 *
 * For the full copyright and license information, please view the LICENSE
 * file that was distributed with this source code.
 */

namespace Symfony\Component\ExpressionLanguage\Tests;

use Symfony\Component\ExpressionLanguage\ExpressionLanguage;
use Symfony\Component\ExpressionLanguage\ParsedExpression;
use Symfony\Component\ExpressionLanguage\Tests\Fixtures\TestProvider;

class ExpressionLanguageTest extends \PHPUnit_Framework_TestCase
{
    public function testCachedParse()
    {
<<<<<<< HEAD
        $cacheMock = $this->getMock('Psr\Cache\CacheItemPoolInterface');
        $cacheItemMock = $this->getMock('Psr\Cache\CacheItemInterface');
=======
        $cacheMock = $this->getMockBuilder('Psr\Cache\CacheItemPoolInterface')->getMock();
        $cacheItemMock = $this->getMockBuilder('Psr\Cache\CacheItemInterface')->getMock();
>>>>>>> 0a9e391f
        $savedParsedExpression = null;
        $expressionLanguage = new ExpressionLanguage($cacheMock);

        $cacheMock
            ->expects($this->exactly(2))
            ->method('getItem')
            ->with('1%20%2B%201%2F%2F')
            ->willReturn($cacheItemMock)
        ;

        $cacheItemMock
            ->expects($this->exactly(2))
            ->method('get')
            ->will($this->returnCallback(function () use (&$savedParsedExpression) {
                return $savedParsedExpression;
            }))
        ;

        $cacheItemMock
            ->expects($this->exactly(1))
            ->method('set')
            ->with($this->isInstanceOf(ParsedExpression::class))
            ->will($this->returnCallback(function ($parsedExpression) use (&$savedParsedExpression) {
                $savedParsedExpression = $parsedExpression;
            }))
        ;

<<<<<<< HEAD
        $cacheMock
            ->expects($this->exactly(1))
            ->method('save')
            ->with($cacheItemMock)
        ;

        $parsedExpression = $expressionLanguage->parse('1 + 1', array());
        $this->assertSame($savedParsedExpression, $parsedExpression);

        $parsedExpression = $expressionLanguage->parse('1 + 1', array());
        $this->assertSame($savedParsedExpression, $parsedExpression);
    }

    /**
     * @group legacy
     */
    public function testCachedParseWithDeprecatedParserCacheInterface()
    {
        $cacheMock = $this->getMock('Symfony\Component\ExpressionLanguage\ParserCache\ParserCacheInterface');

        $cacheItemMock = $this->getMock('Psr\Cache\CacheItemInterface');
        $savedParsedExpression = null;
        $expressionLanguage = new ExpressionLanguage($cacheMock);

        $cacheMock
            ->expects($this->exactly(1))
            ->method('fetch')
            ->with('1%20%2B%201%2F%2F')
            ->willReturn($savedParsedExpression)
        ;

        $cacheMock
            ->expects($this->exactly(1))
            ->method('save')
=======
        $cacheMock
            ->expects($this->exactly(1))
            ->method('save')
            ->with($cacheItemMock)
        ;

        $parsedExpression = $expressionLanguage->parse('1 + 1', array());
        $this->assertSame($savedParsedExpression, $parsedExpression);

        $parsedExpression = $expressionLanguage->parse('1 + 1', array());
        $this->assertSame($savedParsedExpression, $parsedExpression);
    }

    /**
     * @group legacy
     */
    public function testCachedParseWithDeprecatedParserCacheInterface()
    {
        $cacheMock = $this->getMockBuilder('Symfony\Component\ExpressionLanguage\ParserCache\ParserCacheInterface')->getMock();

        $cacheItemMock = $this->getMockBuilder('Psr\Cache\CacheItemInterface')->getMock();
        $savedParsedExpression = null;
        $expressionLanguage = new ExpressionLanguage($cacheMock);

        $cacheMock
            ->expects($this->exactly(1))
            ->method('fetch')
            ->with('1%20%2B%201%2F%2F')
            ->willReturn($savedParsedExpression)
        ;

        $cacheMock
            ->expects($this->exactly(1))
            ->method('save')
>>>>>>> 0a9e391f
            ->with('1%20%2B%201%2F%2F', $this->isInstanceOf(ParsedExpression::class))
            ->will($this->returnCallback(function ($key, $expression) use (&$savedParsedExpression) {
                $savedParsedExpression = $expression;
            }))
        ;

        $parsedExpression = $expressionLanguage->parse('1 + 1', array());
        $this->assertSame($savedParsedExpression, $parsedExpression);
    }

    /**
     * @expectedException \InvalidArgumentException
     * @expectedExceptionMessage Cache argument has to implement Psr\Cache\CacheItemPoolInterface.
     */
    public function testWrongCacheImplementation()
    {
<<<<<<< HEAD
        $cacheMock = $this->getMock('Psr\Cache\CacheItemSpoolInterface');
=======
        $cacheMock = $this->getMockBuilder('Psr\Cache\CacheItemSpoolInterface')->getMock();
>>>>>>> 0a9e391f
        $expressionLanguage = new ExpressionLanguage($cacheMock);
    }

    public function testConstantFunction()
    {
        $expressionLanguage = new ExpressionLanguage();
        $this->assertEquals(PHP_VERSION, $expressionLanguage->evaluate('constant("PHP_VERSION")'));

        $expressionLanguage = new ExpressionLanguage();
        $this->assertEquals('constant("PHP_VERSION")', $expressionLanguage->compile('constant("PHP_VERSION")'));
    }

    public function testProviders()
    {
        $expressionLanguage = new ExpressionLanguage(null, array(new TestProvider()));
        $this->assertEquals('foo', $expressionLanguage->evaluate('identity("foo")'));
        $this->assertEquals('"foo"', $expressionLanguage->compile('identity("foo")'));
    }

    /**
     * @dataProvider shortCircuitProviderEvaluate
     */
    public function testShortCircuitOperatorsEvaluate($expression, array $values, $expected)
    {
        $expressionLanguage = new ExpressionLanguage();
        $this->assertEquals($expected, $expressionLanguage->evaluate($expression, $values));
    }

    /**
     * @dataProvider shortCircuitProviderCompile
     */
    public function testShortCircuitOperatorsCompile($expression, array $names, $expected)
    {
        $result = null;
        $expressionLanguage = new ExpressionLanguage();
        eval(sprintf('$result = %s;', $expressionLanguage->compile($expression, $names)));
        $this->assertSame($expected, $result);
    }

    public function shortCircuitProviderEvaluate()
    {
        $object = $this->getMockBuilder('stdClass')->setMethods(array('foo'))->getMock();
        $object->expects($this->never())->method('foo');

        return array(
            array('false and object.foo()', array('object' => $object), false),
            array('false && object.foo()', array('object' => $object), false),
            array('true || object.foo()', array('object' => $object), true),
            array('true or object.foo()', array('object' => $object), true),
        );
    }

    public function shortCircuitProviderCompile()
    {
        return array(
            array('false and foo', array('foo' => 'foo'), false),
            array('false && foo', array('foo' => 'foo'), false),
            array('true || foo', array('foo' => 'foo'), true),
            array('true or foo', array('foo' => 'foo'), true),
        );
    }

    public function testCachingForOverriddenVariableNames()
    {
        $expressionLanguage = new ExpressionLanguage();
        $expression = 'a + b';
        $expressionLanguage->evaluate($expression, array('a' => 1, 'b' => 1));
        $result = $expressionLanguage->compile($expression, array('a', 'B' => 'b'));
        $this->assertSame('($a + $B)', $result);
    }

    public function testCachingWithDifferentNamesOrder()
    {
<<<<<<< HEAD
        $cacheMock = $this->getMock('Psr\Cache\CacheItemPoolInterface');
        $cacheItemMock = $this->getMock('Psr\Cache\CacheItemInterface');
=======
        $cacheMock = $this->getMockBuilder('Psr\Cache\CacheItemPoolInterface')->getMock();
        $cacheItemMock = $this->getMockBuilder('Psr\Cache\CacheItemInterface')->getMock();
>>>>>>> 0a9e391f
        $expressionLanguage = new ExpressionLanguage($cacheMock);
        $savedParsedExpressions = array();

        $cacheMock
            ->expects($this->exactly(2))
            ->method('getItem')
            ->with('a%20%2B%20b%2F%2Fa%7CB%3Ab')
            ->willReturn($cacheItemMock)
        ;

        $cacheItemMock
            ->expects($this->exactly(2))
            ->method('get')
            ->will($this->returnCallback(function () use (&$savedParsedExpression) {
                return $savedParsedExpression;
            }))
        ;

        $cacheItemMock
            ->expects($this->exactly(1))
            ->method('set')
            ->with($this->isInstanceOf(ParsedExpression::class))
            ->will($this->returnCallback(function ($parsedExpression) use (&$savedParsedExpression) {
                $savedParsedExpression = $parsedExpression;
            }))
        ;

        $cacheMock
            ->expects($this->exactly(1))
            ->method('save')
            ->with($cacheItemMock)
        ;

        $expression = 'a + b';
        $expressionLanguage->compile($expression, array('a', 'B' => 'b'));
        $expressionLanguage->compile($expression, array('B' => 'b', 'a'));
    }
}<|MERGE_RESOLUTION|>--- conflicted
+++ resolved
@@ -19,13 +19,8 @@
 {
     public function testCachedParse()
     {
-<<<<<<< HEAD
-        $cacheMock = $this->getMock('Psr\Cache\CacheItemPoolInterface');
-        $cacheItemMock = $this->getMock('Psr\Cache\CacheItemInterface');
-=======
         $cacheMock = $this->getMockBuilder('Psr\Cache\CacheItemPoolInterface')->getMock();
         $cacheItemMock = $this->getMockBuilder('Psr\Cache\CacheItemInterface')->getMock();
->>>>>>> 0a9e391f
         $savedParsedExpression = null;
         $expressionLanguage = new ExpressionLanguage($cacheMock);
 
@@ -53,7 +48,6 @@
             }))
         ;
 
-<<<<<<< HEAD
         $cacheMock
             ->expects($this->exactly(1))
             ->method('save')
@@ -72,9 +66,9 @@
      */
     public function testCachedParseWithDeprecatedParserCacheInterface()
     {
-        $cacheMock = $this->getMock('Symfony\Component\ExpressionLanguage\ParserCache\ParserCacheInterface');
-
-        $cacheItemMock = $this->getMock('Psr\Cache\CacheItemInterface');
+        $cacheMock = $this->getMockBuilder('Symfony\Component\ExpressionLanguage\ParserCache\ParserCacheInterface')->getMock();
+
+        $cacheItemMock = $this->getMockBuilder('Psr\Cache\CacheItemInterface')->getMock();
         $savedParsedExpression = null;
         $expressionLanguage = new ExpressionLanguage($cacheMock);
 
@@ -88,42 +82,6 @@
         $cacheMock
             ->expects($this->exactly(1))
             ->method('save')
-=======
-        $cacheMock
-            ->expects($this->exactly(1))
-            ->method('save')
-            ->with($cacheItemMock)
-        ;
-
-        $parsedExpression = $expressionLanguage->parse('1 + 1', array());
-        $this->assertSame($savedParsedExpression, $parsedExpression);
-
-        $parsedExpression = $expressionLanguage->parse('1 + 1', array());
-        $this->assertSame($savedParsedExpression, $parsedExpression);
-    }
-
-    /**
-     * @group legacy
-     */
-    public function testCachedParseWithDeprecatedParserCacheInterface()
-    {
-        $cacheMock = $this->getMockBuilder('Symfony\Component\ExpressionLanguage\ParserCache\ParserCacheInterface')->getMock();
-
-        $cacheItemMock = $this->getMockBuilder('Psr\Cache\CacheItemInterface')->getMock();
-        $savedParsedExpression = null;
-        $expressionLanguage = new ExpressionLanguage($cacheMock);
-
-        $cacheMock
-            ->expects($this->exactly(1))
-            ->method('fetch')
-            ->with('1%20%2B%201%2F%2F')
-            ->willReturn($savedParsedExpression)
-        ;
-
-        $cacheMock
-            ->expects($this->exactly(1))
-            ->method('save')
->>>>>>> 0a9e391f
             ->with('1%20%2B%201%2F%2F', $this->isInstanceOf(ParsedExpression::class))
             ->will($this->returnCallback(function ($key, $expression) use (&$savedParsedExpression) {
                 $savedParsedExpression = $expression;
@@ -140,11 +98,7 @@
      */
     public function testWrongCacheImplementation()
     {
-<<<<<<< HEAD
-        $cacheMock = $this->getMock('Psr\Cache\CacheItemSpoolInterface');
-=======
         $cacheMock = $this->getMockBuilder('Psr\Cache\CacheItemSpoolInterface')->getMock();
->>>>>>> 0a9e391f
         $expressionLanguage = new ExpressionLanguage($cacheMock);
     }
 
@@ -218,13 +172,8 @@
 
     public function testCachingWithDifferentNamesOrder()
     {
-<<<<<<< HEAD
-        $cacheMock = $this->getMock('Psr\Cache\CacheItemPoolInterface');
-        $cacheItemMock = $this->getMock('Psr\Cache\CacheItemInterface');
-=======
         $cacheMock = $this->getMockBuilder('Psr\Cache\CacheItemPoolInterface')->getMock();
         $cacheItemMock = $this->getMockBuilder('Psr\Cache\CacheItemInterface')->getMock();
->>>>>>> 0a9e391f
         $expressionLanguage = new ExpressionLanguage($cacheMock);
         $savedParsedExpressions = array();
 
