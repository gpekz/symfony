--- conflicted
+++ resolved
@@ -514,17 +514,13 @@
         $server = $request->getServer();
         unset($server['HTTP_IF_NONE_MATCH'], $server['HTTP_IF_MODIFIED_SINCE']);
 
-<<<<<<< HEAD
         $this->isMainRequest = false;
 
-        $response = $this->request($method, $this->redirect, $request->getParameters(), $files, $server, $content);
+        $response = $this->request($method, $this->redirect, $parameters, $files, $server, $content);
 
         $this->isMainRequest = true;
 
         return $response;
-=======
-        return $this->request($method, $this->redirect, $parameters, $files, $server, $content);
->>>>>>> 5ffe1bc0
     }
 
     /**
