--- conflicted
+++ resolved
@@ -18,17 +18,10 @@
     ],
     "require": {
         "php": ">=5.3.2",
-<<<<<<< HEAD
-        "symfony/dom-crawler": ">=2.1.0-dev"
-    },
-    "suggest": {
-        "symfony/process": ">=2.1.0-dev"
-=======
         "symfony/dom-crawler": "self.version"
     },
     "suggest": {
         "symfony/process": "self.version"
->>>>>>> 29bc4157
     },
     "autoload": {
         "psr-0": { "Symfony\\Component\\BrowserKit": "" }
