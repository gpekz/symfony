<?php

/*
 * This file is part of the Symfony package.
 *
 * (c) Fabien Potencier <fabien@symfony.com>
 *
 * For the full copyright and license information, please view the LICENSE
 * file that was distributed with this source code.
 */

namespace Symfony\Component\Yaml;

use Symfony\Component\Yaml\Exception\ParseException;
use Symfony\Component\Yaml\Exception\DumpException;
use Symfony\Component\Yaml\Tag\TaggedValue;

/**
 * Inline implements a YAML parser/dumper for the YAML inline syntax.
 *
 * @author Fabien Potencier <fabien@symfony.com>
 *
 * @internal
 */
class Inline
{
    const REGEX_QUOTED_STRING = '(?:"([^"\\\\]*+(?:\\\\.[^"\\\\]*+)*+)"|\'([^\']*+(?:\'\'[^\']*+)*+)\')';

    public static $parsedLineNumber;

    private static $exceptionOnInvalidType = false;
    private static $objectSupport = false;
    private static $objectForMap = false;
    private static $constantSupport = false;

    /**
     * Converts a YAML string to a PHP value.
     *
     * @param string $value      A YAML string
     * @param int    $flags      A bit field of PARSE_* constants to customize the YAML parser behavior
     * @param array  $references Mapping of variable names to values
     *
     * @return mixed A PHP value
     *
     * @throws ParseException
     */
    public static function parse($value, $flags = 0, $references = array())
    {
        if (is_bool($flags)) {
            @trigger_error('Passing a boolean flag to toggle exception handling is deprecated since version 3.1 and will be removed in 4.0. Use the Yaml::PARSE_EXCEPTION_ON_INVALID_TYPE flag instead.', E_USER_DEPRECATED);

            if ($flags) {
                $flags = Yaml::PARSE_EXCEPTION_ON_INVALID_TYPE;
            } else {
                $flags = 0;
            }
        }

        if (func_num_args() >= 3 && !is_array($references)) {
            @trigger_error('Passing a boolean flag to toggle object support is deprecated since version 3.1 and will be removed in 4.0. Use the Yaml::PARSE_OBJECT flag instead.', E_USER_DEPRECATED);

            if ($references) {
                $flags |= Yaml::PARSE_OBJECT;
            }

            if (func_num_args() >= 4) {
                @trigger_error('Passing a boolean flag to toggle object for map support is deprecated since version 3.1 and will be removed in 4.0. Use the Yaml::PARSE_OBJECT_FOR_MAP flag instead.', E_USER_DEPRECATED);

                if (func_get_arg(3)) {
                    $flags |= Yaml::PARSE_OBJECT_FOR_MAP;
                }
            }

            if (func_num_args() >= 5) {
                $references = func_get_arg(4);
            } else {
                $references = array();
            }
        }

        self::$exceptionOnInvalidType = (bool) (Yaml::PARSE_EXCEPTION_ON_INVALID_TYPE & $flags);
        self::$objectSupport = (bool) (Yaml::PARSE_OBJECT & $flags);
        self::$objectForMap = (bool) (Yaml::PARSE_OBJECT_FOR_MAP & $flags);
        self::$constantSupport = (bool) (Yaml::PARSE_CONSTANT & $flags);

        $value = trim($value);

        if ('' === $value) {
            return '';
        }

        if (2 /* MB_OVERLOAD_STRING */ & (int) ini_get('mbstring.func_overload')) {
            $mbEncoding = mb_internal_encoding();
            mb_internal_encoding('ASCII');
        }

        $i = 0;
        $tag = self::parseTag($value, $i, $flags);
        switch ($value[$i]) {
            case '[':
                $result = self::parseSequence($value, $flags, $i, $references);
                ++$i;
                break;
            case '{':
                $result = self::parseMapping($value, $flags, $i, $references);
                ++$i;
                break;
            default:
                $result = self::parseScalar($value, $flags, null, $i, null === $tag, $references);
        }

        if (null !== $tag) {
            return new TaggedValue($tag, $result);
        }

        // some comments are allowed at the end
        if (preg_replace('/\s+#.*$/A', '', substr($value, $i))) {
            throw new ParseException(sprintf('Unexpected characters near "%s".', substr($value, $i)));
        }

        if (isset($mbEncoding)) {
            mb_internal_encoding($mbEncoding);
        }

        return $result;
    }

    /**
     * Dumps a given PHP variable to a YAML string.
     *
     * @param mixed $value The PHP variable to convert
     * @param int   $flags A bit field of Yaml::DUMP_* constants to customize the dumped YAML string
     *
     * @return string The YAML string representing the PHP value
     *
     * @throws DumpException When trying to dump PHP resource
     */
    public static function dump($value, $flags = 0)
    {
        if (is_bool($flags)) {
            @trigger_error('Passing a boolean flag to toggle exception handling is deprecated since version 3.1 and will be removed in 4.0. Use the Yaml::DUMP_EXCEPTION_ON_INVALID_TYPE flag instead.', E_USER_DEPRECATED);

            if ($flags) {
                $flags = Yaml::DUMP_EXCEPTION_ON_INVALID_TYPE;
            } else {
                $flags = 0;
            }
        }

        if (func_num_args() >= 3) {
            @trigger_error('Passing a boolean flag to toggle object support is deprecated since version 3.1 and will be removed in 4.0. Use the Yaml::DUMP_OBJECT flag instead.', E_USER_DEPRECATED);

            if (func_get_arg(2)) {
                $flags |= Yaml::DUMP_OBJECT;
            }
        }

        switch (true) {
            case is_resource($value):
                if (Yaml::DUMP_EXCEPTION_ON_INVALID_TYPE & $flags) {
                    throw new DumpException(sprintf('Unable to dump PHP resources in a YAML file ("%s").', get_resource_type($value)));
                }

                return 'null';
            case $value instanceof \DateTimeInterface:
                return $value->format('c');
            case is_object($value):
                if ($value instanceof TaggedValue) {
                    return '!'.$value->getTag().' '.self::dump($value->getValue(), $flags);
                }

                if (Yaml::DUMP_OBJECT & $flags) {
                    return '!php/object:'.serialize($value);
                }

                if (Yaml::DUMP_OBJECT_AS_MAP & $flags && ($value instanceof \stdClass || $value instanceof \ArrayObject)) {
                    return self::dumpArray($value, $flags & ~Yaml::DUMP_EMPTY_ARRAY_AS_SEQUENCE);
                }

                if (Yaml::DUMP_EXCEPTION_ON_INVALID_TYPE & $flags) {
                    throw new DumpException('Object support when dumping a YAML file has been disabled.');
                }

                return 'null';
            case is_array($value):
                return self::dumpArray($value, $flags);
            case null === $value:
                return 'null';
            case true === $value:
                return 'true';
            case false === $value:
                return 'false';
            case ctype_digit($value):
                return is_string($value) ? "'$value'" : (int) $value;
            case is_numeric($value):
                $locale = setlocale(LC_NUMERIC, 0);
                if (false !== $locale) {
                    setlocale(LC_NUMERIC, 'C');
                }
                if (is_float($value)) {
                    $repr = (string) $value;
                    if (is_infinite($value)) {
                        $repr = str_ireplace('INF', '.Inf', $repr);
                    } elseif (floor($value) == $value && $repr == $value) {
                        // Preserve float data type since storing a whole number will result in integer value.
                        $repr = '!!float '.$repr;
                    }
                } else {
                    $repr = is_string($value) ? "'$value'" : (string) $value;
                }
                if (false !== $locale) {
                    setlocale(LC_NUMERIC, $locale);
                }

                return $repr;
            case '' == $value:
                return "''";
            case self::isBinaryString($value):
                return '!!binary '.base64_encode($value);
            case Escaper::requiresDoubleQuoting($value):
                return Escaper::escapeWithDoubleQuotes($value);
            case Escaper::requiresSingleQuoting($value):
            case Parser::preg_match('{^[0-9]+[_0-9]*$}', $value):
            case Parser::preg_match(self::getHexRegex(), $value):
            case Parser::preg_match(self::getTimestampRegex(), $value):
                return Escaper::escapeWithSingleQuotes($value);
            default:
                return $value;
        }
    }

    /**
     * Check if given array is hash or just normal indexed array.
     *
     * @internal
     *
     * @param array|\ArrayObject|\stdClass $value The PHP array or array-like object to check
     *
     * @return bool true if value is hash array, false otherwise
     */
    public static function isHash($value)
    {
        if ($value instanceof \stdClass || $value instanceof \ArrayObject) {
            return true;
        }

        $expectedKey = 0;

        foreach ($value as $key => $val) {
            if ($key !== $expectedKey++) {
                return true;
            }
        }

        return false;
    }

    /**
     * Dumps a PHP array to a YAML string.
     *
     * @param array $value The PHP array to dump
     * @param int   $flags A bit field of Yaml::DUMP_* constants to customize the dumped YAML string
     *
     * @return string The YAML string representing the PHP array
     */
    private static function dumpArray($value, $flags)
    {
        // array
        if (($value || Yaml::DUMP_EMPTY_ARRAY_AS_SEQUENCE & $flags) && !self::isHash($value)) {
            $output = array();
            foreach ($value as $val) {
                $output[] = self::dump($val, $flags);
            }

            return sprintf('[%s]', implode(', ', $output));
        }

        // hash
        $output = array();
        foreach ($value as $key => $val) {
            $output[] = sprintf('%s: %s', self::dump($key, $flags), self::dump($val, $flags));
        }

        return sprintf('{ %s }', implode(', ', $output));
    }

    /**
     * Parses a YAML scalar.
     *
     * @param string   $scalar
     * @param int      $flags
     * @param string[] $delimiters
     * @param int      &$i
     * @param bool     $evaluate
     * @param array    $references
     *
     * @return string
     *
     * @throws ParseException When malformed inline YAML string is parsed
     *
     * @internal
     */
    public static function parseScalar($scalar, $flags = 0, $delimiters = null, &$i = 0, $evaluate = true, $references = array(), $legacyOmittedKeySupport = false)
    {
        if (in_array($scalar[$i], array('"', "'"))) {
            // quoted scalar
            $output = self::parseQuotedScalar($scalar, $i);

            if (null !== $delimiters) {
                $tmp = ltrim(substr($scalar, $i), ' ');
                if (!in_array($tmp[0], $delimiters)) {
                    throw new ParseException(sprintf('Unexpected characters (%s).', substr($scalar, $i)));
                }
            }
        } else {
            // "normal" string
            if (!$delimiters) {
                $output = substr($scalar, $i);
                $i += strlen($output);

                // remove comments
                if (Parser::preg_match('/[ \t]+#/', $output, $match, PREG_OFFSET_CAPTURE)) {
                    $output = substr($output, 0, $match[0][1]);
                }
            } elseif (Parser::preg_match('/^(.'.($legacyOmittedKeySupport ? '+' : '*').'?)('.implode('|', $delimiters).')/', substr($scalar, $i), $match)) {
                $output = $match[1];
                $i += strlen($output);
            } else {
                throw new ParseException(sprintf('Malformed inline YAML string: %s.', $scalar));
            }

            // a non-quoted string cannot start with @ or ` (reserved) nor with a scalar indicator (| or >)
            if ($output && ('@' === $output[0] || '`' === $output[0] || '|' === $output[0] || '>' === $output[0])) {
                throw new ParseException(sprintf('The reserved indicator "%s" cannot start a plain scalar; you need to quote the scalar.', $output[0]));
            }

            if ($output && '%' === $output[0]) {
                @trigger_error(sprintf('Not quoting the scalar "%s" starting with the "%%" indicator character is deprecated since Symfony 3.1 and will throw a ParseException in 4.0 on line %d.', $output, self::$parsedLineNumber + 1), E_USER_DEPRECATED);
            }

            if ($evaluate) {
                $output = self::evaluateScalar($output, $flags, $references);
            }
        }

        return $output;
    }

    /**
     * Parses a YAML quoted scalar.
     *
     * @param string $scalar
     * @param int    &$i
     *
     * @return string
     *
     * @throws ParseException When malformed inline YAML string is parsed
     */
    private static function parseQuotedScalar($scalar, &$i)
    {
        if (!Parser::preg_match('/'.self::REGEX_QUOTED_STRING.'/Au', substr($scalar, $i), $match)) {
            throw new ParseException(sprintf('Malformed inline YAML string: %s.', substr($scalar, $i)));
        }

        $output = substr($match[0], 1, strlen($match[0]) - 2);

        $unescaper = new Unescaper();
        if ('"' == $scalar[$i]) {
            $output = $unescaper->unescapeDoubleQuotedString($output);
        } else {
            $output = $unescaper->unescapeSingleQuotedString($output);
        }

        $i += strlen($match[0]);

        return $output;
    }

    /**
     * Parses a YAML sequence.
     *
     * @param string $sequence
     * @param int    $flags
     * @param int    &$i
     * @param array  $references
     *
     * @return array
     *
     * @throws ParseException When malformed inline YAML string is parsed
     */
    private static function parseSequence($sequence, $flags, &$i = 0, $references = array())
    {
        $output = array();
        $len = strlen($sequence);
        ++$i;

        // [foo, bar, ...]
        while ($i < $len) {
            if (']' === $sequence[$i]) {
                return $output;
            }
            if (',' === $sequence[$i] || ' ' === $sequence[$i]) {
                ++$i;

                continue;
            }

            $tag = self::parseTag($sequence, $i, $flags);
            switch ($sequence[$i]) {
                case '[':
                    // nested sequence
                    $value = self::parseSequence($sequence, $flags, $i, $references);
                    break;
                case '{':
                    // nested mapping
                    $value = self::parseMapping($sequence, $flags, $i, $references);
                    break;
                default:
                    $isQuoted = in_array($sequence[$i], array('"', "'"));
                    $value = self::parseScalar($sequence, $flags, array(',', ']'), $i, null === $tag, $references);

                    // the value can be an array if a reference has been resolved to an array var
                    if (is_string($value) && !$isQuoted && false !== strpos($value, ': ')) {
                        // embedded mapping?
                        try {
                            $pos = 0;
                            $value = self::parseMapping('{'.$value.'}', $flags, $pos, $references);
                        } catch (\InvalidArgumentException $e) {
                            // no, it's not
                        }
                    }

                    --$i;
            }

            if (null !== $tag) {
                $value = new TaggedValue($tag, $value);
            }

            $output[] = $value;

            ++$i;
        }

        throw new ParseException(sprintf('Malformed inline YAML string: %s.', $sequence));
    }

    /**
     * Parses a YAML mapping.
     *
     * @param string $mapping
     * @param int    $flags
     * @param int    &$i
     * @param array  $references
     *
     * @return array|\stdClass
     *
     * @throws ParseException When malformed inline YAML string is parsed
     */
    private static function parseMapping($mapping, $flags, &$i = 0, $references = array())
    {
        $output = array();
        $len = strlen($mapping);
        ++$i;
        $allowOverwrite = false;

        // {foo: bar, bar:foo, ...}
        while ($i < $len) {
            switch ($mapping[$i]) {
                case ' ':
                case ',':
                    ++$i;
                    continue 2;
                case '}':
                    if (self::$objectForMap) {
                        return (object) $output;
                    }

                    return $output;
            }

            // key
            $isKeyQuoted = in_array($mapping[$i], array('"', "'"), true);
            $key = self::parseScalar($mapping, $flags, array(':', ' '), $i, false, array(), true);

            if (':' !== $key && false === $i = strpos($mapping, ':', $i)) {
                break;
            }

            if (':' === $key) {
                @trigger_error(sprintf('Omitting the key of a mapping is deprecated and will throw a ParseException in 4.0 on line %d.', self::$parsedLineNumber + 1), E_USER_DEPRECATED);
            }

<<<<<<< HEAD
            if (!(Yaml::PARSE_KEYS_AS_STRINGS & $flags)) {
                $evaluatedKey = self::evaluateScalar($key, $flags, $references);

                if ('' !== $key && $evaluatedKey !== $key && !is_string($evaluatedKey) && !is_int($evaluatedKey)) {
                    @trigger_error(sprintf('Implicit casting of incompatible mapping keys to strings is deprecated since version 3.3 and will throw \Symfony\Component\Yaml\Exception\ParseException in 4.0. Quote your evaluable mapping keys instead on line %d.', self::$parsedLineNumber + 1), E_USER_DEPRECATED);
                }
            }

            if (':' !== $key && !$isKeyQuoted && (!isset($mapping[$i + 1]) || !in_array($mapping[$i + 1], array(' ', ',', '[', ']', '{', '}'), true))) {
                @trigger_error(sprintf('Using a colon after an unquoted mapping key that is not followed by an indication character (i.e. " ", ",", "[", "]", "{", "}") is deprecated since version 3.2 and will throw a ParseException in 4.0 on line %d.', self::$parsedLineNumber + 1), E_USER_DEPRECATED);
            }
=======
            if ('<<' === $key) {
                $allowOverwrite = true;
            }

            // value
            $done = false;
>>>>>>> 1941a789

            while ($i < $len) {
                if (':' === $mapping[$i] || ' ' === $mapping[$i]) {
                    ++$i;

                    continue;
                }

                $tag = self::parseTag($mapping, $i, $flags);
                $duplicate = false;
                switch ($mapping[$i]) {
                    case '[':
                        // nested sequence
                        $value = self::parseSequence($mapping, $flags, $i, $references);
                        // Spec: Keys MUST be unique; first one wins.
                        // Parser cannot abort this mapping earlier, since lines
                        // are processed sequentially.
<<<<<<< HEAD
                        if (isset($output[$key])) {
                            @trigger_error(sprintf('Duplicate key "%s" detected whilst parsing YAML. Silent handling of duplicate mapping keys in YAML is deprecated since version 3.2 and will throw \Symfony\Component\Yaml\Exception\ParseException in 4.0 on line %d.', $key, self::$parsedLineNumber + 1), E_USER_DEPRECATED);
                            $duplicate = true;
=======
                        // But overwriting is allowed when a merge node is used in current block.
                        if ('<<' === $key) {
                            foreach ($value as $parsedValue) {
                                $output += $parsedValue;
                            }
                        } elseif ($allowOverwrite || !isset($output[$key])) {
                            $output[$key] = $value;
>>>>>>> 1941a789
                        }
                        break;
                    case '{':
                        // nested mapping
                        $value = self::parseMapping($mapping, $flags, $i, $references);
                        // Spec: Keys MUST be unique; first one wins.
                        // Parser cannot abort this mapping earlier, since lines
                        // are processed sequentially.
<<<<<<< HEAD
                        if (isset($output[$key])) {
                            @trigger_error(sprintf('Duplicate key "%s" detected whilst parsing YAML. Silent handling of duplicate mapping keys in YAML is deprecated since version 3.2 and will throw \Symfony\Component\Yaml\Exception\ParseException in 4.0 on line %d.', $key, self::$parsedLineNumber + 1), E_USER_DEPRECATED);
                            $duplicate = true;
=======
                        // But overwriting is allowed when a merge node is used in current block.
                        if ('<<' === $key) {
                            $output += $value;
                        } elseif ($allowOverwrite || !isset($output[$key])) {
                            $output[$key] = $value;
>>>>>>> 1941a789
                        }
                        break;
                    default:
                        $value = self::parseScalar($mapping, $flags, array(',', '}'), $i, null === $tag, $references);
                        // Spec: Keys MUST be unique; first one wins.
                        // Parser cannot abort this mapping earlier, since lines
                        // are processed sequentially.
<<<<<<< HEAD
                        if (isset($output[$key])) {
                            @trigger_error(sprintf('Duplicate key "%s" detected whilst parsing YAML. Silent handling of duplicate mapping keys in YAML is deprecated since version 3.2 and will throw \Symfony\Component\Yaml\Exception\ParseException in 4.0 on line %d.', $key, self::$parsedLineNumber + 1), E_USER_DEPRECATED);
                            $duplicate = true;
=======
                        // But overwriting is allowed when a merge node is used in current block.
                        if ('<<' === $key) {
                            $output += $value;
                        } elseif ($allowOverwrite || !isset($output[$key])) {
                            $output[$key] = $value;
>>>>>>> 1941a789
                        }
                        --$i;
                }

                if (!$duplicate) {
                    if (null !== $tag) {
                        $output[$key] = new TaggedValue($tag, $value);
                    } else {
                        $output[$key] = $value;
                    }
                }
                ++$i;

                continue 2;
            }
        }

        throw new ParseException(sprintf('Malformed inline YAML string: %s.', $mapping));
    }

    /**
     * Evaluates scalars and replaces magic values.
     *
     * @param string $scalar
     * @param int    $flags
     * @param array  $references
     *
     * @return mixed The evaluated YAML string
     *
     * @throws ParseException when object parsing support was disabled and the parser detected a PHP object or when a reference could not be resolved
     */
    private static function evaluateScalar($scalar, $flags, $references = array())
    {
        $scalar = trim($scalar);
        $scalarLower = strtolower($scalar);

        if (0 === strpos($scalar, '*')) {
            if (false !== $pos = strpos($scalar, '#')) {
                $value = substr($scalar, 1, $pos - 2);
            } else {
                $value = substr($scalar, 1);
            }

            // an unquoted *
            if (false === $value || '' === $value) {
                throw new ParseException('A reference must contain at least one character.');
            }

            if (!array_key_exists($value, $references)) {
                throw new ParseException(sprintf('Reference "%s" does not exist.', $value));
            }

            return $references[$value];
        }

        switch (true) {
            case 'null' === $scalarLower:
            case '' === $scalar:
            case '~' === $scalar:
                return;
            case 'true' === $scalarLower:
                return true;
            case 'false' === $scalarLower:
                return false;
            case '!' === $scalar[0]:
                switch (true) {
                    case 0 === strpos($scalar, '!str'):
                        return (string) substr($scalar, 5);
                    case 0 === strpos($scalar, '! '):
                        return (int) self::parseScalar(substr($scalar, 2), $flags);
                    case 0 === strpos($scalar, '!php/object:'):
                        if (self::$objectSupport) {
                            return unserialize(substr($scalar, 12));
                        }

                        if (self::$exceptionOnInvalidType) {
                            throw new ParseException('Object support when parsing a YAML file has been disabled.');
                        }

                        return;
                    case 0 === strpos($scalar, '!!php/object:'):
                        if (self::$objectSupport) {
                            @trigger_error(sprintf('The !!php/object tag to indicate dumped PHP objects is deprecated since version 3.1 and will be removed in 4.0. Use the !php/object tag instead on line %d.', self::$parsedLineNumber + 1), E_USER_DEPRECATED);

                            return unserialize(substr($scalar, 13));
                        }

                        if (self::$exceptionOnInvalidType) {
                            throw new ParseException('Object support when parsing a YAML file has been disabled.');
                        }

                        return;
                    case 0 === strpos($scalar, '!php/const:'):
                        if (self::$constantSupport) {
                            if (defined($const = substr($scalar, 11))) {
                                return constant($const);
                            }

                            throw new ParseException(sprintf('The constant "%s" is not defined.', $const));
                        }
                        if (self::$exceptionOnInvalidType) {
                            throw new ParseException(sprintf('The string "%s" could not be parsed as a constant. Have you forgotten to pass the "Yaml::PARSE_CONSTANT" flag to the parser?', $scalar));
                        }

                        return;
                    case 0 === strpos($scalar, '!!float '):
                        return (float) substr($scalar, 8);
                    case 0 === strpos($scalar, '!!binary '):
                        return self::evaluateBinaryScalar(substr($scalar, 9));
                    default:
                        @trigger_error(sprintf('Using the unquoted scalar value "%s" is deprecated since version 3.3 and will be considered as a tagged value in 4.0. You must quote it on line %d.', $scalar, self::$parsedLineNumber + 1), E_USER_DEPRECATED);
                }

            // Optimize for returning strings.
            // no break
            case '+' === $scalar[0] || '-' === $scalar[0] || '.' === $scalar[0] || is_numeric($scalar[0]):
                switch (true) {
                    case Parser::preg_match('{^[+-]?[0-9][0-9_]*$}', $scalar):
                        $scalar = str_replace('_', '', (string) $scalar);
                        // omitting the break / return as integers are handled in the next case
                        // no break
                    case ctype_digit($scalar):
                        $raw = $scalar;
                        $cast = (int) $scalar;

                        return '0' == $scalar[0] ? octdec($scalar) : (((string) $raw == (string) $cast) ? $cast : $raw);
                    case '-' === $scalar[0] && ctype_digit(substr($scalar, 1)):
                        $raw = $scalar;
                        $cast = (int) $scalar;

                        return '0' == $scalar[1] ? octdec($scalar) : (((string) $raw === (string) $cast) ? $cast : $raw);
                    case is_numeric($scalar):
                    case Parser::preg_match(self::getHexRegex(), $scalar):
                        $scalar = str_replace('_', '', $scalar);

                        return '0x' === $scalar[0].$scalar[1] ? hexdec($scalar) : (float) $scalar;
                    case '.inf' === $scalarLower:
                    case '.nan' === $scalarLower:
                        return -log(0);
                    case '-.inf' === $scalarLower:
                        return log(0);
                    case Parser::preg_match('/^(-|\+)?[0-9][0-9,]*(\.[0-9_]+)?$/', $scalar):
                    case Parser::preg_match('/^(-|\+)?[0-9][0-9_]*(\.[0-9_]+)?$/', $scalar):
                        if (false !== strpos($scalar, ',')) {
                            @trigger_error(sprintf('Using the comma as a group separator for floats is deprecated since version 3.2 and will be removed in 4.0 on line %d.', self::$parsedLineNumber + 1), E_USER_DEPRECATED);
                        }

                        return (float) str_replace(array(',', '_'), '', $scalar);
                    case Parser::preg_match(self::getTimestampRegex(), $scalar):
                        if (Yaml::PARSE_DATETIME & $flags) {
                            // When no timezone is provided in the parsed date, YAML spec says we must assume UTC.
                            return new \DateTime($scalar, new \DateTimeZone('UTC'));
                        }

                        $timeZone = date_default_timezone_get();
                        date_default_timezone_set('UTC');
                        $time = strtotime($scalar);
                        date_default_timezone_set($timeZone);

                        return $time;
                }
        }

        return (string) $scalar;
    }

    /**
     * @param string $value
     * @param int    &$i
     * @param int    $flags
     *
     * @return null|string
     */
    private static function parseTag($value, &$i, $flags)
    {
        if ('!' !== $value[$i]) {
            return;
        }

        $tagLength = strcspn($value, " \t\n", $i + 1);
        $tag = substr($value, $i + 1, $tagLength);

        $nextOffset = $i + $tagLength + 1;
        $nextOffset += strspn($value, ' ', $nextOffset);

        // Is followed by a scalar
        if (!isset($value[$nextOffset]) || !in_array($value[$nextOffset], array('[', '{'), true)) {
            // Manage scalars in {@link self::evaluateScalar()}
            return;
        }

        // Built-in tags
        if ($tag && '!' === $tag[0]) {
            throw new ParseException(sprintf('The built-in tag "!%s" is not implemented.', $tag));
        }

        if (Yaml::PARSE_CUSTOM_TAGS & $flags) {
            $i = $nextOffset;

            return $tag;
        }

        throw new ParseException(sprintf('Tags support is not enabled. Enable the `Yaml::PARSE_CUSTOM_TAGS` flag to use "!%s".', $tag));
    }

    /**
     * @param string $scalar
     *
     * @return string
     *
     * @internal
     */
    public static function evaluateBinaryScalar($scalar)
    {
        $parsedBinaryData = self::parseScalar(preg_replace('/\s/', '', $scalar));

        if (0 !== (strlen($parsedBinaryData) % 4)) {
            throw new ParseException(sprintf('The normalized base64 encoded data (data without whitespace characters) length must be a multiple of four (%d bytes given).', strlen($parsedBinaryData)));
        }

        if (!Parser::preg_match('#^[A-Z0-9+/]+={0,2}$#i', $parsedBinaryData)) {
            throw new ParseException(sprintf('The base64 encoded data (%s) contains invalid characters.', $parsedBinaryData));
        }

        return base64_decode($parsedBinaryData, true);
    }

    private static function isBinaryString($value)
    {
        return !preg_match('//u', $value) || preg_match('/[^\x00\x07-\x0d\x1B\x20-\xff]/', $value);
    }

    /**
     * Gets a regex that matches a YAML date.
     *
     * @return string The regular expression
     *
     * @see http://www.yaml.org/spec/1.2/spec.html#id2761573
     */
    private static function getTimestampRegex()
    {
        return <<<EOF
        ~^
        (?P<year>[0-9][0-9][0-9][0-9])
        -(?P<month>[0-9][0-9]?)
        -(?P<day>[0-9][0-9]?)
        (?:(?:[Tt]|[ \t]+)
        (?P<hour>[0-9][0-9]?)
        :(?P<minute>[0-9][0-9])
        :(?P<second>[0-9][0-9])
        (?:\.(?P<fraction>[0-9]*))?
        (?:[ \t]*(?P<tz>Z|(?P<tz_sign>[-+])(?P<tz_hour>[0-9][0-9]?)
        (?::(?P<tz_minute>[0-9][0-9]))?))?)?
        $~x
EOF;
    }

    /**
     * Gets a regex that matches a YAML number in hexadecimal notation.
     *
     * @return string
     */
    private static function getHexRegex()
    {
        return '~^0x[0-9a-f_]++$~i';
    }
}<|MERGE_RESOLUTION|>--- conflicted
+++ resolved
@@ -491,7 +491,6 @@
                 @trigger_error(sprintf('Omitting the key of a mapping is deprecated and will throw a ParseException in 4.0 on line %d.', self::$parsedLineNumber + 1), E_USER_DEPRECATED);
             }
 
-<<<<<<< HEAD
             if (!(Yaml::PARSE_KEYS_AS_STRINGS & $flags)) {
                 $evaluatedKey = self::evaluateScalar($key, $flags, $references);
 
@@ -503,14 +502,10 @@
             if (':' !== $key && !$isKeyQuoted && (!isset($mapping[$i + 1]) || !in_array($mapping[$i + 1], array(' ', ',', '[', ']', '{', '}'), true))) {
                 @trigger_error(sprintf('Using a colon after an unquoted mapping key that is not followed by an indication character (i.e. " ", ",", "[", "]", "{", "}") is deprecated since version 3.2 and will throw a ParseException in 4.0 on line %d.', self::$parsedLineNumber + 1), E_USER_DEPRECATED);
             }
-=======
+
             if ('<<' === $key) {
                 $allowOverwrite = true;
             }
-
-            // value
-            $done = false;
->>>>>>> 1941a789
 
             while ($i < $len) {
                 if (':' === $mapping[$i] || ' ' === $mapping[$i]) {
@@ -520,7 +515,6 @@
                 }
 
                 $tag = self::parseTag($mapping, $i, $flags);
-                $duplicate = false;
                 switch ($mapping[$i]) {
                     case '[':
                         // nested sequence
@@ -528,19 +522,19 @@
                         // Spec: Keys MUST be unique; first one wins.
                         // Parser cannot abort this mapping earlier, since lines
                         // are processed sequentially.
-<<<<<<< HEAD
-                        if (isset($output[$key])) {
-                            @trigger_error(sprintf('Duplicate key "%s" detected whilst parsing YAML. Silent handling of duplicate mapping keys in YAML is deprecated since version 3.2 and will throw \Symfony\Component\Yaml\Exception\ParseException in 4.0 on line %d.', $key, self::$parsedLineNumber + 1), E_USER_DEPRECATED);
-                            $duplicate = true;
-=======
                         // But overwriting is allowed when a merge node is used in current block.
                         if ('<<' === $key) {
                             foreach ($value as $parsedValue) {
                                 $output += $parsedValue;
                             }
                         } elseif ($allowOverwrite || !isset($output[$key])) {
-                            $output[$key] = $value;
->>>>>>> 1941a789
+                            if (null !== $tag) {
+                                $output[$key] = new TaggedValue($tag, $value);
+                            } else {
+                                $output[$key] = $value;
+                            }
+                        } elseif (isset($output[$key])) {
+                            @trigger_error(sprintf('Duplicate key "%s" detected whilst parsing YAML. Silent handling of duplicate mapping keys in YAML is deprecated since version 3.2 and will throw \Symfony\Component\Yaml\Exception\ParseException in 4.0 on line %d.', $key, self::$parsedLineNumber + 1), E_USER_DEPRECATED);
                         }
                         break;
                     case '{':
@@ -549,17 +543,17 @@
                         // Spec: Keys MUST be unique; first one wins.
                         // Parser cannot abort this mapping earlier, since lines
                         // are processed sequentially.
-<<<<<<< HEAD
-                        if (isset($output[$key])) {
-                            @trigger_error(sprintf('Duplicate key "%s" detected whilst parsing YAML. Silent handling of duplicate mapping keys in YAML is deprecated since version 3.2 and will throw \Symfony\Component\Yaml\Exception\ParseException in 4.0 on line %d.', $key, self::$parsedLineNumber + 1), E_USER_DEPRECATED);
-                            $duplicate = true;
-=======
                         // But overwriting is allowed when a merge node is used in current block.
                         if ('<<' === $key) {
                             $output += $value;
                         } elseif ($allowOverwrite || !isset($output[$key])) {
-                            $output[$key] = $value;
->>>>>>> 1941a789
+                            if (null !== $tag) {
+                                $output[$key] = new TaggedValue($tag, $value);
+                            } else {
+                                $output[$key] = $value;
+                            }
+                        } elseif (isset($output[$key])) {
+                            @trigger_error(sprintf('Duplicate key "%s" detected whilst parsing YAML. Silent handling of duplicate mapping keys in YAML is deprecated since version 3.2 and will throw \Symfony\Component\Yaml\Exception\ParseException in 4.0 on line %d.', $key, self::$parsedLineNumber + 1), E_USER_DEPRECATED);
                         }
                         break;
                     default:
@@ -567,27 +561,19 @@
                         // Spec: Keys MUST be unique; first one wins.
                         // Parser cannot abort this mapping earlier, since lines
                         // are processed sequentially.
-<<<<<<< HEAD
-                        if (isset($output[$key])) {
-                            @trigger_error(sprintf('Duplicate key "%s" detected whilst parsing YAML. Silent handling of duplicate mapping keys in YAML is deprecated since version 3.2 and will throw \Symfony\Component\Yaml\Exception\ParseException in 4.0 on line %d.', $key, self::$parsedLineNumber + 1), E_USER_DEPRECATED);
-                            $duplicate = true;
-=======
                         // But overwriting is allowed when a merge node is used in current block.
                         if ('<<' === $key) {
                             $output += $value;
                         } elseif ($allowOverwrite || !isset($output[$key])) {
-                            $output[$key] = $value;
->>>>>>> 1941a789
+                            if (null !== $tag) {
+                                $output[$key] = new TaggedValue($tag, $value);
+                            } else {
+                                $output[$key] = $value;
+                            }
+                        } elseif (isset($output[$key])) {
+                            @trigger_error(sprintf('Duplicate key "%s" detected whilst parsing YAML. Silent handling of duplicate mapping keys in YAML is deprecated since version 3.2 and will throw \Symfony\Component\Yaml\Exception\ParseException in 4.0 on line %d.', $key, self::$parsedLineNumber + 1), E_USER_DEPRECATED);
                         }
                         --$i;
-                }
-
-                if (!$duplicate) {
-                    if (null !== $tag) {
-                        $output[$key] = new TaggedValue($tag, $value);
-                    } else {
-                        $output[$key] = $value;
-                    }
                 }
                 ++$i;
 
