--- conflicted
+++ resolved
@@ -463,10 +463,6 @@
                         // Spec: Keys MUST be unique; first one wins.
                         // Parser cannot abort this mapping earlier, since lines
                         // are processed sequentially.
-<<<<<<< HEAD
-                        if (isset($output[$key])) {
-                            throw new ParseException(sprintf('Duplicate key "%s" detected.', $key), self::$parsedLineNumber + 1, $mapping);
-=======
                         // But overwriting is allowed when a merge node is used in current block.
                         if ('<<' === $key) {
                             foreach ($value as $parsedValue) {
@@ -479,8 +475,7 @@
                                 $output[$key] = $value;
                             }
                         } elseif (isset($output[$key])) {
-                            @trigger_error(self::getDeprecationMessage(sprintf('Duplicate key "%s" detected whilst parsing YAML. Silent handling of duplicate mapping keys in YAML is deprecated since version 3.2 and will throw \Symfony\Component\Yaml\Exception\ParseException in 4.0.', $key)), E_USER_DEPRECATED);
->>>>>>> 5cb6c93f
+                            throw new ParseException(sprintf('Duplicate key "%s" detected.', $key), self::$parsedLineNumber + 1, $mapping);
                         }
                         break;
                     case '{':
@@ -489,10 +484,6 @@
                         // Spec: Keys MUST be unique; first one wins.
                         // Parser cannot abort this mapping earlier, since lines
                         // are processed sequentially.
-<<<<<<< HEAD
-                        if (isset($output[$key])) {
-                            throw new ParseException(sprintf('Duplicate key "%s" detected.', $key), self::$parsedLineNumber + 1, $mapping);
-=======
                         // But overwriting is allowed when a merge node is used in current block.
                         if ('<<' === $key) {
                             $output += $value;
@@ -503,8 +494,7 @@
                                 $output[$key] = $value;
                             }
                         } elseif (isset($output[$key])) {
-                            @trigger_error(self::getDeprecationMessage(sprintf('Duplicate key "%s" detected whilst parsing YAML. Silent handling of duplicate mapping keys in YAML is deprecated since version 3.2 and will throw \Symfony\Component\Yaml\Exception\ParseException in 4.0.', $key)), E_USER_DEPRECATED);
->>>>>>> 5cb6c93f
+                            throw new ParseException(sprintf('Duplicate key "%s" detected.', $key), self::$parsedLineNumber + 1, $mapping);
                         }
                         break;
                     default:
@@ -512,20 +502,6 @@
                         // Spec: Keys MUST be unique; first one wins.
                         // Parser cannot abort this mapping earlier, since lines
                         // are processed sequentially.
-<<<<<<< HEAD
-                        if (isset($output[$key])) {
-                            throw new ParseException(sprintf('Duplicate key "%s" detected.', $key), self::$parsedLineNumber + 1, $mapping);
-                        }
-                        --$i;
-                }
-
-                if (null !== $tag && '' !== $tag) {
-                    $output[$key] = new TaggedValue($tag, $value);
-                } else {
-                    $output[$key] = $value;
-                }
-
-=======
                         // But overwriting is allowed when a merge node is used in current block.
                         if ('<<' === $key) {
                             $output += $value;
@@ -536,11 +512,10 @@
                                 $output[$key] = $value;
                             }
                         } elseif (isset($output[$key])) {
-                            @trigger_error(self::getDeprecationMessage(sprintf('Duplicate key "%s" detected whilst parsing YAML. Silent handling of duplicate mapping keys in YAML is deprecated since version 3.2 and will throw \Symfony\Component\Yaml\Exception\ParseException in 4.0.', $key)), E_USER_DEPRECATED);
+                            throw new ParseException(sprintf('Duplicate key "%s" detected.', $key), self::$parsedLineNumber + 1, $mapping);
                         }
                         --$i;
                 }
->>>>>>> 5cb6c93f
                 ++$i;
 
                 continue 2;
