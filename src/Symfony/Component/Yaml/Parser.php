<?php

/*
 * This file is part of the Symfony package.
 *
 * (c) Fabien Potencier <fabien@symfony.com>
 *
 * For the full copyright and license information, please view the LICENSE
 * file that was distributed with this source code.
 */

namespace Symfony\Component\Yaml;

use Symfony\Component\Yaml\Exception\ParseException;

/**
 * Parser parses YAML strings to convert them to PHP arrays.
 *
 * @author Fabien Potencier <fabien@symfony.com>
 */
class Parser
{
    const FOLDED_SCALAR_PATTERN = '(?P<separator>\||>)(?P<modifiers>\+|\-|\d+|\+\d+|\-\d+|\d+\+|\d+\-)?(?P<comments> +#.*)?';

    private $offset         = 0;
    private $lines          = array();
    private $currentLineNb  = -1;
    private $currentLine    = '';
    private $refs           = array();

    /**
     * Constructor
     *
     * @param int     $offset The offset of YAML document (used for line numbers in error messages)
     */
    public function __construct($offset = 0)
    {
        $this->offset = $offset;
    }

    /**
     * Parses a YAML string to a PHP value.
     *
     * @param string  $value                  A YAML string
     * @param bool    $exceptionOnInvalidType true if an exception must be thrown on invalid types (a PHP resource or object), false otherwise
     * @param bool    $objectSupport          true if object support is enabled, false otherwise
     * @param bool    $objectForMap           true if maps should return a stdClass instead of array()
     *
     * @return mixed  A PHP value
     *
     * @throws ParseException If the YAML is not valid
     */
    public function parse($value, $exceptionOnInvalidType = false, $objectSupport = false, $objectForMap = false)
    {
        $this->currentLineNb = -1;
        $this->currentLine = '';
        $this->lines = explode("\n", $this->cleanup($value));

        if (!preg_match('//u', $value)) {
            throw new ParseException('The YAML value does not appear to be valid UTF-8.');
        }

        if (function_exists('mb_internal_encoding') && ((int) ini_get('mbstring.func_overload')) & 2) {
            $mbEncoding = mb_internal_encoding();
            mb_internal_encoding('UTF-8');
        }

        $data = array();
        $context = null;
        $allowOverwrite = false;
        while ($this->moveToNextLine()) {
            if ($this->isCurrentLineEmpty()) {
                continue;
            }

            // tab?
            if ("\t" === $this->currentLine[0]) {
                throw new ParseException('A YAML file cannot contain tabs as indentation.', $this->getRealCurrentLineNb() + 1, $this->currentLine);
            }

            $isRef = $mergeNode = false;
            if (preg_match('#^\-((?P<leadspaces>\s+)(?P<value>.+?))?\s*$#u', $this->currentLine, $values)) {
                if ($context && 'mapping' == $context) {
                    throw new ParseException('You cannot define a sequence item when in a mapping');
                }
                $context = 'sequence';

                if (isset($values['value']) && preg_match('#^&(?P<ref>[^ ]+) *(?P<value>.*)#u', $values['value'], $matches)) {
                    $isRef = $matches['ref'];
                    $values['value'] = $matches['value'];
                }

                // array
                if (!isset($values['value']) || '' == trim($values['value'], ' ') || 0 === strpos(ltrim($values['value'], ' '), '#')) {
                    $c = $this->getRealCurrentLineNb() + 1;
                    $parser = new Parser($c);
                    $parser->refs =& $this->refs;
                    $data[] = $parser->parse($this->getNextEmbedBlock(), $exceptionOnInvalidType, $objectSupport, $objectForMap);
                } else {
                    if (isset($values['leadspaces'])
                        && ' ' == $values['leadspaces']
                        && preg_match('#^(?P<key>'.Inline::REGEX_QUOTED_STRING.'|[^ \'"\{\[].*?) *\:(\s+(?P<value>.+?))?\s*$#u', $values['value'], $matches)
                    ) {
                        // this is a compact notation element, add to next block and parse
                        $c = $this->getRealCurrentLineNb();
                        $parser = new Parser($c);
                        $parser->refs =& $this->refs;

                        $block = $values['value'];
                        if ($this->isNextLineIndented()) {
                            $block .= "\n".$this->getNextEmbedBlock($this->getCurrentLineIndentation() + 2);
                        }

                        $data[] = $parser->parse($block, $exceptionOnInvalidType, $objectSupport, $objectForMap);
                    } else {
                        $data[] = $this->parseValue($values['value'], $exceptionOnInvalidType, $objectSupport, $objectForMap);
                    }
                }
            } elseif (preg_match('#^(?P<key>'.Inline::REGEX_QUOTED_STRING.'|[^ \'"\[\{].*?) *\:(\s+(?P<value>.+?))?\s*$#u', $this->currentLine, $values) && false === strpos($values['key'],' #')) {
                if ($context && 'sequence' == $context) {
                    throw new ParseException('You cannot define a mapping item when in a sequence');
                }
                $context = 'mapping';

                // force correct settings
                Inline::parse(null, $exceptionOnInvalidType, $objectSupport, $objectForMap);
                try {
                    $key = Inline::parseScalar($values['key']);
                } catch (ParseException $e) {
                    $e->setParsedLine($this->getRealCurrentLineNb() + 1);
                    $e->setSnippet($this->currentLine);

                    throw $e;
                }

                if ('<<' === $key) {
                    $mergeNode = true;
                    $allowOverwrite = true;
                    if (isset($values['value']) && 0 === strpos($values['value'], '*')) {
                        $refName = substr($values['value'], 1);
                        if (!array_key_exists($refName, $this->refs)) {
                            throw new ParseException(sprintf('Reference "%s" does not exist.', $refName), $this->getRealCurrentLineNb() + 1, $this->currentLine);
                        }

                        $refValue = $this->refs[$refName];

                        if (!is_array($refValue)) {
                            throw new ParseException('YAML merge keys used with a scalar value instead of an array.', $this->getRealCurrentLineNb() + 1, $this->currentLine);
                        }

                        foreach ($refValue as $key => $value) {
                            if (!isset($data[$key])) {
                                $data[$key] = $value;
                            }
                        }
                    } else {
                        if (isset($values['value']) && $values['value'] !== '') {
                            $value = $values['value'];
                        } else {
                            $value = $this->getNextEmbedBlock();
                        }
                        $c = $this->getRealCurrentLineNb() + 1;
                        $parser = new Parser($c);
                        $parser->refs =& $this->refs;
                        $parsed = $parser->parse($value, $exceptionOnInvalidType, $objectSupport, $objectForMap);

                        if (!is_array($parsed)) {
                            throw new ParseException('YAML merge keys used with a scalar value instead of an array.', $this->getRealCurrentLineNb() + 1, $this->currentLine);
                        }

                        if (isset($parsed[0])) {
                            // If the value associated with the merge key is a sequence, then this sequence is expected to contain mapping nodes
                            // and each of these nodes is merged in turn according to its order in the sequence. Keys in mapping nodes earlier
                            // in the sequence override keys specified in later mapping nodes.
                            foreach ($parsed as $parsedItem) {
                                if (!is_array($parsedItem)) {
                                    throw new ParseException('Merge items must be arrays.', $this->getRealCurrentLineNb() + 1, $parsedItem);
                                }

                                foreach ($parsedItem as $key => $value) {
                                    if (!isset($data[$key])) {
                                        $data[$key] = $value;
                                    }
                                }
                            }
                        } else {
                            // If the value associated with the key is a single mapping node, each of its key/value pairs is inserted into the
                            // current mapping, unless the key already exists in it.
                            foreach ($parsed as $key => $value) {
                                if (!isset($data[$key])) {
                                    $data[$key] = $value;
                                }
                            }
                        }
                    }
                } elseif (isset($values['value']) && preg_match('#^&(?P<ref>[^ ]+) *(?P<value>.*)#u', $values['value'], $matches)) {
                    $isRef = $matches['ref'];
                    $values['value'] = $matches['value'];
                }

                if ($mergeNode) {
                    // Merge keys
                } elseif (!isset($values['value']) || '' == trim($values['value'], ' ') || 0 === strpos(ltrim($values['value'], ' '), '#')) {
                    // hash
                    // if next line is less indented or equal, then it means that the current value is null
                    if (!$this->isNextLineIndented() && !$this->isNextLineUnIndentedCollection()) {
                        // Spec: Keys MUST be unique; first one wins.
                        // But overwriting is allowed when a merge node is used in current block.
                        if ($allowOverwrite || !isset($data[$key])) {
                            $data[$key] = null;
                        }
                    } else {
                        $c = $this->getRealCurrentLineNb() + 1;
                        $parser = new Parser($c);
                        $parser->refs =& $this->refs;
                        $value = $parser->parse($this->getNextEmbedBlock(), $exceptionOnInvalidType, $objectSupport, $objectForMap);
                        // Spec: Keys MUST be unique; first one wins.
                        // But overwriting is allowed when a merge node is used in current block.
                        if ($allowOverwrite || !isset($data[$key])) {
                            $data[$key] = $value;
                        }
                    }
                } else {
<<<<<<< HEAD
                    if ($isInPlace) {
                        $data = $this->refs[$isInPlace];
                    } else {
                        $value = $this->parseValue($values['value'], $exceptionOnInvalidType, $objectSupport, $objectForMap);
                        // Spec: Keys MUST be unique; first one wins.
                        // Parser cannot abort this mapping earlier, since lines
                        // are processed sequentially.
                        if (!isset($data[$key])) {
                            $data[$key] = $value;
                        }
=======
                    $value = $this->parseValue($values['value'], $exceptionOnInvalidType, $objectSupport);
                    // Spec: Keys MUST be unique; first one wins.
                    // But overwriting is allowed when a merge node is used in current block.
                    if ($allowOverwrite || !isset($data[$key])) {
                        $data[$key] = $value;
>>>>>>> 76d3c9e1
                    }
                }
            } else {
                // 1-liner optionally followed by newline
                $lineCount = count($this->lines);
                if (1 === $lineCount || (2 === $lineCount && empty($this->lines[1]))) {
                    try {
                        $value = Inline::parse($this->lines[0], $exceptionOnInvalidType, $objectSupport, $objectForMap);
                    } catch (ParseException $e) {
                        $e->setParsedLine($this->getRealCurrentLineNb() + 1);
                        $e->setSnippet($this->currentLine);

                        throw $e;
                    }

                    if (is_array($value)) {
                        $first = reset($value);
                        if (is_string($first) && 0 === strpos($first, '*')) {
                            $data = array();
                            foreach ($value as $alias) {
                                $data[] = $this->refs[substr($alias, 1)];
                            }
                            $value = $data;
                        }
                    }

                    if (isset($mbEncoding)) {
                        mb_internal_encoding($mbEncoding);
                    }

                    return $value;
                }

                switch (preg_last_error()) {
                    case PREG_INTERNAL_ERROR:
                        $error = 'Internal PCRE error.';
                        break;
                    case PREG_BACKTRACK_LIMIT_ERROR:
                        $error = 'pcre.backtrack_limit reached.';
                        break;
                    case PREG_RECURSION_LIMIT_ERROR:
                        $error = 'pcre.recursion_limit reached.';
                        break;
                    case PREG_BAD_UTF8_ERROR:
                        $error = 'Malformed UTF-8 data.';
                        break;
                    case PREG_BAD_UTF8_OFFSET_ERROR:
                        $error = 'Offset doesn\'t correspond to the begin of a valid UTF-8 code point.';
                        break;
                    default:
                        $error = 'Unable to parse.';
                }

                throw new ParseException($error, $this->getRealCurrentLineNb() + 1, $this->currentLine);
            }

            if ($isRef) {
                $this->refs[$isRef] = end($data);
            }
        }

        if (isset($mbEncoding)) {
            mb_internal_encoding($mbEncoding);
        }

        return empty($data) ? null : $data;
    }

    /**
     * Returns the current line number (takes the offset into account).
     *
     * @return int     The current line number
     */
    private function getRealCurrentLineNb()
    {
        return $this->currentLineNb + $this->offset;
    }

    /**
     * Returns the current line indentation.
     *
     * @return int     The current line indentation
     */
    private function getCurrentLineIndentation()
    {
        return strlen($this->currentLine) - strlen(ltrim($this->currentLine, ' '));
    }

    /**
     * Returns the next embed block of YAML.
     *
     * @param int     $indentation The indent level at which the block is to be read, or null for default
     *
     * @return string A YAML string
     *
     * @throws ParseException When indentation problem are detected
     */
    private function getNextEmbedBlock($indentation = null)
    {
        $this->moveToNextLine();

        if (null === $indentation) {
            $newIndent = $this->getCurrentLineIndentation();

            $unindentedEmbedBlock = $this->isStringUnIndentedCollectionItem($this->currentLine);

            if (!$this->isCurrentLineEmpty() && 0 === $newIndent && !$unindentedEmbedBlock) {
                throw new ParseException('Indentation problem.', $this->getRealCurrentLineNb() + 1, $this->currentLine);
            }
        } else {
            $newIndent = $indentation;
        }

        $data = array(substr($this->currentLine, $newIndent));

        $isItUnindentedCollection = $this->isStringUnIndentedCollectionItem($this->currentLine);

        // Comments must not be removed inside a string block (ie. after a line ending with "|")
        $removeCommentsPattern = '~'.self::FOLDED_SCALAR_PATTERN.'$~';
        $removeComments = !preg_match($removeCommentsPattern, $this->currentLine);

        while ($this->moveToNextLine()) {
            $indent = $this->getCurrentLineIndentation();

            if ($indent === $newIndent) {
                $removeComments = !preg_match($removeCommentsPattern, $this->currentLine);
            }

            if ($isItUnindentedCollection && !$this->isStringUnIndentedCollectionItem($this->currentLine)) {
                $this->moveToPreviousLine();
                break;
            }

            if ($this->isCurrentLineBlank()) {
                $data[] = substr($this->currentLine, $newIndent);
                continue;
            }

            if ($removeComments && $this->isCurrentLineComment()) {
                continue;
            }

            if ($indent >= $newIndent) {
                $data[] = substr($this->currentLine, $newIndent);
            } elseif (0 == $indent) {
                $this->moveToPreviousLine();

                break;
            } else {
                throw new ParseException('Indentation problem.', $this->getRealCurrentLineNb() + 1, $this->currentLine);
            }
        }

        return implode("\n", $data);
    }

    /**
     * Moves the parser to the next line.
     *
     * @return bool
     */
    private function moveToNextLine()
    {
        if ($this->currentLineNb >= count($this->lines) - 1) {
            return false;
        }

        $this->currentLine = $this->lines[++$this->currentLineNb];

        return true;
    }

    /**
     * Moves the parser to the previous line.
     */
    private function moveToPreviousLine()
    {
        $this->currentLine = $this->lines[--$this->currentLineNb];
    }

    /**
     * Parses a YAML value.
     *
     * @param string $value                  A YAML value
     * @param bool   $exceptionOnInvalidType True if an exception must be thrown on invalid types false otherwise
     * @param bool   $objectSupport          True if object support is enabled, false otherwise
     * @param bool   $objectForMap           true if maps should return a stdClass instead of array()
     *
     * @return mixed A PHP value
     *
     * @throws ParseException When reference does not exist
     */
    private function parseValue($value, $exceptionOnInvalidType, $objectSupport, $objectForMap)
    {
        if (0 === strpos($value, '*')) {
            if (false !== $pos = strpos($value, '#')) {
                $value = substr($value, 1, $pos - 2);
            } else {
                $value = substr($value, 1);
            }

            if (!array_key_exists($value, $this->refs)) {
                throw new ParseException(sprintf('Reference "%s" does not exist.', $value), $this->currentLine);
            }

            return $this->refs[$value];
        }

        if (preg_match('/^'.self::FOLDED_SCALAR_PATTERN.'$/', $value, $matches)) {
            $modifiers = isset($matches['modifiers']) ? $matches['modifiers'] : '';

            return $this->parseFoldedScalar($matches['separator'], preg_replace('#\d+#', '', $modifiers), intval(abs($modifiers)));
        }

        try {
            return Inline::parse($value, $exceptionOnInvalidType, $objectSupport, $objectForMap);
        } catch (ParseException $e) {
            $e->setParsedLine($this->getRealCurrentLineNb() + 1);
            $e->setSnippet($this->currentLine);

            throw $e;
        }
    }

    /**
     * Parses a folded scalar.
     *
     * @param string  $separator   The separator that was used to begin this folded scalar (| or >)
     * @param string  $indicator   The indicator that was used to begin this folded scalar (+ or -)
     * @param int     $indentation The indentation that was used to begin this folded scalar
     *
     * @return string  The text value
     */
    private function parseFoldedScalar($separator, $indicator = '', $indentation = 0)
    {
        $notEOF = $this->moveToNextLine();
        if (!$notEOF) {
            return '';
        }

        $isCurrentLineBlank = $this->isCurrentLineBlank();
        $text = '';

        // leading blank lines are consumed before determining indentation
        while ($notEOF && $isCurrentLineBlank) {
            // newline only if not EOF
            if ($notEOF = $this->moveToNextLine()) {
                $text .= "\n";
                $isCurrentLineBlank = $this->isCurrentLineBlank();
            }
        }

        // determine indentation if not specified
        if (0 === $indentation) {
            if (preg_match('/^ +/', $this->currentLine, $matches)) {
                $indentation = strlen($matches[0]);
            }
        }

        if ($indentation > 0) {
            $pattern = sprintf('/^ {%d}(.*)$/', $indentation);

            while (
                $notEOF && (
                    $isCurrentLineBlank ||
                    preg_match($pattern, $this->currentLine, $matches)
                )
            ) {
                if ($isCurrentLineBlank) {
                    $text .= substr($this->currentLine, $indentation);
                } else {
                    $text .= $matches[1];
                }

                // newline only if not EOF
                if ($notEOF = $this->moveToNextLine()) {
                    $text .= "\n";
                    $isCurrentLineBlank = $this->isCurrentLineBlank();
                }
            }
        } elseif ($notEOF) {
            $text .= "\n";
        }

        if ($notEOF) {
            $this->moveToPreviousLine();
        }

        // replace all non-trailing single newlines with spaces in folded blocks
        if ('>' === $separator) {
            preg_match('/(\n*)$/', $text, $matches);
            $text = preg_replace('/(?<!\n)\n(?!\n)/', ' ', rtrim($text, "\n"));
            $text .= $matches[1];
        }

        // deal with trailing newlines as indicated
        if ('' === $indicator) {
            $text = preg_replace('/\n+$/s', "\n", $text);
        } elseif ('-' === $indicator) {
            $text = preg_replace('/\n+$/s', '', $text);
        }

        return $text;
    }

    /**
     * Returns true if the next line is indented.
     *
     * @return bool    Returns true if the next line is indented, false otherwise
     */
    private function isNextLineIndented()
    {
        $currentIndentation = $this->getCurrentLineIndentation();
        $EOF = !$this->moveToNextLine();

        while (!$EOF && $this->isCurrentLineEmpty()) {
            $EOF = !$this->moveToNextLine();
        }

        if ($EOF) {
            return false;
        }

        $ret = false;
        if ($this->getCurrentLineIndentation() > $currentIndentation) {
            $ret = true;
        }

        $this->moveToPreviousLine();

        return $ret;
    }

    /**
     * Returns true if the current line is blank or if it is a comment line.
     *
     * @return bool    Returns true if the current line is empty or if it is a comment line, false otherwise
     */
    private function isCurrentLineEmpty()
    {
        return $this->isCurrentLineBlank() || $this->isCurrentLineComment();
    }

    /**
     * Returns true if the current line is blank.
     *
     * @return bool    Returns true if the current line is blank, false otherwise
     */
    private function isCurrentLineBlank()
    {
        return '' == trim($this->currentLine, ' ');
    }

    /**
     * Returns true if the current line is a comment line.
     *
     * @return bool    Returns true if the current line is a comment line, false otherwise
     */
    private function isCurrentLineComment()
    {
        //checking explicitly the first char of the trim is faster than loops or strpos
        $ltrimmedLine = ltrim($this->currentLine, ' ');

        return $ltrimmedLine[0] === '#';
    }

    /**
     * Cleanups a YAML string to be parsed.
     *
     * @param string $value The input YAML string
     *
     * @return string A cleaned up YAML string
     */
    private function cleanup($value)
    {
        $value = str_replace(array("\r\n", "\r"), "\n", $value);

        // strip YAML header
        $count = 0;
        $value = preg_replace('#^\%YAML[: ][\d\.]+.*\n#su', '', $value, -1, $count);
        $this->offset += $count;

        // remove leading comments
        $trimmedValue = preg_replace('#^(\#.*?\n)+#s', '', $value, -1, $count);
        if ($count == 1) {
            // items have been removed, update the offset
            $this->offset += substr_count($value, "\n") - substr_count($trimmedValue, "\n");
            $value = $trimmedValue;
        }

        // remove start of the document marker (---)
        $trimmedValue = preg_replace('#^\-\-\-.*?\n#s', '', $value, -1, $count);
        if ($count == 1) {
            // items have been removed, update the offset
            $this->offset += substr_count($value, "\n") - substr_count($trimmedValue, "\n");
            $value = $trimmedValue;

            // remove end of the document marker (...)
            $value = preg_replace('#\.\.\.\s*$#s', '', $value);
        }

        return $value;
    }

    /**
     * Returns true if the next line starts unindented collection
     *
     * @return bool    Returns true if the next line starts unindented collection, false otherwise
     */
    private function isNextLineUnIndentedCollection()
    {
        $currentIndentation = $this->getCurrentLineIndentation();
        $notEOF = $this->moveToNextLine();

        while ($notEOF && $this->isCurrentLineEmpty()) {
            $notEOF = $this->moveToNextLine();
        }

        if (false === $notEOF) {
            return false;
        }

        $ret = false;
        if (
            $this->getCurrentLineIndentation() == $currentIndentation
            &&
            $this->isStringUnIndentedCollectionItem($this->currentLine)
        ) {
            $ret = true;
        }

        $this->moveToPreviousLine();

        return $ret;
    }

    /**
     * Returns true if the string is un-indented collection item
     *
     * @return bool    Returns true if the string is un-indented collection item, false otherwise
     */
    private function isStringUnIndentedCollectionItem()
    {
        return (0 === strpos($this->currentLine, '- '));
    }

}<|MERGE_RESOLUTION|>--- conflicted
+++ resolved
@@ -221,24 +221,11 @@
                         }
                     }
                 } else {
-<<<<<<< HEAD
-                    if ($isInPlace) {
-                        $data = $this->refs[$isInPlace];
-                    } else {
-                        $value = $this->parseValue($values['value'], $exceptionOnInvalidType, $objectSupport, $objectForMap);
-                        // Spec: Keys MUST be unique; first one wins.
-                        // Parser cannot abort this mapping earlier, since lines
-                        // are processed sequentially.
-                        if (!isset($data[$key])) {
-                            $data[$key] = $value;
-                        }
-=======
-                    $value = $this->parseValue($values['value'], $exceptionOnInvalidType, $objectSupport);
+                    $value = $this->parseValue($values['value'], $exceptionOnInvalidType, $objectSupport, $objectForMap);
                     // Spec: Keys MUST be unique; first one wins.
                     // But overwriting is allowed when a merge node is used in current block.
                     if ($allowOverwrite || !isset($data[$key])) {
                         $data[$key] = $value;
->>>>>>> 76d3c9e1
                     }
                 }
             } else {
