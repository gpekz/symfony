--- conflicted
+++ resolved
@@ -199,7 +199,6 @@
             array('::form_base.html.twig', '::form_base.html.twig'),
 
             // Pre-YAML-1.2 booleans
-<<<<<<< HEAD
             array("'y'", 'y'),
             array("'n'", 'n'),
             array("'yes'", 'yes'),
@@ -207,7 +206,7 @@
             array("'on'", 'on'),
             array("'off'", 'off'),
 
-            array('2007-10-30', mktime(0, 0, 0, 10, 30, 2007)),
+            array('2007-10-30', gmmktime(0, 0, 0, 10, 30, 2007)),
             array('2007-10-30T02:59:43Z', gmmktime(2, 59, 43, 10, 30, 2007)),
             array('2007-10-30 02:59:43 Z', gmmktime(2, 59, 43, 10, 30, 2007)),
             array('1960-10-30 02:59:43 Z', gmmktime(2, 59, 43, 10, 30, 1960)),
@@ -215,23 +214,6 @@
 
             array('"a \\"string\\" with \'quoted strings inside\'"', 'a "string" with \'quoted strings inside\''),
             array("'a \"string\" with ''quoted strings inside'''", 'a "string" with \'quoted strings inside\''),
-=======
-            "'y'" => 'y',
-            "'n'" => 'n',
-            "'yes'" => 'yes',
-            "'no'" => 'no',
-            "'on'" => 'on',
-            "'off'" => 'off',
-
-            '2007-10-30' => gmmktime(0, 0, 0, 10, 30, 2007),
-            '2007-10-30T02:59:43Z' => gmmktime(2, 59, 43, 10, 30, 2007),
-            '2007-10-30 02:59:43 Z' => gmmktime(2, 59, 43, 10, 30, 2007),
-            '1960-10-30 02:59:43 Z' => gmmktime(2, 59, 43, 10, 30, 1960),
-            '1730-10-30T02:59:43Z' => gmmktime(2, 59, 43, 10, 30, 1730),
-
-            '"a \\"string\\" with \'quoted strings inside\'"' => 'a "string" with \'quoted strings inside\'',
-            "'a \"string\" with ''quoted strings inside'''" => 'a "string" with \'quoted strings inside\'',
->>>>>>> f676878f
 
             // sequences
             // urls are no key value mapping. see #3609. Valid yaml "key: value" mappings require a space after the colon
