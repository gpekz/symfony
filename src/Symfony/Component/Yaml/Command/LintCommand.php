--- conflicted
+++ resolved
@@ -105,11 +105,7 @@
     {
         $prevErrorHandler = set_error_handler(function ($level, $message, $file, $line) use (&$prevErrorHandler) {
             if (E_USER_DEPRECATED === $level) {
-<<<<<<< HEAD
-                throw new ParseException($message, $this->getParser()->getLastLineNumberBeforeDeprecation());
-=======
                 throw new ParseException($message, $this->getParser()->getRealCurrentLineNb() + 1);
->>>>>>> 7787343c
             }
 
             return $prevErrorHandler ? $prevErrorHandler($level, $message, $file, $line) : false;
