--- conflicted
+++ resolved
@@ -125,8 +125,95 @@
             <trans-unit id="34">
                 <source>The file could not be uploaded.</source>
                 <target>Faili ei saa üles laadida.</target>
-             </trans-unit>
-<<<<<<< HEAD
+            </trans-unit>
+            <trans-unit id="35">
+                <source>This value should be a valid number.</source>
+                <target>Väärtus peaks olema korrektne number.</target>
+            </trans-unit>
+            <trans-unit id="36">
+                <source>This file is not a valid image.</source>
+                <target>Fail ei ole korrektne pilt.</target>
+            </trans-unit>
+            <trans-unit id="37">
+                <source>This is not a valid IP address.</source>
+                <target>IP aadress pole korrektne.</target>
+            </trans-unit>
+            <trans-unit id="38">
+                <source>This value is not a valid language.</source>
+                <target>Väärtus pole korrektne keel.</target>
+            </trans-unit>
+            <trans-unit id="39">
+                <source>This value is not a valid locale.</source>
+                <target>Väärtus pole korrektne asukohakeel.</target>
+            </trans-unit>
+            <trans-unit id="40">
+                <source>This value is not a valid country.</source>
+                <target>Väärtus pole olemasolev riik.</target>
+            </trans-unit>
+            <trans-unit id="41">
+                <source>This value is already used.</source>
+                <target>Väärtust on juba kasutatud.</target>
+            </trans-unit>
+            <trans-unit id="42">
+                <source>The size of the image could not be detected.</source>
+                <target>Pildi suurust polnud võimalik tuvastada.</target>
+            </trans-unit>
+            <trans-unit id="43">
+                <source>The image width is too big ({{ width }}px). Allowed maximum width is {{ max_width }}px.</source>
+                <target>Pilt on liiga lai ({{ width }}px). Suurim lubatud laius on {{ max_width }}px.</target>
+            </trans-unit>
+            <trans-unit id="44">
+                <source>The image width is too small ({{ width }}px). Minimum width expected is {{ min_width }}px.</source>
+                <target>Pilt on liiga kitsas ({{ width }}px). Vähim lubatud laius on {{ min_width }}px.</target>
+            </trans-unit>
+            <trans-unit id="45">
+                <source>The image height is too big ({{ height }}px). Allowed maximum height is {{ max_height }}px.</source>
+                <target>Pilt on liiga pikk ({{ height }}px). Lubatud suurim pikkus on {{ max_height }}px.</target>
+            </trans-unit>
+            <trans-unit id="46">
+                <source>The image height is too small ({{ height }}px). Minimum height expected is {{ min_height }}px.</source>
+                <target>Pilt pole piisavalt pikk ({{ height }}px). Lubatud vähim pikkus on {{ min_height }}px.</target>
+            </trans-unit>
+            <trans-unit id="47">
+                <source>This value should be the user current password.</source>
+                <target>Väärtus peaks olema kasutaja kehtiv salasõna.</target>
+            </trans-unit>
+            <trans-unit id="48">
+                <source>This value should have exactly {{ limit }} characters.</source>
+                <target>Väärtus peaks olema täpselt {{ limit }} tähemärk pikk.|Väärtus peaks olema täpselt {{ limit }} tähemärki pikk.</target>
+            </trans-unit>
+            <trans-unit id="49">
+                <source>The file was only partially uploaded.</source>
+                <source>Fail ei laetud täielikult üles.</target>
+            </trans-unit>
+            <trans-unit id="50">
+                <source>No file was uploaded.</source>
+                <target>Ühtegi faili ei laetud üles.</target>
+            </trans-unit>
+            <trans-unit id="51">
+                <source>No temporary folder was configured in php.ini.</source>
+                <target>Ühtegi ajutist kausta polnud php.ini-s seadistatud.</target>
+            </trans-unit>
+            <trans-unit id="52">
+                <source>Cannot write temporary file to disk.</source>
+                <target>Ajutist faili ei saa kettale kirjutada.</target>
+            </trans-unit>
+            <trans-unit id="53">
+                <source>A PHP extension caused the upload to fail.</source>
+                <target>PHP laiendi tõttu ebaõnnestus faili üleslaadimine.</target>
+            </trans-unit>
+            <trans-unit id="54">
+                <source>This collection should contain {{ limit }} elements or more.</source>
+                <target>Kogumikus peaks olema vähemalt {{ limit }} element.|Kogumikus peaks olema vähemalt {{ limit }} elementi.</target>
+            </trans-unit>
+            <trans-unit id="55">
+                <source>This collection should contain {{ limit }} elements or less.</source>
+                <target>Kogumikus peaks olema ülimalt {{ limit }} element.|Kogumikus peaks olema ülimalt {{ limit }} elementi.</target>
+            </trans-unit>
+            <trans-unit id="56">
+                <source>This collection should contain exactly {{ limit }} elements.</source>
+                <target>Kogumikus peaks olema täpselt {{ limit }} element.|Kogumikus peaks olema täpselt {{ limit }}|elementi.</target>
+            </trans-unit>
             <trans-unit id="57">
                 <source>Invalid card number.</source>
                 <target>Vigane kaardi number.</target>
@@ -134,95 +221,6 @@
             <trans-unit id="58">
                 <source>Unsupported card type or invalid card number.</source>
                 <target>Kaardi tüüpi ei toetata või kaardi number on vigane.</target>
-=======
-            <trans-unit id="35">
-                <source>This value should be a valid number.</source>
-                <target>Väärtus peaks olema korrektne number.</target>
-            </trans-unit>
-            <trans-unit id="36">
-                <source>This file is not a valid image.</source>
-                <target>Fail ei ole korrektne pilt.</target>
-            </trans-unit>
-            <trans-unit id="37">
-                <source>This is not a valid IP address.</source>
-                <target>IP aadress pole korrektne.</target>
-            </trans-unit>
-            <trans-unit id="38">
-                <source>This value is not a valid language.</source>
-                <target>Väärtus pole korrektne keel.</target>
-            </trans-unit>
-            <trans-unit id="39">
-                <source>This value is not a valid locale.</source>
-                <target>Väärtus pole korrektne asukohakeel.</target>
-            </trans-unit>
-            <trans-unit id="40">
-                <source>This value is not a valid country.</source>
-                <target>Väärtus pole olemasolev riik.</target>
-            </trans-unit>
-            <trans-unit id="41">
-                <source>This value is already used.</source>
-                <target>Väärtust on juba kasutatud.</target>
-            </trans-unit>
-            <trans-unit id="42">
-                <source>The size of the image could not be detected.</source>
-                <target>Pildi suurust polnud võimalik tuvastada.</target>
-            </trans-unit>
-            <trans-unit id="43">
-                <source>The image width is too big ({{ width }}px). Allowed maximum width is {{ max_width }}px.</source>
-                <target>Pilt on liiga lai ({{ width }}px). Suurim lubatud laius on {{ max_width }}px.</target>
-            </trans-unit>
-            <trans-unit id="44">
-                <source>The image width is too small ({{ width }}px). Minimum width expected is {{ min_width }}px.</source>
-                <target>Pilt on liiga kitsas ({{ width }}px). Vähim lubatud laius on {{ min_width }}px.</target>
-            </trans-unit>
-            <trans-unit id="45">
-                <source>The image height is too big ({{ height }}px). Allowed maximum height is {{ max_height }}px.</source>
-                <target>Pilt on liiga pikk ({{ height }}px). Lubatud suurim pikkus on {{ max_height }}px.</target>
-            </trans-unit>
-            <trans-unit id="46">
-                <source>The image height is too small ({{ height }}px). Minimum height expected is {{ min_height }}px.</source>
-                <target>Pilt pole piisavalt pikk ({{ height }}px). Lubatud vähim pikkus on {{ min_height }}px.</target>
-            </trans-unit>
-            <trans-unit id="47">
-                <source>This value should be the user current password.</source>
-                <target>Väärtus peaks olema kasutaja kehtiv salasõna.</target>
-            </trans-unit>
-            <trans-unit id="48">
-                <source>This value should have exactly {{ limit }} characters.</source>
-                <target>Väärtus peaks olema täpselt {{ limit }} tähemärk pikk.|Väärtus peaks olema täpselt {{ limit }} tähemärki pikk.</target>
-            </trans-unit>
-            <trans-unit id="49">
-                <source>The file was only partially uploaded.</source>
-                <source>Fail ei laetud täielikult üles.</target>
-            </trans-unit>
-            <trans-unit id="50">
-                <source>No file was uploaded.</source>
-                <target>Ühtegi faili ei laetud üles.</target>
-            </trans-unit>
-            <trans-unit id="51">
-                <source>No temporary folder was configured in php.ini.</source>
-                <target>Ühtegi ajutist kausta polnud php.ini-s seadistatud.</target>
-            </trans-unit>
-            <trans-unit id="52">
-                <source>Cannot write temporary file to disk.</source>
-                <target>Ajutist faili ei saa kettale kirjutada.</target>
-            </trans-unit>
-            <trans-unit id="53">
-                <source>A PHP extension caused the upload to fail.</source>
-                <target>PHP laiendi tõttu ebaõnnestus faili üleslaadimine.</target>
-            </trans-unit>
-            <trans-unit id="54">
-                <source>This collection should contain {{ limit }} elements or more.</source>
-                <target>Kogumikus peaks olema vähemalt {{ limit }} element.|Kogumikus peaks olema vähemalt {{ limit }} elementi.</target>
-            </trans-unit>
-            <trans-unit id="55">
-                <source>This collection should contain {{ limit }} elements or less.</source>
-                <target>Kogumikus peaks olema ülimalt {{ limit }} element.|Kogumikus peaks olema ülimalt {{ limit }} elementi.</target>
-            </trans-unit>
-            <trans-unit id="56">
-                <source>This collection should contain exactly {{ limit }} elements.</source>
-                <target>Kogumikus peaks olema täpselt {{ limit }} element.|Kogumikus peaks olema täpselt {{ limit }}|elementi.</target>
->>>>>>> 743a1543
             </trans-unit>
         </body>
     </file>
