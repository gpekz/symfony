--- conflicted
+++ resolved
@@ -125,15 +125,7 @@
         // Conversion of dates to string differs between ICU versions
         // Make sure we have the correct version loaded
         if ($dirtyValue instanceof \DateTime || $dirtyValue instanceof \DateTimeInterface) {
-<<<<<<< HEAD
-            IntlTestHelper::requireIntl($this);
-=======
             IntlTestHelper::requireIntl($this, '57.1');
-
-            if (PHP_VERSION_ID < 50304 && !(extension_loaded('intl') && method_exists('IntlDateFormatter', 'setTimeZone'))) {
-                $this->markTestSkipped('Intl supports formatting DateTime objects since 5.3.4');
-            }
->>>>>>> 4d4dec3d
         }
 
         $constraint = $this->createConstraint(array('value' => $comparedValue));
