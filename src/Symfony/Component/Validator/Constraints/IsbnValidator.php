<?php

/*
 * This file is part of the Symfony package.
 *
 * (c) Fabien Potencier <fabien@symfony.com>
 *
 * For the full copyright and license information, please view the LICENSE
 * file that was distributed with this source code.
 */

namespace Symfony\Component\Validator\Constraints;

use Symfony\Component\Validator\Constraint;
use Symfony\Component\Validator\ConstraintValidator;
use Symfony\Component\Validator\Exception\UnexpectedTypeException;

/**
 * Validates whether the value is a valid ISBN-10 or ISBN-13
 *
 * @author The Whole Life To Learn <thewholelifetolearn@gmail.com>
<<<<<<< HEAD
 * @author Manuel Reinhard <manu@sprain.ch>
=======
 * @author Bernhard Schussek <bschussek@gmail.com>
 *
>>>>>>> a4ec72e5
 * @see https://en.wikipedia.org/wiki/Isbn
 */
class IsbnValidator extends ConstraintValidator
{
    /**
     * {@inheritdoc}
     */
    public function validate($value, Constraint $constraint)
    {
        if (!$constraint instanceof Isbn) {
            throw new UnexpectedTypeException($constraint, __NAMESPACE__.'\Isbn');
        }

        if (null === $value || '' === $value) {
            return;
        }

        if (!is_scalar($value) && !(is_object($value) && method_exists($value, '__toString'))) {
            throw new UnexpectedTypeException($value, 'string');
        }

        $value = (string) $value;
        $canonical = strtoupper(str_replace('-', '', $value));

<<<<<<< HEAD
        if (null == $constraint->type) {
            if ($constraint->isbn10 && !$constraint->isbn13) {
                $constraint->type = 'isbn10';
                $value = strtoupper($value);
            } elseif ($constraint->isbn13 && !$constraint->isbn10) {
                $constraint->type = 'isbn13';
                $value = strtoupper($value);
            }
        }

        if ('isbn10' === $constraint->type) {
            if (!$this->validateIsbn10($value)) {
                $this->context->addViolation($this->getMessage($constraint, 'isbn10'));

                return;
            }
        } elseif ('isbn13' === $constraint->type) {
            if (!$this->validateIsbn13($value)) {
                $this->context->addViolation($this->getMessage($constraint, 'isbn13'));

                return;
            }
        } else {
            if (!$this->validateIsbn10($value) && !$this->validateIsbn13($value)) {
                $this->context->addViolation($this->getMessage($constraint));

                return;
            }
        }
    }

    protected function validateIsbn10($value)
    {
        $validation  = 0;
        $valueLength = strlen($value);

        if (10 === $valueLength) {
            for ($i = 0; $i < 10; $i++) {
                if ($value[$i] == 'X') {
                    $validation += 10 * intval(10 - $i);
                } else {
                    $validation += intval($value[$i]) * intval(10 - $i);
                }
            }

            if ($validation % 11 != 0) {
                return false;
            } else {
                return true;
            }
        }

        return false;
    }

    protected function validateIsbn13($value)
    {
        $validation  = 0;
        $valueLength = strlen($value);

        if (13 === $valueLength) {
            for ($i = 0; $i < 13; $i += 2) {
                $validation += intval($value[$i]);
            }
            for ($i = 1; $i < 12; $i += 2) {
                $validation += intval($value[$i]) * 3;
            }

            if ($validation % 10 != 0) {
                return false;
            } else {
                return true;
=======
        if ($constraint->isbn10 && $this->isValidIsbn10($canonical)) {
            return;
        }

        if ($constraint->isbn13 && $this->isValidIsbn13($canonical)) {
            return;
        }

        if ($constraint->isbn10 && $constraint->isbn13) {
            $this->context->addViolation($constraint->bothIsbnMessage, array(
                '{{ value }}' => $this->formatValue($value),
            ));
        } elseif ($constraint->isbn10) {
            $this->context->addViolation($constraint->isbn10Message, array(
                '{{ value }}' => $this->formatValue($value),
            ));
        } else {
            $this->context->addViolation($constraint->isbn13Message, array(
                '{{ value }}' => $this->formatValue($value),
            ));
        }
    }

    private function isValidIsbn10($isbn)
    {
        if (10 !== strlen($isbn)) {
            return false;
        }

        $checkSum = 0;

        for ($i = 0; $i < 10; ++$i) {
            if ('X' === $isbn{$i}) {
                $digit = 10;
            } elseif (ctype_digit($isbn{$i})) {
                $digit = $isbn{$i};
            } else {
                return false;
>>>>>>> a4ec72e5
            }

            $checkSum += $digit * intval(10 - $i);
        }

        return 0 === $checkSum % 11;
    }

    private function isValidIsbn13($isbn)
    {
        if (13 !== strlen($isbn) || !ctype_digit($isbn)) {
            return false;
        }

        $checkSum = 0;

        for ($i = 0; $i < 13; $i += 2) {
            $checkSum += $isbn{$i};
        }

<<<<<<< HEAD
        return false;
    }

    protected function getMessage($constraint, $type=null)
    {
        if (null !== $constraint->message) {
            return $constraint->message;
        } elseif ($type == 'isbn10') {
            return $constraint->isbn10Message;
        } elseif ($type == 'isbn13') {
            return $constraint->isbn13Message;
        } else {
            return $constraint->bothIsbnMessage;
        }
=======
        for ($i = 1; $i < 12; $i += 2) {
            $checkSum += $isbn{$i} * 3;
        }

        return 0 === $checkSum % 10;
>>>>>>> a4ec72e5
    }
}<|MERGE_RESOLUTION|>--- conflicted
+++ resolved
@@ -19,12 +19,9 @@
  * Validates whether the value is a valid ISBN-10 or ISBN-13
  *
  * @author The Whole Life To Learn <thewholelifetolearn@gmail.com>
-<<<<<<< HEAD
  * @author Manuel Reinhard <manu@sprain.ch>
-=======
  * @author Bernhard Schussek <bschussek@gmail.com>
  *
->>>>>>> a4ec72e5
  * @see https://en.wikipedia.org/wiki/Isbn
  */
 class IsbnValidator extends ConstraintValidator
@@ -47,106 +44,32 @@
         }
 
         $value = (string) $value;
-        $canonical = strtoupper(str_replace('-', '', $value));
+        $canonical = str_replace('-', '', $value);
 
-<<<<<<< HEAD
         if (null == $constraint->type) {
             if ($constraint->isbn10 && !$constraint->isbn13) {
                 $constraint->type = 'isbn10';
-                $value = strtoupper($value);
             } elseif ($constraint->isbn13 && !$constraint->isbn10) {
                 $constraint->type = 'isbn13';
-                $value = strtoupper($value);
             }
         }
 
-        if ('isbn10' === $constraint->type) {
-            if (!$this->validateIsbn10($value)) {
-                $this->context->addViolation($this->getMessage($constraint, 'isbn10'));
-
-                return;
-            }
-        } elseif ('isbn13' === $constraint->type) {
-            if (!$this->validateIsbn13($value)) {
-                $this->context->addViolation($this->getMessage($constraint, 'isbn13'));
-
-                return;
-            }
-        } else {
-            if (!$this->validateIsbn10($value) && !$this->validateIsbn13($value)) {
-                $this->context->addViolation($this->getMessage($constraint));
-
-                return;
-            }
-        }
-    }
-
-    protected function validateIsbn10($value)
-    {
-        $validation  = 0;
-        $valueLength = strlen($value);
-
-        if (10 === $valueLength) {
-            for ($i = 0; $i < 10; $i++) {
-                if ($value[$i] == 'X') {
-                    $validation += 10 * intval(10 - $i);
-                } else {
-                    $validation += intval($value[$i]) * intval(10 - $i);
-                }
-            }
-
-            if ($validation % 11 != 0) {
-                return false;
-            } else {
-                return true;
-            }
-        }
-
-        return false;
-    }
-
-    protected function validateIsbn13($value)
-    {
-        $validation  = 0;
-        $valueLength = strlen($value);
-
-        if (13 === $valueLength) {
-            for ($i = 0; $i < 13; $i += 2) {
-                $validation += intval($value[$i]);
-            }
-            for ($i = 1; $i < 12; $i += 2) {
-                $validation += intval($value[$i]) * 3;
-            }
-
-            if ($validation % 10 != 0) {
-                return false;
-            } else {
-                return true;
-=======
-        if ($constraint->isbn10 && $this->isValidIsbn10($canonical)) {
-            return;
-        }
-
-        if ($constraint->isbn13 && $this->isValidIsbn13($canonical)) {
-            return;
-        }
-
-        if ($constraint->isbn10 && $constraint->isbn13) {
-            $this->context->addViolation($constraint->bothIsbnMessage, array(
+        if ('isbn10' === $constraint->type && !$this->validateIsbn10($canonical)) {
+            $this->context->addViolation($this->getMessage($constraint, 'isbn10'), array(
                 '{{ value }}' => $this->formatValue($value),
             ));
-        } elseif ($constraint->isbn10) {
-            $this->context->addViolation($constraint->isbn10Message, array(
+        } elseif ('isbn13' === $constraint->type && !$this->validateIsbn13($canonical)) {
+            $this->context->addViolation($this->getMessage($constraint, 'isbn13'), array(
                 '{{ value }}' => $this->formatValue($value),
             ));
-        } else {
-            $this->context->addViolation($constraint->isbn13Message, array(
+        } elseif (!$this->validateIsbn10($canonical) && !$this->validateIsbn13($canonical)) {
+            $this->context->addViolation($this->getMessage($constraint), array(
                 '{{ value }}' => $this->formatValue($value),
             ));
         }
     }
 
-    private function isValidIsbn10($isbn)
+    protected function validateIsbn10($isbn)
     {
         if (10 !== strlen($isbn)) {
             return false;
@@ -161,7 +84,6 @@
                 $digit = $isbn{$i};
             } else {
                 return false;
->>>>>>> a4ec72e5
             }
 
             $checkSum += $digit * intval(10 - $i);
@@ -170,7 +92,7 @@
         return 0 === $checkSum % 11;
     }
 
-    private function isValidIsbn13($isbn)
+    protected function validateIsbn13($isbn)
     {
         if (13 !== strlen($isbn) || !ctype_digit($isbn)) {
             return false;
@@ -182,11 +104,14 @@
             $checkSum += $isbn{$i};
         }
 
-<<<<<<< HEAD
-        return false;
+        for ($i = 1; $i < 12; $i += 2) {
+            $checkSum += $isbn{$i} * 3;
+        }
+
+        return 0 === $checkSum % 10;
     }
 
-    protected function getMessage($constraint, $type=null)
+    protected function getMessage($constraint, $type = null)
     {
         if (null !== $constraint->message) {
             return $constraint->message;
@@ -194,15 +119,8 @@
             return $constraint->isbn10Message;
         } elseif ($type == 'isbn13') {
             return $constraint->isbn13Message;
-        } else {
-            return $constraint->bothIsbnMessage;
-        }
-=======
-        for ($i = 1; $i < 12; $i += 2) {
-            $checkSum += $isbn{$i} * 3;
         }
 
-        return 0 === $checkSum % 10;
->>>>>>> a4ec72e5
+        return $constraint->bothIsbnMessage;
     }
 }