--- conflicted
+++ resolved
@@ -77,56 +77,22 @@
 
             $count = count($value);
 
-<<<<<<< HEAD
-            if ($constraint->min !== null && $count < $constraint->min) {
+            if (null !== $constraint->min && $count < $constraint->min) {
                 $this->context->buildViolation($constraint->minMessage)
                     ->setParameter('{{ limit }}', $constraint->min)
                     ->setPlural((int) $constraint->min)
                     ->setCode(Choice::TOO_FEW_ERROR)
                     ->addViolation();
-=======
-            if (null !== $constraint->min && $count < $constraint->min) {
-                if ($this->context instanceof ExecutionContextInterface) {
-                    $this->context->buildViolation($constraint->minMessage)
-                        ->setParameter('{{ limit }}', $constraint->min)
-                        ->setPlural((int) $constraint->min)
-                        ->setCode(Choice::TOO_FEW_ERROR)
-                        ->addViolation();
-                } else {
-                    $this->buildViolation($constraint->minMessage)
-                        ->setParameter('{{ limit }}', $constraint->min)
-                        ->setPlural((int) $constraint->min)
-                        ->setCode(Choice::TOO_FEW_ERROR)
-                        ->addViolation();
-                }
->>>>>>> 6f924755
 
                 return;
             }
 
-<<<<<<< HEAD
-            if ($constraint->max !== null && $count > $constraint->max) {
+            if (null !== $constraint->max && $count > $constraint->max) {
                 $this->context->buildViolation($constraint->maxMessage)
                     ->setParameter('{{ limit }}', $constraint->max)
                     ->setPlural((int) $constraint->max)
                     ->setCode(Choice::TOO_MANY_ERROR)
                     ->addViolation();
-=======
-            if (null !== $constraint->max && $count > $constraint->max) {
-                if ($this->context instanceof ExecutionContextInterface) {
-                    $this->context->buildViolation($constraint->maxMessage)
-                        ->setParameter('{{ limit }}', $constraint->max)
-                        ->setPlural((int) $constraint->max)
-                        ->setCode(Choice::TOO_MANY_ERROR)
-                        ->addViolation();
-                } else {
-                    $this->buildViolation($constraint->maxMessage)
-                        ->setParameter('{{ limit }}', $constraint->max)
-                        ->setPlural((int) $constraint->max)
-                        ->setCode(Choice::TOO_MANY_ERROR)
-                        ->addViolation();
-                }
->>>>>>> 6f924755
 
                 return;
             }
