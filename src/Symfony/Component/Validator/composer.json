--- conflicted
+++ resolved
@@ -21,17 +21,11 @@
         "doctrine/common": ">=2.2"
     },
     "suggest": {
-<<<<<<< HEAD
         "symfony/http-foundation": ">=2.1",
         "symfony/yaml": ">=2.1"
-    }
-=======
-        "symfony/http-foundation": ">=2.0",
-        "symfony/yaml": ">=2.0"
     },
     "autoload": {
         "psr-0": { "Symfony\\Component\\Validator": "" }
     },
     "target-dir": "Symfony/Component/Validator"
->>>>>>> d7a5351a
 }