--- conflicted
+++ resolved
@@ -19,9 +19,6 @@
  */
 class GnuFinderTest extends FinderTest
 {
-<<<<<<< HEAD
-    protected function buildFinder()
-=======
     public function testSymlinksNotResolved()
     {
         $this->markTestSkipped('Symlinks are always resolved using the GnuFinderAdapter.');
@@ -32,8 +29,7 @@
         $this->markTestSkipped('Paths are always normalized using the GnuFinderAdapter.');
     }
 
-    protected function getAdapter()
->>>>>>> 07f8f814
+    protected function buildFinder()
     {
         $adapter = new GnuFindAdapter();
 
