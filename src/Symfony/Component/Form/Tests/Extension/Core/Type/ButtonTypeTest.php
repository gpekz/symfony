<?php

/*
 * This file is part of the Symfony package.
 *
 * (c) Fabien Potencier <fabien@symfony.com>
 *
 * For the full copyright and license information, please view the LICENSE
 * file that was distributed with this source code.
 */

namespace Symfony\Component\Form\Tests\Extension\Core\Type;

/**
 * @author Bernhard Schussek <bschussek@gmail.com>
 */
class ButtonTypeTest extends BaseTypeTest
{
<<<<<<< HEAD
    /**
     * @group legacy
     */
    public function testLegacyName()
    {
        $form = $this->factory->create('button');

        $this->assertSame('button', $form->getConfig()->getType()->getName());
    }

    public function testCreateButtonInstances()
    {
        $this->assertInstanceOf('Symfony\Component\Form\Button', $this->factory->create('Symfony\Component\Form\Extension\Core\Type\ButtonType'));
    }
=======
    const TESTED_TYPE = 'button';
>>>>>>> ea8025b8

    public function testCreateButtonInstances()
    {
<<<<<<< HEAD
        return 'Symfony\Component\Form\Extension\Core\Type\ButtonType';
=======
        $this->assertInstanceOf('Symfony\Component\Form\Button', $this->factory->create(static::TESTED_TYPE));
>>>>>>> ea8025b8
    }
}<|MERGE_RESOLUTION|>--- conflicted
+++ resolved
@@ -16,7 +16,8 @@
  */
 class ButtonTypeTest extends BaseTypeTest
 {
-<<<<<<< HEAD
+    const TESTED_TYPE = 'Symfony\Component\Form\Extension\Core\Type\ButtonType';
+
     /**
      * @group legacy
      */
@@ -29,18 +30,6 @@
 
     public function testCreateButtonInstances()
     {
-        $this->assertInstanceOf('Symfony\Component\Form\Button', $this->factory->create('Symfony\Component\Form\Extension\Core\Type\ButtonType'));
-    }
-=======
-    const TESTED_TYPE = 'button';
->>>>>>> ea8025b8
-
-    public function testCreateButtonInstances()
-    {
-<<<<<<< HEAD
-        return 'Symfony\Component\Form\Extension\Core\Type\ButtonType';
-=======
         $this->assertInstanceOf('Symfony\Component\Form\Button', $this->factory->create(static::TESTED_TYPE));
->>>>>>> ea8025b8
     }
 }