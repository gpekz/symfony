--- conflicted
+++ resolved
@@ -69,17 +69,11 @@
 
         // Check the default themes once we reach the root form without success
         if (!$view->parent) {
-<<<<<<< HEAD
             if (!isset($this->useDefaultThemes[$cacheKey]) || $this->useDefaultThemes[$cacheKey]) {
-                for ($i = count($this->defaultThemes) - 1; $i >= 0; --$i) {
+                for ($i = \count($this->defaultThemes) - 1; $i >= 0; --$i) {
                     if ($this->loadResourceFromTheme($cacheKey, $blockName, $this->defaultThemes[$i])) {
                         return true;
                     }
-=======
-            for ($i = \count($this->defaultThemes) - 1; $i >= 0; --$i) {
-                if ($this->loadResourceFromTheme($cacheKey, $blockName, $this->defaultThemes[$i])) {
-                    return true;
->>>>>>> 82d13dae
                 }
             }
         }
