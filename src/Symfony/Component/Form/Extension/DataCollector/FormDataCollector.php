--- conflicted
+++ resolved
@@ -67,19 +67,6 @@
      */
     private $formsByView;
 
-    /**
-<<<<<<< HEAD
-     * @var ClonerInterface
-     */
-    private $cloner;
-=======
-     * @var ValueExporter
-     */
-    private $valueExporter;
-
-    private $hasVarDumper;
->>>>>>> 21b7fd45
-
     public function __construct(FormDataExtractorInterface $dataExtractor)
     {
         if (!class_exists(ClassStub::class)) {
@@ -254,49 +241,6 @@
      */
     protected function getCasters()
     {
-<<<<<<< HEAD
-        if ($var instanceof Data) {
-            return $var;
-        }
-        if (null === $this->cloner) {
-            $this->cloner = new VarCloner();
-            $this->cloner->setMaxItems(-1);
-            $this->cloner->addCasters(array(
-                '*' => function ($v, array $a, Stub $s, $isNested) {
-                    foreach ($a as &$v) {
-                        if (is_object($v) && !$v instanceof \DateTimeInterface) {
-                            $v = new CutStub($v);
-                        }
-                    }
-
-                    return $a;
-                },
-                \Exception::class => function (\Exception $e, array $a, Stub $s) {
-                    if (isset($a[$k = "\0Exception\0previous"])) {
-                        unset($a[$k]);
-                        ++$s->cut;
-                    }
-
-                    return $a;
-                },
-                FormInterface::class => function (FormInterface $f, array $a) {
-                    return array(
-                        Caster::PREFIX_VIRTUAL.'name' => $f->getName(),
-                        Caster::PREFIX_VIRTUAL.'type_class' => new ClassStub(get_class($f->getConfig()->getType()->getInnerType())),
-                    );
-                },
-                ConstraintViolationInterface::class => function (ConstraintViolationInterface $v, array $a) {
-                    return array(
-                        Caster::PREFIX_VIRTUAL.'root' => $v->getRoot(),
-                        Caster::PREFIX_VIRTUAL.'path' => $v->getPropertyPath(),
-                        Caster::PREFIX_VIRTUAL.'value' => $v->getInvalidValue(),
-                    );
-                },
-            ));
-        }
-
-        return $this->cloner->cloneVar($var, Caster::EXCLUDE_VERBOSE);
-=======
         return parent::getCasters() + array(
             \Exception::class => function (\Exception $e, array $a, Stub $s) {
                 foreach (array("\0Exception\0previous", "\0Exception\0trace") as $k) {
@@ -322,7 +266,6 @@
                 );
             },
         );
->>>>>>> 21b7fd45
     }
 
     private function &recursiveBuildPreliminaryFormTree(FormInterface $form, array &$outputByHash)
