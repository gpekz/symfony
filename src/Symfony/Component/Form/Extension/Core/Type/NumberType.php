--- conflicted
+++ resolved
@@ -37,17 +37,10 @@
     {
         $resolver->setDefaults(array(
             // default precision is locale specific (usually around 3)
-<<<<<<< HEAD
-            'precision'     => null,
-            'grouping'      => false,
-            'rounding_mode' => NumberToLocalizedStringTransformer::ROUND_HALF_UP,
-            'compound'      => false,
-=======
             'precision' => null,
             'grouping' => false,
-            'rounding_mode' => \NumberFormatter::ROUND_HALFUP,
+            'rounding_mode' => NumberToLocalizedStringTransformer::ROUND_HALF_UP,
             'compound' => false,
->>>>>>> 20e7cf12
         ));
 
         $resolver->setAllowedValues(array(
