--- conflicted
+++ resolved
@@ -92,15 +92,7 @@
                 $type = new $name();
             }
 
-<<<<<<< HEAD
             $this->types[$name] = $this->resolveType($type);
-=======
-            $this->resolveAndAddType($type);
-        }
-
-        if (isset($this->legacyNames[$name])) {
-            @trigger_error(sprintf('Accessing type "%s" by its string name is deprecated since Symfony 2.8 and will be removed in 3.0. Use the fully-qualified type class name "%s" instead.', $name, \get_class($this->types[$name]->getInnerType())), E_USER_DEPRECATED);
->>>>>>> 82d13dae
         }
 
         return $this->types[$name];
@@ -118,30 +110,14 @@
     {
         $typeExtensions = array();
         $parentType = $type->getParent();
-<<<<<<< HEAD
-        $fqcn = get_class($type);
-=======
         $fqcn = \get_class($type);
-        $name = $type->getName();
-        $hasCustomName = $name !== $fqcn;
-
-        if ($parentType instanceof FormTypeInterface) {
-            @trigger_error(sprintf('Returning a FormTypeInterface from %s::getParent() is deprecated since Symfony 2.8 and will be removed in 3.0. Return the fully-qualified type class name instead.', $fqcn), E_USER_DEPRECATED);
->>>>>>> 82d13dae
 
         if (isset($this->checkedTypes[$fqcn])) {
             $types = implode(' > ', array_merge(array_keys($this->checkedTypes), array($fqcn)));
             throw new LogicException(sprintf('Circular reference detected for form type "%s" (%s).', $fqcn, $types));
         }
 
-<<<<<<< HEAD
         $this->checkedTypes[$fqcn] = true;
-=======
-        if ($hasCustomName) {
-            foreach ($this->extensions as $extension) {
-                if ($x = $extension->getTypeExtensions($name)) {
-                    @trigger_error(sprintf('Returning a type name from %s::getExtendedType() is deprecated since Symfony 2.8 and will be removed in 3.0. Return the fully-qualified type class name instead.', \get_class($x[0])), E_USER_DEPRECATED);
->>>>>>> 82d13dae
 
         try {
             foreach ($this->extensions as $extension) {
@@ -166,13 +142,6 @@
      */
     public function hasType($name)
     {
-<<<<<<< HEAD
-=======
-        if (isset($this->legacyNames[$name])) {
-            @trigger_error(sprintf('Accessing type "%s" by its string name is deprecated since Symfony 2.8 and will be removed in 3.0. Use the fully-qualified type class name "%s" instead.', $name, \get_class($this->types[$name]->getInnerType())), E_USER_DEPRECATED);
-        }
-
->>>>>>> 82d13dae
         if (isset($this->types[$name])) {
             return true;
         }
