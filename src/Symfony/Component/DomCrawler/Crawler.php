<?php

/*
 * This file is part of the Symfony package.
 *
 * (c) Fabien Potencier <fabien@symfony.com>
 *
 * For the full copyright and license information, please view the LICENSE
 * file that was distributed with this source code.
 */

namespace Symfony\Component\DomCrawler;

use Symfony\Component\CssSelector\CssSelector;

/**
 * Crawler eases navigation of a list of \DOMElement objects.
 *
 * @author Fabien Potencier <fabien@symfony.com>
 */
class Crawler extends \SplObjectStorage
{
    /**
     * @var string The current URI
     */
    protected $uri;

    /**
     * @var string The default namespace prefix to be used with XPath and CSS expressions
     */
    private $defaultNamespacePrefix = 'default';

    /**
     * @var array A map of manually registered namespaces
     */
    private $namespaces = array();

    /**
     * @var string The base href value
     */
    private $baseHref;

    /**
     * Constructor.
     *
     * @param mixed  $node       A Node to use as the base for the crawling
     * @param string $currentUri The current URI
     * @param string $baseHref   The base href value
     */
    public function __construct($node = null, $currentUri = null, $baseHref = null)
    {
        $this->uri = $currentUri;
        $this->baseHref = $baseHref ?: $currentUri;

        $this->add($node);
    }

    /**
     * Removes all the nodes.
     */
    public function clear()
    {
        $this->removeAll($this);
    }

    /**
     * Adds a node to the current list of nodes.
     *
     * This method uses the appropriate specialized add*() method based
     * on the type of the argument.
     *
     * @param \DOMNodeList|\DOMNode|array|string|null $node A node
     *
     * @throws \InvalidArgumentException When node is not the expected type.
     */
    public function add($node)
    {
        if ($node instanceof \DOMNodeList) {
            $this->addNodeList($node);
        } elseif ($node instanceof \DOMNode) {
            $this->addNode($node);
        } elseif (is_array($node)) {
            $this->addNodes($node);
        } elseif (is_string($node)) {
            $this->addContent($node);
        } elseif (null !== $node) {
            throw new \InvalidArgumentException(sprintf('Expecting a DOMNodeList or DOMNode instance, an array, a string, or null, but got "%s".', is_object($node) ? get_class($node) : gettype($node)));
        }
    }

    /**
     * Adds HTML/XML content.
     *
     * If the charset is not set via the content type, it is assumed
     * to be ISO-8859-1, which is the default charset defined by the
     * HTTP 1.1 specification.
     *
     * @param string      $content A string to parse as HTML/XML
     * @param null|string $type    The content type of the string
     */
    public function addContent($content, $type = null)
    {
        if (empty($type)) {
            $type = 0 === strpos($content, '<?xml') ? 'application/xml' : 'text/html';
        }

        // DOM only for HTML/XML content
        if (!preg_match('/(x|ht)ml/i', $type, $xmlMatches)) {
            return;
        }

        $charset = null;
        if (false !== $pos = stripos($type, 'charset=')) {
            $charset = substr($type, $pos + 8);
            if (false !== $pos = strpos($charset, ';')) {
                $charset = substr($charset, 0, $pos);
            }
        }

        // http://www.w3.org/TR/encoding/#encodings
        // http://www.w3.org/TR/REC-xml/#NT-EncName
        if (null === $charset &&
            preg_match('/\<meta[^\>]+charset *= *["\']?([a-zA-Z\-0-9_:.]+)/i', $content, $matches)) {
            $charset = $matches[1];
        }

        if (null === $charset) {
            $charset = 'ISO-8859-1';
        }

        if ('x' === $xmlMatches[1]) {
            $this->addXmlContent($content, $charset);
        } else {
            $this->addHtmlContent($content, $charset);
        }
    }

    /**
     * Adds an HTML content to the list of nodes.
     *
     * The libxml errors are disabled when the content is parsed.
     *
     * If you want to get parsing errors, be sure to enable
     * internal errors via libxml_use_internal_errors(true)
     * and then, get the errors via libxml_get_errors(). Be
     * sure to clear errors with libxml_clear_errors() afterward.
     *
     * @param string $content The HTML content
     * @param string $charset The charset
     */
    public function addHtmlContent($content, $charset = 'UTF-8')
    {
        $internalErrors = libxml_use_internal_errors(true);
        $disableEntities = libxml_disable_entity_loader(true);

        $dom = new \DOMDocument('1.0', $charset);
        $dom->validateOnParse = true;

        set_error_handler(function () {throw new \Exception();});

        try {
            // Convert charset to HTML-entities to work around bugs in DOMDocument::loadHTML()

            if (function_exists('mb_convert_encoding')) {
                $content = mb_convert_encoding($content, 'HTML-ENTITIES', $charset);
            } elseif (function_exists('iconv')) {
                $content = preg_replace_callback(
                    '/[\x80-\xFF]+/',
                    function ($m) {
                        $m = unpack('C*', $m[0]);
                        $i = 1;
                        $entities = '';

                        while (isset($m[$i])) {
                            if (0xF0 <= $m[$i]) {
                                $c = (($m[$i++] - 0xF0) << 18) + (($m[$i++] - 0x80) << 12) + (($m[$i++] - 0x80) << 6) + $m[$i++] - 0x80;
                            } elseif (0xE0 <= $m[$i]) {
                                $c = (($m[$i++] - 0xE0) << 12) + (($m[$i++] - 0x80) << 6) + $m[$i++]  - 0x80;
                            } else {
                                $c = (($m[$i++] - 0xC0) << 6) + $m[$i++] - 0x80;
                            }

                            $entities .= '&#'.$c.';';
                        }

                        return $entities;
                    },
                    iconv($charset, 'UTF-8', $content)
                );
            }
        } catch (\Exception $e) {
        }

        restore_error_handler();

        if ('' !== trim($content)) {
            @$dom->loadHTML($content);
        }

        libxml_use_internal_errors($internalErrors);
        libxml_disable_entity_loader($disableEntities);

        $this->addDocument($dom);

        $base = $this->filterRelativeXPath('descendant-or-self::base')->extract(array('href'));

        $baseHref = current($base);
        if (count($base) && !empty($baseHref)) {
            if ($this->baseHref) {
                $linkNode = $dom->createElement('a');
                $linkNode->setAttribute('href', $baseHref);
                $link = new Link($linkNode, $this->baseHref);
                $this->baseHref = $link->getUri();
            } else {
                $this->baseHref = $baseHref;
            }
        }
    }

    /**
     * Adds an XML content to the list of nodes.
     *
     * The libxml errors are disabled when the content is parsed.
     *
     * If you want to get parsing errors, be sure to enable
     * internal errors via libxml_use_internal_errors(true)
     * and then, get the errors via libxml_get_errors(). Be
     * sure to clear errors with libxml_clear_errors() afterward.
     *
     * @param string $content The XML content
     * @param string $charset The charset
     * @param int    $options Bitwise OR of the libxml option constants
     *                        LIBXML_PARSEHUGE is dangerous, see
     *                        http://symfony.com/blog/security-release-symfony-2-0-17-released
     */
    public function addXmlContent($content, $charset = 'UTF-8', $options = LIBXML_NONET)
    {
        // remove the default namespace if it's the only namespace to make XPath expressions simpler
        if (!preg_match('/xmlns:/', $content)) {
            $content = str_replace('xmlns', 'ns', $content);
        }

        $internalErrors = libxml_use_internal_errors(true);
        $disableEntities = libxml_disable_entity_loader(true);

        $dom = new \DOMDocument('1.0', $charset);
        $dom->validateOnParse = true;

        if ('' !== trim($content)) {
<<<<<<< HEAD
            @$dom->loadXML($content, LIBXML_NONET | (defined('LIBXML_PARSEHUGE') ? LIBXML_PARSEHUGE : 0));
=======
            // remove the default namespace to make XPath expressions simpler
            @$dom->loadXML(str_replace('xmlns', 'ns', $content), $options);
>>>>>>> 5b577ddd
        }

        libxml_use_internal_errors($internalErrors);
        libxml_disable_entity_loader($disableEntities);

        $this->addDocument($dom);
    }

    /**
     * Adds a \DOMDocument to the list of nodes.
     *
     * @param \DOMDocument $dom A \DOMDocument instance
     */
    public function addDocument(\DOMDocument $dom)
    {
        if ($dom->documentElement) {
            $this->addNode($dom->documentElement);
        }
    }

    /**
     * Adds a \DOMNodeList to the list of nodes.
     *
     * @param \DOMNodeList $nodes A \DOMNodeList instance
     */
    public function addNodeList(\DOMNodeList $nodes)
    {
        foreach ($nodes as $node) {
            if ($node instanceof \DOMNode) {
                $this->addNode($node);
            }
        }
    }

    /**
     * Adds an array of \DOMNode instances to the list of nodes.
     *
     * @param \DOMNode[] $nodes An array of \DOMNode instances
     */
    public function addNodes(array $nodes)
    {
        foreach ($nodes as $node) {
            $this->add($node);
        }
    }

    /**
     * Adds a \DOMNode instance to the list of nodes.
     *
     * @param \DOMNode $node A \DOMNode instance
     */
    public function addNode(\DOMNode $node)
    {
        if ($node instanceof \DOMDocument) {
            $this->attach($node->documentElement);
        } else {
            $this->attach($node);
        }
    }

    // Serializing and unserializing a crawler creates DOM objects in a corrupted state. DOM elements are not properly serializable.
    public function unserialize($serialized)
    {
        throw new \BadMethodCallException('A Crawler cannot be serialized.');
    }

    public function serialize()
    {
        throw new \BadMethodCallException('A Crawler cannot be serialized.');
    }

    /**
     * Returns a node given its position in the node list.
     *
     * @param int $position The position
     *
     * @return Crawler A new instance of the Crawler with the selected node, or an empty Crawler if it does not exist.
     */
    public function eq($position)
    {
        foreach ($this as $i => $node) {
            if ($i == $position) {
                return $this->createSubCrawler($node);
            }
        }

        return $this->createSubCrawler(null);
    }

    /**
     * Calls an anonymous function on each node of the list.
     *
     * The anonymous function receives the position and the node wrapped
     * in a Crawler instance as arguments.
     *
     * Example:
     *
     *     $crawler->filter('h1')->each(function ($node, $i) {
     *         return $node->text();
     *     });
     *
     * @param \Closure $closure An anonymous function
     *
     * @return array An array of values returned by the anonymous function
     */
    public function each(\Closure $closure)
    {
        $data = array();
        foreach ($this as $i => $node) {
            $data[] = $closure($this->createSubCrawler($node), $i);
        }

        return $data;
    }

    /**
     * Slices the list of nodes by $offset and $length.
     *
     * @param int $offset
     * @param int $length
     *
     * @return Crawler A Crawler instance with the sliced nodes
     */
    public function slice($offset = 0, $length = -1)
    {
        return $this->createSubCrawler(iterator_to_array(new \LimitIterator($this, $offset, $length)));
    }

    /**
     * Reduces the list of nodes by calling an anonymous function.
     *
     * To remove a node from the list, the anonymous function must return false.
     *
     * @param \Closure $closure An anonymous function
     *
     * @return Crawler A Crawler instance with the selected nodes.
     */
    public function reduce(\Closure $closure)
    {
        $nodes = array();
        foreach ($this as $i => $node) {
            if (false !== $closure($this->createSubCrawler($node), $i)) {
                $nodes[] = $node;
            }
        }

        return $this->createSubCrawler($nodes);
    }

    /**
     * Returns the first node of the current selection.
     *
     * @return Crawler A Crawler instance with the first selected node
     */
    public function first()
    {
        return $this->eq(0);
    }

    /**
     * Returns the last node of the current selection.
     *
     * @return Crawler A Crawler instance with the last selected node
     */
    public function last()
    {
        return $this->eq(count($this) - 1);
    }

    /**
     * Returns the siblings nodes of the current selection.
     *
     * @return Crawler A Crawler instance with the sibling nodes
     *
     * @throws \InvalidArgumentException When current node is empty
     */
    public function siblings()
    {
        if (!count($this)) {
            throw new \InvalidArgumentException('The current node list is empty.');
        }

        return $this->createSubCrawler($this->sibling($this->getNode(0)->parentNode->firstChild));
    }

    /**
     * Returns the next siblings nodes of the current selection.
     *
     * @return Crawler A Crawler instance with the next sibling nodes
     *
     * @throws \InvalidArgumentException When current node is empty
     */
    public function nextAll()
    {
        if (!count($this)) {
            throw new \InvalidArgumentException('The current node list is empty.');
        }

        return $this->createSubCrawler($this->sibling($this->getNode(0)));
    }

    /**
     * Returns the previous sibling nodes of the current selection.
     *
     * @return Crawler A Crawler instance with the previous sibling nodes
     *
     * @throws \InvalidArgumentException
     */
    public function previousAll()
    {
        if (!count($this)) {
            throw new \InvalidArgumentException('The current node list is empty.');
        }

        return $this->createSubCrawler($this->sibling($this->getNode(0), 'previousSibling'));
    }

    /**
     * Returns the parents nodes of the current selection.
     *
     * @return Crawler A Crawler instance with the parents nodes of the current selection
     *
     * @throws \InvalidArgumentException When current node is empty
     */
    public function parents()
    {
        if (!count($this)) {
            throw new \InvalidArgumentException('The current node list is empty.');
        }

        $node = $this->getNode(0);
        $nodes = array();

        while ($node = $node->parentNode) {
            if (1 === $node->nodeType) {
                $nodes[] = $node;
            }
        }

        return $this->createSubCrawler($nodes);
    }

    /**
     * Returns the children nodes of the current selection.
     *
     * @return Crawler A Crawler instance with the children nodes
     *
     * @throws \InvalidArgumentException When current node is empty
     */
    public function children()
    {
        if (!count($this)) {
            throw new \InvalidArgumentException('The current node list is empty.');
        }

        $node = $this->getNode(0)->firstChild;

        return $this->createSubCrawler($node ? $this->sibling($node) : array());
    }

    /**
     * Returns the attribute value of the first node of the list.
     *
     * @param string $attribute The attribute name
     *
     * @return string|null The attribute value or null if the attribute does not exist
     *
     * @throws \InvalidArgumentException When current node is empty
     */
    public function attr($attribute)
    {
        if (!count($this)) {
            throw new \InvalidArgumentException('The current node list is empty.');
        }

        $node = $this->getNode(0);

        return $node->hasAttribute($attribute) ? $node->getAttribute($attribute) : null;
    }

    /**
     * Returns the node name of the first node of the list.
     *
     * @return string The node name
     *
     * @throws \InvalidArgumentException When current node is empty
     */
    public function nodeName()
    {
        if (!count($this)) {
            throw new \InvalidArgumentException('The current node list is empty.');
        }

        return $this->getNode(0)->nodeName;
    }

    /**
     * Returns the node value of the first node of the list.
     *
     * @return string The node value
     *
     * @throws \InvalidArgumentException When current node is empty
     */
    public function text()
    {
        if (!count($this)) {
            throw new \InvalidArgumentException('The current node list is empty.');
        }

        return $this->getNode(0)->nodeValue;
    }

    /**
     * Returns the first node of the list as HTML.
     *
     * @return string The node html
     *
     * @throws \InvalidArgumentException When current node is empty
     */
    public function html()
    {
        if (!count($this)) {
            throw new \InvalidArgumentException('The current node list is empty.');
        }

        $html = '';
        foreach ($this->getNode(0)->childNodes as $child) {
            $html .= $child->ownerDocument->saveHTML($child);
        }

        return $html;
    }

    /**
     * Extracts information from the list of nodes.
     *
     * You can extract attributes or/and the node value (_text).
     *
     * Example:
     *
     * $crawler->filter('h1 a')->extract(array('_text', 'href'));
     *
     * @param array $attributes An array of attributes
     *
     * @return array An array of extracted values
     */
    public function extract($attributes)
    {
        $attributes = (array) $attributes;
        $count = count($attributes);

        $data = array();
        foreach ($this as $node) {
            $elements = array();
            foreach ($attributes as $attribute) {
                if ('_text' === $attribute) {
                    $elements[] = $node->nodeValue;
                } else {
                    $elements[] = $node->getAttribute($attribute);
                }
            }

            $data[] = $count > 1 ? $elements : $elements[0];
        }

        return $data;
    }

    /**
     * Filters the list of nodes with an XPath expression.
     *
     * The XPath expression is evaluated in the context of the crawler, which
     * is considered as a fake parent of the elements inside it.
     * This means that a child selector "div" or "./div" will match only
     * the div elements of the current crawler, not their children.
     *
     * @param string $xpath An XPath expression
     *
     * @return Crawler A new instance of Crawler with the filtered list of nodes
     */
    public function filterXPath($xpath)
    {
        $xpath = $this->relativize($xpath);

        // If we dropped all expressions in the XPath while preparing it, there would be no match
        if ('' === $xpath) {
            return $this->createSubCrawler(null);
        }

        return $this->filterRelativeXPath($xpath);
    }

    /**
     * Filters the list of nodes with a CSS selector.
     *
     * This method only works if you have installed the CssSelector Symfony Component.
     *
     * @param string $selector A CSS selector
     *
     * @return Crawler A new instance of Crawler with the filtered list of nodes
     *
     * @throws \RuntimeException if the CssSelector Component is not available
     */
    public function filter($selector)
    {
        if (!class_exists('Symfony\\Component\\CssSelector\\CssSelector')) {
            throw new \RuntimeException('Unable to filter with a CSS selector as the Symfony CssSelector is not installed (you can use filterXPath instead).');
        }

        // The CssSelector already prefixes the selector with descendant-or-self::
        return $this->filterRelativeXPath(CssSelector::toXPath($selector));
    }

    /**
     * Selects links by name or alt value for clickable images.
     *
     * @param string $value The link text
     *
     * @return Crawler A new instance of Crawler with the filtered list of nodes
     */
    public function selectLink($value)
    {
        $xpath = sprintf('descendant-or-self::a[contains(concat(\' \', normalize-space(string(.)), \' \'), %s) ', static::xpathLiteral(' '.$value.' ')).
                            sprintf('or ./img[contains(concat(\' \', normalize-space(string(@alt)), \' \'), %s)]]', static::xpathLiteral(' '.$value.' '));

        return $this->filterRelativeXPath($xpath);
    }

    /**
     * Selects a button by name or alt value for images.
     *
     * @param string $value The button text
     *
     * @return Crawler A new instance of Crawler with the filtered list of nodes
     */
    public function selectButton($value)
    {
        $translate = 'translate(@type, "ABCDEFGHIJKLMNOPQRSTUVWXYZ", "abcdefghijklmnopqrstuvwxyz")';
        $xpath = sprintf('descendant-or-self::input[((contains(%s, "submit") or contains(%s, "button")) and contains(concat(\' \', normalize-space(string(@value)), \' \'), %s)) ', $translate, $translate, static::xpathLiteral(' '.$value.' ')).
                         sprintf('or (contains(%s, "image") and contains(concat(\' \', normalize-space(string(@alt)), \' \'), %s)) or @id=%s or @name=%s] ', $translate, static::xpathLiteral(' '.$value.' '), static::xpathLiteral($value), static::xpathLiteral($value)).
                         sprintf('| descendant-or-self::button[contains(concat(\' \', normalize-space(string(.)), \' \'), %s) or @id=%s or @name=%s]', static::xpathLiteral(' '.$value.' '), static::xpathLiteral($value), static::xpathLiteral($value));

        return $this->filterRelativeXPath($xpath);
    }

    /**
     * Returns a Link object for the first node in the list.
     *
     * @param string $method The method for the link (get by default)
     *
     * @return Link A Link instance
     *
     * @throws \InvalidArgumentException If the current node list is empty
     */
    public function link($method = 'get')
    {
        if (!count($this)) {
            throw new \InvalidArgumentException('The current node list is empty.');
        }

        $node = $this->getNode(0);

        return new Link($node, $this->baseHref, $method);
    }

    /**
     * Returns an array of Link objects for the nodes in the list.
     *
     * @return Link[] An array of Link instances
     */
    public function links()
    {
        $links = array();
        foreach ($this as $node) {
            $links[] = new Link($node, $this->baseHref, 'get');
        }

        return $links;
    }

    /**
     * Returns a Form object for the first node in the list.
     *
     * @param array  $values An array of values for the form fields
     * @param string $method The method for the form
     *
     * @return Form A Form instance
     *
     * @throws \InvalidArgumentException If the current node list is empty
     */
    public function form(array $values = null, $method = null)
    {
        if (!count($this)) {
            throw new \InvalidArgumentException('The current node list is empty.');
        }

        $form = new Form($this->getNode(0), $this->uri, $method, $this->baseHref);

        if (null !== $values) {
            $form->setValues($values);
        }

        return $form;
    }

    /**
     * Overloads a default namespace prefix to be used with XPath and CSS expressions.
     *
     * @param string $prefix
     */
    public function setDefaultNamespacePrefix($prefix)
    {
        $this->defaultNamespacePrefix = $prefix;
    }

    /**
     * @param string $prefix
     * @param string $namespace
     */
    public function registerNamespace($prefix, $namespace)
    {
        $this->namespaces[$prefix] = $namespace;
    }

    /**
     * Converts string for XPath expressions.
     *
     * Escaped characters are: quotes (") and apostrophe (').
     *
     *  Examples:
     *  <code>
     *     echo Crawler::xpathLiteral('foo " bar');
     *     //prints 'foo " bar'
     *
     *     echo Crawler::xpathLiteral("foo ' bar");
     *     //prints "foo ' bar"
     *
     *     echo Crawler::xpathLiteral('a\'b"c');
     *     //prints concat('a', "'", 'b"c')
     *  </code>
     *
     * @param string $s String to be escaped
     *
     * @return string Converted string
     */
    public static function xpathLiteral($s)
    {
        if (false === strpos($s, "'")) {
            return sprintf("'%s'", $s);
        }

        if (false === strpos($s, '"')) {
            return sprintf('"%s"', $s);
        }

        $string = $s;
        $parts = array();
        while (true) {
            if (false !== $pos = strpos($string, "'")) {
                $parts[] = sprintf("'%s'", substr($string, 0, $pos));
                $parts[] = "\"'\"";
                $string = substr($string, $pos + 1);
            } else {
                $parts[] = "'$string'";
                break;
            }
        }

        return sprintf('concat(%s)', implode($parts, ', '));
    }

    /**
     * Filters the list of nodes with an XPath expression.
     *
     * The XPath expression should already be processed to apply it in the context of each node.
     *
     * @param string $xpath
     *
     * @return Crawler
     */
    private function filterRelativeXPath($xpath)
    {
        $prefixes = $this->findNamespacePrefixes($xpath);

        $crawler = $this->createSubCrawler(null);

        foreach ($this as $node) {
            $domxpath = $this->createDOMXPath($node->ownerDocument, $prefixes);
            $crawler->add($domxpath->query($xpath, $node));
        }

        return $crawler;
    }

    /**
     * Make the XPath relative to the current context.
     *
     * The returned XPath will match elements matching the XPath inside the current crawler
     * when running in the context of a node of the crawler.
     *
     * @param string $xpath
     *
     * @return string
     */
    private function relativize($xpath)
    {
        $expressions = array();

        $unionPattern = '/\|(?![^\[]*\])/';
        // An expression which will never match to replace expressions which cannot match in the crawler
        // We cannot simply drop
        $nonMatchingExpression = 'a[name() = "b"]';

        // Split any unions into individual expressions.
        foreach (preg_split($unionPattern, $xpath) as $expression) {
            $expression = trim($expression);
            $parenthesis = '';

            // If the union is inside some braces, we need to preserve the opening braces and apply
            // the change only inside it.
            if (preg_match('/^[\(\s*]+/', $expression, $matches)) {
                $parenthesis = $matches[0];
                $expression = substr($expression, strlen($parenthesis));
            }

            // BC for Symfony 2.4 and lower were elements were adding in a fake _root parent
            if (0 === strpos($expression, '/_root/')) {
                $expression = './'.substr($expression, 7);
            } elseif (0 === strpos($expression, 'self::*/')) {
                $expression = './'.substr($expression, 8);
            }

            // add prefix before absolute element selector
            if (empty($expression)) {
                $expression = $nonMatchingExpression;
            } elseif (0 === strpos($expression, '//')) {
                $expression = 'descendant-or-self::'.substr($expression, 2);
            } elseif (0 === strpos($expression, './/')) {
                $expression = 'descendant-or-self::'.substr($expression, 3);
            } elseif (0 === strpos($expression, './')) {
                $expression = 'self::'.substr($expression, 2);
            } elseif (0 === strpos($expression, 'child::')) {
                $expression = 'self::'.substr($expression, 7);
            } elseif ('/' === $expression[0] || 0 === strpos($expression, 'self::')) {
                // the only direct child in Symfony 2.4 and lower is _root, which is already handled previously
                // so let's drop the expression entirely
                $expression = $nonMatchingExpression;
            } elseif ('.' === $expression[0]) {
                // '.' is the fake root element in Symfony 2.4 and lower, which is excluded from results
                $expression = $nonMatchingExpression;
            } elseif (0 === strpos($expression, 'descendant::')) {
                $expression = 'descendant-or-self::'.substr($expression, strlen('descendant::'));
            } elseif (preg_match('/^(ancestor|ancestor-or-self|attribute|following|following-sibling|namespace|parent|preceding|preceding-sibling)::/', $expression)) {
                // the fake root has no parent, preceding or following nodes and also no attributes (even no namespace attributes)
                $expression = $nonMatchingExpression;
            } elseif (0 !== strpos($expression, 'descendant-or-self::')) {
                $expression = 'self::'.$expression;
            }
            $expressions[] = $parenthesis.$expression;
        }

        return implode(' | ', $expressions);
    }

    /**
     * @param int $position
     *
     * @return \DOMElement|null
     */
    public function getNode($position)
    {
        foreach ($this as $i => $node) {
            if ($i == $position) {
                return $node;
            }
        }
    }

    /**
     * @param \DOMElement $node
     * @param string      $siblingDir
     *
     * @return array
     */
    protected function sibling($node, $siblingDir = 'nextSibling')
    {
        $nodes = array();

        do {
            if ($node !== $this->getNode(0) && $node->nodeType === 1) {
                $nodes[] = $node;
            }
        } while ($node = $node->$siblingDir);

        return $nodes;
    }

    /**
     * @param \DOMDocument $document
     * @param array        $prefixes
     *
     * @return \DOMXPath
     *
     * @throws \InvalidArgumentException
     */
    private function createDOMXPath(\DOMDocument $document, array $prefixes = array())
    {
        $domxpath = new \DOMXPath($document);

        foreach ($prefixes as $prefix) {
            $namespace = $this->discoverNamespace($domxpath, $prefix);
            if (null !== $namespace) {
                $domxpath->registerNamespace($prefix, $namespace);
            }
        }

        return $domxpath;
    }

    /**
     * @param \DOMXPath $domxpath
     * @param string    $prefix
     *
     * @return string
     *
     * @throws \InvalidArgumentException
     */
    private function discoverNamespace(\DOMXPath $domxpath, $prefix)
    {
        if (isset($this->namespaces[$prefix])) {
            return $this->namespaces[$prefix];
        }

        // ask for one namespace, otherwise we'd get a collection with an item for each node
        $namespaces = $domxpath->query(sprintf('(//namespace::*[name()="%s"])[last()]', $this->defaultNamespacePrefix === $prefix ? '' : $prefix));

        if ($node = $namespaces->item(0)) {
            return $node->nodeValue;
        }
    }

    /**
     * @param string $xpath
     *
     * @return array
     */
    private function findNamespacePrefixes($xpath)
    {
        if (preg_match_all('/(?P<prefix>[a-z_][a-z_0-9\-\.]*+):[^"\/:]/i', $xpath, $matches)) {
            return array_unique($matches['prefix']);
        }

        return array();
    }

    /**
     * Creates a crawler for some subnodes.
     *
     * @param \DOMElement|\DOMElement[]|\DOMNodeList|null $nodes
     *
     * @return static
     */
    private function createSubCrawler($nodes)
    {
        $crawler = new static($nodes, $this->uri, $this->baseHref);

        return $crawler;
    }
}<|MERGE_RESOLUTION|>--- conflicted
+++ resolved
@@ -247,12 +247,7 @@
         $dom->validateOnParse = true;
 
         if ('' !== trim($content)) {
-<<<<<<< HEAD
-            @$dom->loadXML($content, LIBXML_NONET | (defined('LIBXML_PARSEHUGE') ? LIBXML_PARSEHUGE : 0));
-=======
-            // remove the default namespace to make XPath expressions simpler
-            @$dom->loadXML(str_replace('xmlns', 'ns', $content), $options);
->>>>>>> 5b577ddd
+            @$dom->loadXML($content, $options);
         }
 
         libxml_use_internal_errors($internalErrors);
