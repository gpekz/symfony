--- conflicted
+++ resolved
@@ -133,49 +133,6 @@
     }
 
     /**
-<<<<<<< HEAD
-=======
-     * Exports the current profiler data.
-     *
-     * @param Profile $profile A Profile instance
-     *
-     * @return string The exported data
-     *
-     * @deprecated since Symfony 2.8, to be removed in 3.0.
-     */
-    public function export(Profile $profile)
-    {
-        @trigger_error('The '.__METHOD__.' method is deprecated since version 2.8 and will be removed in 3.0.', E_USER_DEPRECATED);
-
-        return base64_encode(serialize($profile));
-    }
-
-    /**
-     * Imports data into the profiler storage.
-     *
-     * @param string $data A data string as exported by the export() method
-     *
-     * @return Profile|false A Profile instance
-     *
-     * @deprecated since Symfony 2.8, to be removed in 3.0.
-     */
-    public function import($data)
-    {
-        @trigger_error('The '.__METHOD__.' method is deprecated since version 2.8 and will be removed in 3.0.', E_USER_DEPRECATED);
-
-        $profile = unserialize(base64_decode($data));
-
-        if ($this->storage->read($profile->getToken())) {
-            return false;
-        }
-
-        $this->saveProfile($profile);
-
-        return $profile;
-    }
-
-    /**
->>>>>>> ccf63e6b
      * Finds profiler tokens for the given criteria.
      *
      * @param string $ip         The IP
