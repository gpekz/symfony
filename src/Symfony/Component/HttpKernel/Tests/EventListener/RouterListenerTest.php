--- conflicted
+++ resolved
@@ -187,7 +187,6 @@
         $this->assertSame(400, $response->getStatusCode());
     }
 
-<<<<<<< HEAD
     public function testNoRoutingConfigurationResponse()
     {
         $requestStack = new RequestStack();
@@ -208,7 +207,8 @@
         $response = $kernel->handle($request);
         $this->assertSame(404, $response->getStatusCode());
         $this->assertContains('Welcome', $response->getContent());
-=======
+    }
+
     /**
      * @expectedException \Symfony\Component\HttpKernel\Exception\BadRequestHttpException
      */
@@ -222,6 +222,5 @@
 
         $listener = new RouterListener($requestMatcher, $this->requestStack, new RequestContext());
         $listener->onKernelRequest($event);
->>>>>>> f6570573
     }
 }