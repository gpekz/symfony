--- conflicted
+++ resolved
@@ -62,19 +62,11 @@
     protected $startTime;
     protected $loadClassCache;
 
-<<<<<<< HEAD
     const VERSION = '2.8.0-DEV';
-    const VERSION_ID = '20800';
-    const MAJOR_VERSION = '2';
-    const MINOR_VERSION = '8';
-    const RELEASE_VERSION = '0';
-=======
-    const VERSION = '2.7.5-DEV';
-    const VERSION_ID = 20705;
+    const VERSION_ID = 20800;
     const MAJOR_VERSION = 2;
-    const MINOR_VERSION = 7;
-    const RELEASE_VERSION = 5;
->>>>>>> 4ecbc705
+    const MINOR_VERSION = 8;
+    const RELEASE_VERSION = 0;
     const EXTRA_VERSION = 'DEV';
 
     const END_OF_MAINTENANCE = '05/2018';
