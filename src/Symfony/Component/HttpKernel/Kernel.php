<?php

/*
 * This file is part of the Symfony package.
 *
 * (c) Fabien Potencier <fabien@symfony.com>
 *
 * For the full copyright and license information, please view the LICENSE
 * file that was distributed with this source code.
 */

namespace Symfony\Component\HttpKernel;

use Symfony\Component\DependencyInjection\ContainerInterface;
use Symfony\Component\DependencyInjection\ContainerBuilder;
use Symfony\Component\DependencyInjection\Dumper\PhpDumper;
use Symfony\Component\DependencyInjection\ParameterBag\ParameterBag;
use Symfony\Component\DependencyInjection\Loader\XmlFileLoader;
use Symfony\Component\DependencyInjection\Loader\YamlFileLoader;
use Symfony\Component\DependencyInjection\Loader\IniFileLoader;
use Symfony\Component\DependencyInjection\Loader\PhpFileLoader;
use Symfony\Component\DependencyInjection\Loader\ClosureLoader;
use Symfony\Component\HttpFoundation\Request;
use Symfony\Component\HttpKernel\HttpKernelInterface;
use Symfony\Component\HttpKernel\Bundle\BundleInterface;
use Symfony\Component\HttpKernel\Config\FileLocator;
use Symfony\Component\HttpKernel\DependencyInjection\MergeExtensionConfigurationPass;
use Symfony\Component\Config\Loader\LoaderResolver;
use Symfony\Component\Config\Loader\DelegatingLoader;
use Symfony\Component\Config\ConfigCache;

/**
 * The Kernel is the heart of the Symfony system.
 *
 * It manages an environment made of bundles.
 *
 * @author Fabien Potencier <fabien@symfony.com>
 */
abstract class Kernel implements KernelInterface
{
    protected $bundles;
    protected $bundleMap;
    protected $container;
    protected $rootDir;
    protected $environment;
    protected $debug;
    protected $booted;
    protected $name;
    protected $startTime;

    const VERSION = '2.0.0-DEV';

    /**
     * Constructor.
     *
     * @param string  $environment The environment
     * @param Boolean $debug       Whether to enable debugging or not
     */
    public function __construct($environment, $debug)
    {
        $this->environment = $environment;
        $this->debug = (Boolean) $debug;
        $this->booted = false;
        $this->name = preg_replace('/[^a-zA-Z0-9_]+/', '', basename($this->getRootDir()));

        if ($this->debug) {
            ini_set('display_errors', 1);
            error_reporting(-1);

            $this->startTime = microtime(true);
        } else {
            ini_set('display_errors', 0);
        }
    }

    public function __clone()
    {
        if ($this->debug) {
            $this->startTime = microtime(true);
        }

        $this->booted = false;
        $this->container = null;
    }

    /**
     * Boots the current kernel.
     */
    public function boot()
    {
        if (true === $this->booted) {
            return;
        }

        // init bundles
        $this->initializeBundles();

        // init container
        $this->initializeContainer();

        foreach ($this->getBundles() as $bundle) {
            $bundle->setContainer($this->container);
            $bundle->boot();
        }

        $this->booted = true;
    }

    /**
     * Shutdowns the kernel.
     *
     * This method is mainly useful when doing functional testing.
     */
    public function shutdown()
    {
        $this->booted = false;

        foreach ($this->getBundles() as $bundle) {
            $bundle->shutdown();
            $bundle->setContainer(null);
        }

        $this->container = null;
    }

    /**
     * {@inheritdoc}
     */
    public function handle(Request $request, $type = HttpKernelInterface::MASTER_REQUEST, $catch = true)
    {
        if (false === $this->booted) {
            $this->boot();
        }

        return $this->getHttpKernel()->handle($request, $type, $catch);
    }

    /**
     * Gets a http kernel from the container
     *
     * @return HttpKernel
     */
    protected function getHttpKernel()
    {
        return $this->container->get('http_kernel');
    }

    /**
     * Gets the registered bundle instances.
     *
     * @return array An array of registered bundle instances
     */
    public function getBundles()
    {
        return $this->bundles;
    }

    /**
     * Checks if a given class name belongs to an active bundle.
     *
     * @param string $class A class name
     *
     * @return Boolean true if the class belongs to an active bundle, false otherwise
     */
    public function isClassInActiveBundle($class)
    {
        foreach ($this->getBundles() as $bundle) {
            if (0 === strpos($class, $bundle->getNamespace())) {
                return true;
            }
        }

        return false;
    }

    /**
     * Returns a bundle and optionally its descendants by its name.
     *
     * @param string  $name  Bundle name
     * @param Boolean $first Whether to return the first bundle only or together with its descendants
     *
     * @return BundleInterface|Array A BundleInterface instance or an array of BundleInterface instances if $first is false
     *
     * @throws \InvalidArgumentException when the bundle is not enabled
     */
    public function getBundle($name, $first = true)
    {
        if (!isset($this->bundleMap[$name])) {
            throw new \InvalidArgumentException(sprintf('Bundle "%s" does not exist or it is not enabled. Maybe you forgot to add it in the registerBundles() function of your %s.php file?', $name, get_class($this)));
        }

        if (true === $first) {
            return $this->bundleMap[$name][0];
        } elseif (false === $first) {
            return $this->bundleMap[$name];
        }
    }

    /**
     * Returns the file path for a given resource.
     *
     * A Resource can be a file or a directory.
     *
     * The resource name must follow the following pattern:
     *
     *     @BundleName/path/to/a/file.something
     *
     * where BundleName is the name of the bundle
     * and the remaining part is the relative path in the bundle.
     *
     * If $dir is passed, and the first segment of the path is Resources,
     * this method will look for a file named:
     *
     *     $dir/BundleName/path/without/Resources
     *
     * @param string  $name  A resource name to locate
     * @param string  $dir   A directory where to look for the resource first
     * @param Boolean $first Whether to return the first path or paths for all matching bundles
     *
     * @return string|array The absolute path of the resource or an array if $first is false
     *
     * @throws \InvalidArgumentException if the file cannot be found or the name is not valid
     * @throws \RuntimeException         if the name contains invalid/unsafe characters
     */
    public function locateResource($name, $dir = null, $first = true)
    {
        if ('@' !== $name[0]) {
            throw new \InvalidArgumentException(sprintf('A resource name must start with @ ("%s" given).', $name));
        }

        if (false !== strpos($name, '..')) {
            throw new \RuntimeException(sprintf('File name "%s" contains invalid characters (..).', $name));
        }

        $name = substr($name, 1);
        list($bundle, $path) = explode('/', $name, 2);

        $isResource = 0 === strpos($path, 'Resources');

        $files = array();
        if (true === $isResource && null !== $dir && file_exists($file = $dir.'/'.$bundle.'/'.substr($path, 10))) {
            if ($first) {
                return $file;
            }

            $files[] = $file;
        }

        foreach ($this->getBundle($bundle, false) as $bundle) {
            if (file_exists($file = $bundle->getPath().'/'.$path)) {
                if ($first) {
                    return $file;
                }
                $files[] = $file;
            }
        }

        if ($files) {
            return $files;
        }

        throw new \InvalidArgumentException(sprintf('Unable to find file "@%s".', $name));
    }

    /**
     * Gets the name of the kernel
     *
     * @return string The kernel name
     */
    public function getName()
    {
        return $this->name;
    }

    /**
     * Gets the environment.
     *
     * @return string The current environment
     */
    public function getEnvironment()
    {
        return $this->environment;
    }

    /**
     * Checks if debug mode is enabled.
     *
     * @return Boolean true if debug mode is enabled, false otherwise
     */
    public function isDebug()
    {
        return $this->debug;
    }

    /**
     * Gets the application root dir.
     *
     * @return string The application root dir
     */
    public function getRootDir()
    {
        if (null === $this->rootDir) {
            $r = new \ReflectionObject($this);
            $this->rootDir = dirname($r->getFileName());
        }
        
        return $this->rootDir;
    }

    /**
     * Gets the current container.
     *
     * @return ContainerInterface A ContainerInterface instance
     */
    public function getContainer()
    {
        return $this->container;
    }

    /**
     * Gets the request start time (not available if debug is disabled).
     *
     * @return integer The request start timestamp
     */
    public function getStartTime()
    {
        return $this->debug ? $this->startTime : -INF;
    }

    /**
     * Gets the cache directory.
     *
     * @return string The cache directory
     */
    public function getCacheDir()
    {
        return $this->getRootDir().'/cache/'.$this->environment;
    }

    /**
     * Gets the log directory.
     *
     * @return string The log directory
     */
    public function getLogDir()
    {
        return $this->getRootDir().'/logs';
    }

    /**
     * Initialize the data structures related to the bundle management:
     *  - the bundles property maps a bundle name to the bundle instance,
     *  - the bundleMap property maps a bundle name to the bundle inheritance hierarchy (most derived bundle first).
     *
     * @throws \LogicException if two bundles share a common name
     * @throws \LogicException if a bundle tries to extend a non-registered bundle
     * @throws \LogicException if two bundles extend the same ancestor
     */
    protected function initializeBundles()
    {
        // init bundles
        $this->bundles = array();
        $topMostBundles = array();
        $directChildren = array();

        foreach ($this->registerBundles() as $bundle) {
            $name = $bundle->getName();
            if (isset($this->bundles[$name])) {
                throw new \LogicException(sprintf('Trying to register two bundles with the same name "%s"', $name));
            }
            $this->bundles[$name] = $bundle;

            if ($parentName = $bundle->getParent()) {
                if (isset($directChildren[$parentName])) {
                    throw new \LogicException(sprintf('Bundle "%s" is directly extended by two bundles "%s" and "%s".', $parentName, $name, $directChildren[$parentName]));
                }
                $directChildren[$parentName] = $name;
            } else {
                $topMostBundles[$name] = $bundle;
            }
        }

        // look for orphans
        if (count($diff = array_values(array_diff(array_keys($directChildren), array_keys($this->bundles))))) {
            throw new \LogicException(sprintf('Bundle "%s" extends bundle "%s", which is not registered.', $directChildren[$diff[0]], $diff[0]));
        }

        // inheritance
        $this->bundleMap = array();
        foreach ($topMostBundles as $name => $bundle) {
            $bundleMap = array($bundle);
            $hierarchy = array($name);

            while (isset($directChildren[$name])) {
                $name = $directChildren[$name];
                array_unshift($bundleMap, $this->bundles[$name]);
                $hierarchy[] = $name;
            }

            foreach ($hierarchy as $bundle) {
                $this->bundleMap[$bundle] = $bundleMap;
                array_pop($bundleMap);
            }
        }

    }

    /**
<<<<<<< HEAD
     * Gets the container class.
     *
     * @return string The container class
     */
    protected function getContainerClass()
    {
        return $this->name.ucfirst($this->environment).($this->debug ? 'Debug' : '').'ProjectContainer';
    }

=======
     * Initializes the DI container
     *
     * The cached version of the DI container is used when fresh, otherwise the
     * container is built.
     */
>>>>>>> 38da5299
    protected function initializeContainer()
    {
        $class = $this->getContainerClass();
        $cache = new ConfigCache($this->getCacheDir().'/'.$class.'.php', $this->debug);
        $fresh = false;
        if (!$cache->isFresh()) {
            $container = $this->buildContainer();
            $this->dumpContainer($cache, $container, $class);

            $fresh = true;
        }

        require_once $cache;

        $this->container = new $class();
        $this->container->set('kernel', $this);

        if ($fresh && 'cli' !== php_sapi_name()) {
            $this->container->get('cache_warmer')->warmUp($this->container->getParameter('kernel.cache_dir'));
        }
    }

    /**
     * Returns the kernel parameters
     *
     * @return array An array of kernel parameters
     */
    protected function getKernelParameters()
    {
        $bundles = array();
        foreach ($this->bundles as $name => $bundle) {
            $bundles[$name] = get_class($bundle);
        }

        return array_merge(
            array(
<<<<<<< HEAD
                'kernel.root_dir'        => $this->rootDir,
                'kernel.environment'     => $this->environment,
                'kernel.debug'           => $this->debug,
                'kernel.name'            => $this->name,
                'kernel.cache_dir'       => $this->getCacheDir(),
                'kernel.logs_dir'        => $this->getLogDir(),
                'kernel.bundles'         => $bundles,
                'kernel.charset'         => 'UTF-8',
                'kernel.container_class' => $this->getContainerClass(),
=======
                'kernel.root_dir'    => $this->getRootDir(),
                'kernel.environment' => $this->environment,
                'kernel.debug'       => $this->debug,
                'kernel.name'        => $this->name,
                'kernel.cache_dir'   => $this->getCacheDir(),
                'kernel.logs_dir'    => $this->getLogDir(),
                'kernel.bundles'     => $bundles,
                'kernel.charset'     => 'UTF-8',
>>>>>>> 38da5299
            ),
            $this->getEnvParameters()
        );
    }

    /**
     * Gets the environment parameters
     *
     * Only the parameters starting with "SYMFONY__" are considered
     *
     * @return array An array of parameters
     */
    protected function getEnvParameters()
    {
        $parameters = array();
        foreach ($_SERVER as $key => $value) {
            if ('SYMFONY__' === substr($key, 0, 9)) {
                $parameters[strtolower(str_replace('__', '.', substr($key, 9)))] = $value;
            }
        }

        return $parameters;
    }

    /**
     * Builds the DI container
     *
     * @return ContainerBuilder The compiled DI container
     */
    protected function buildContainer()
    {
        $parameterBag = new ParameterBag($this->getKernelParameters());

        $container = new ContainerBuilder($parameterBag);
        $container->getCompilerPassConfig()->setMergePass(new MergeExtensionConfigurationPass());
        foreach ($this->bundles as $bundle) {
            $bundle->build($container);

            if ($this->debug) {
                $container->addObjectResource($bundle);
            }
        }
        $container->addObjectResource($this);

        if (null !== $cont = $this->registerContainerConfiguration($this->getContainerLoader($container))) {
            $container->merge($cont);
        }

<<<<<<< HEAD
=======
    /**
     * Dumps the DI container to PHP code in the cache
     * 
     * @param ConfigCache       $cache      The config cache
     * @param ContainerBuilder  $container  The DI container
     * @param string            $class      The name of the class to generate
     */
    protected function dumpContainer(ConfigCache $cache, ContainerBuilder $container, $class)
    {
>>>>>>> 38da5299
        foreach (array('cache', 'logs') as $name) {
            $dir = $container->getParameter(sprintf('kernel.%s_dir', $name));
            if (!is_dir($dir)) {
                if (false === @mkdir($dir, 0777, true)) {
                    die(sprintf("Unable to create the %s directory (%s)\n", $name, dirname($dir)));
                }
            } elseif (!is_writable($dir)) {
                die(sprintf("Unable to write in the %s directory (%s)\n", $name, $dir));
            }
        }

        $container->compile();

        return $container;
    }

    protected function dumpContainer(ConfigCache $cache, ContainerBuilder $container, $class)
    {
        // cache the container
        $dumper = new PhpDumper($container);
        $content = $dumper->dump(array('class' => $class));
        if (!$this->debug) {
            $content = self::stripComments($content);
        }

        $cache->write($content, $container->getResources());
    }

    /**
     * Returns a loader for the container
     * 
     * @param ContainerInterface $container The DI container
     * @return DelegatingLoader The loader
     */
    protected function getContainerLoader(ContainerInterface $container)
    {
        $locator = new FileLocator($this);
        $resolver = new LoaderResolver(array(
            new XmlFileLoader($container, $locator),
            new YamlFileLoader($container, $locator),
            new IniFileLoader($container, $locator),
            new PhpFileLoader($container, $locator),
            new ClosureLoader($container, $locator),
        ));

        return new DelegatingLoader($resolver);
    }

    /**
     * Removes comments from a PHP source string.
     *
     * We don't use the PHP php_strip_whitespace() function
     * as we want the content to be readable and well-formatted.
     *
     * @param string $source A PHP string
     *
     * @return string The PHP string with the comments removed
     */
    static public function stripComments($source)
    {
        if (!function_exists('token_get_all')) {
            return $source;
        }

        $output = '';
        foreach (token_get_all($source) as $token) {
            if (is_string($token)) {
                $output .= $token;
            } elseif (!in_array($token[0], array(T_COMMENT, T_DOC_COMMENT))) {
                $output .= $token[1];
            }
        }

        // replace multiple new lines with a single newline
        $output = preg_replace(array('/\s+$/Sm', '/\n+/S'), "\n", $output);

        return $output;
    }

    public function serialize()
    {
        return serialize(array($this->environment, $this->debug));
    }

    public function unserialize($data)
    {
        list($environment, $debug) = unserialize($data);

        $this->__construct($environment, $debug);
    }
}<|MERGE_RESOLUTION|>--- conflicted
+++ resolved
@@ -406,7 +406,6 @@
     }
 
     /**
-<<<<<<< HEAD
      * Gets the container class.
      *
      * @return string The container class
@@ -416,13 +415,12 @@
         return $this->name.ucfirst($this->environment).($this->debug ? 'Debug' : '').'ProjectContainer';
     }
 
-=======
+    /**
      * Initializes the DI container
      *
      * The cached version of the DI container is used when fresh, otherwise the
      * container is built.
      */
->>>>>>> 38da5299
     protected function initializeContainer()
     {
         $class = $this->getContainerClass();
@@ -459,8 +457,7 @@
 
         return array_merge(
             array(
-<<<<<<< HEAD
-                'kernel.root_dir'        => $this->rootDir,
+                'kernel.root_dir'        => $this->getRootDir(),
                 'kernel.environment'     => $this->environment,
                 'kernel.debug'           => $this->debug,
                 'kernel.name'            => $this->name,
@@ -469,16 +466,6 @@
                 'kernel.bundles'         => $bundles,
                 'kernel.charset'         => 'UTF-8',
                 'kernel.container_class' => $this->getContainerClass(),
-=======
-                'kernel.root_dir'    => $this->getRootDir(),
-                'kernel.environment' => $this->environment,
-                'kernel.debug'       => $this->debug,
-                'kernel.name'        => $this->name,
-                'kernel.cache_dir'   => $this->getCacheDir(),
-                'kernel.logs_dir'    => $this->getLogDir(),
-                'kernel.bundles'     => $bundles,
-                'kernel.charset'     => 'UTF-8',
->>>>>>> 38da5299
             ),
             $this->getEnvParameters()
         );
@@ -527,18 +514,6 @@
             $container->merge($cont);
         }
 
-<<<<<<< HEAD
-=======
-    /**
-     * Dumps the DI container to PHP code in the cache
-     * 
-     * @param ConfigCache       $cache      The config cache
-     * @param ContainerBuilder  $container  The DI container
-     * @param string            $class      The name of the class to generate
-     */
-    protected function dumpContainer(ConfigCache $cache, ContainerBuilder $container, $class)
-    {
->>>>>>> 38da5299
         foreach (array('cache', 'logs') as $name) {
             $dir = $container->getParameter(sprintf('kernel.%s_dir', $name));
             if (!is_dir($dir)) {
@@ -555,6 +530,13 @@
         return $container;
     }
 
+    /**
+     * Dumps the DI container to PHP code in the cache
+     * 
+     * @param ConfigCache       $cache      The config cache
+     * @param ContainerBuilder  $container  The DI container
+     * @param string            $class      The name of the class to generate
+     */
     protected function dumpContainer(ConfigCache $cache, ContainerBuilder $container, $class)
     {
         // cache the container
