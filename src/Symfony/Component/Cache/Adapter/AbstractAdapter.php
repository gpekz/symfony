--- conflicted
+++ resolved
@@ -32,8 +32,6 @@
     private $createCacheItem;
     private $mergeByLifetime;
 
-<<<<<<< HEAD
-=======
     /**
      * @var int|null The maximum length to enforce for identifiers or null when no limit applies
      */
@@ -43,7 +41,6 @@
      * @param string $namespace
      * @param int    $defaultLifetime
      */
->>>>>>> d3ca5083
     protected function __construct($namespace = '', $defaultLifetime = 0)
     {
         $this->namespace = '' === $namespace ? '' : $this->getId($namespace).':';
@@ -132,7 +129,6 @@
         return new ChainAdapter(array($apcu, $fs));
     }
 
-<<<<<<< HEAD
     public static function createConnection($dsn, array $options = array())
     {
         if (!is_string($dsn)) {
@@ -144,43 +140,6 @@
         if (0 === strpos($dsn, 'memcached://')) {
             return MemcachedAdapter::createConnection($dsn, $options);
         }
-=======
-    /**
-     * Fetches several cache items.
-     *
-     * @param array $ids The cache identifiers to fetch
-     *
-     * @return array|\Traversable The corresponding values found in the cache
-     */
-    abstract protected function doFetch(array $ids);
-
-    /**
-     * Confirms if the cache contains specified cache item.
-     *
-     * @param string $id The identifier for which to check existence
-     *
-     * @return bool True if item exists in the cache, false otherwise
-     */
-    abstract protected function doHave($id);
-
-    /**
-     * Deletes all items in the pool.
-     *
-     * @param string $namespace The prefix used for all identifiers managed by this pool
-     *
-     * @return bool True if the pool was successfully cleared, false otherwise
-     */
-    abstract protected function doClear($namespace);
-
-    /**
-     * Removes multiple items from the pool.
-     *
-     * @param array $ids An array of identifiers that should be removed from the pool
-     *
-     * @return bool True if the items were successfully removed, false otherwise
-     */
-    abstract protected function doDelete(array $ids);
->>>>>>> d3ca5083
 
         throw new InvalidArgumentException(sprintf('Unsupported DSN: %s.', $dsn));
     }
