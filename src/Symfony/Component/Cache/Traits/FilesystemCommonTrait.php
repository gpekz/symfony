<?php

/*
 * This file is part of the Symfony package.
 *
 * (c) Fabien Potencier <fabien@symfony.com>
 *
 * For the full copyright and license information, please view the LICENSE
 * file that was distributed with this source code.
 */

namespace Symfony\Component\Cache\Traits;

use Symfony\Component\Cache\Exception\InvalidArgumentException;

/**
 * @author Nicolas Grekas <p@tchwork.com>
 *
 * @internal
 */
trait FilesystemCommonTrait
{
    private $directory;
    private $tmp;

    private function init($namespace, $directory)
    {
        if (!isset($directory[0])) {
            $directory = sys_get_temp_dir().'/symfony-cache';
        } else {
            $directory = realpath($directory) ?: $directory;
        }
        if (isset($namespace[0])) {
            if (preg_match('#[^-+_.A-Za-z0-9]#', $namespace, $match)) {
                throw new InvalidArgumentException(sprintf('Namespace contains "%s" but only characters in [-+_.A-Za-z0-9] are allowed.', $match[0]));
            }
            $directory .= \DIRECTORY_SEPARATOR.$namespace;
        }
        if (!file_exists($directory)) {
            @mkdir($directory, 0777, true);
        }
        $directory .= \DIRECTORY_SEPARATOR;
        // On Windows the whole path is limited to 258 chars
        if ('\\' === \DIRECTORY_SEPARATOR && \strlen($directory) > 234) {
            throw new InvalidArgumentException(sprintf('Cache directory too long (%s)', $directory));
        }

        $this->directory = $directory;
    }

    /**
     * {@inheritdoc}
     */
    protected function doClear($namespace)
    {
        $ok = true;

        foreach (new \RecursiveIteratorIterator(new \RecursiveDirectoryIterator($this->directory, \FilesystemIterator::SKIP_DOTS)) as $file) {
            $ok = ($file->isDir() || $this->doUnlink($file) || !file_exists($file)) && $ok;
        }

        return $ok;
    }

    /**
     * {@inheritdoc}
     */
    protected function doDelete(array $ids)
    {
        $ok = true;

        foreach ($ids as $id) {
            $file = $this->getFile($id);
            $ok = (!file_exists($file) || $this->doUnlink($file) || !file_exists($file)) && $ok;
        }

        return $ok;
    }

    protected function doUnlink($file)
    {
        return @unlink($file);
    }

    private function write($file, $data, $expiresAt = null)
    {
        set_error_handler(__CLASS__.'::throwError');
        try {
            if (null === $this->tmp) {
                $this->tmp = $this->directory.uniqid('', true);
            }
            file_put_contents($this->tmp, $data);

            if (null !== $expiresAt) {
                touch($this->tmp, $expiresAt);
            }

            return rename($this->tmp, $file);
        } finally {
            restore_error_handler();
        }
    }

    private function getFile($id, $mkdir = false)
    {
<<<<<<< HEAD
        // Use MD5 to favor speed over security, which is not an issue here
        $hash = str_replace('/', '-', base64_encode(hash('md5', static::class.$id, true)));
        $dir = $this->directory.strtoupper($hash[0].DIRECTORY_SEPARATOR.$hash[1].DIRECTORY_SEPARATOR);
=======
        $hash = str_replace('/', '-', base64_encode(hash('sha256', static::class.$id, true)));
        $dir = $this->directory.strtoupper($hash[0].\DIRECTORY_SEPARATOR.$hash[1].\DIRECTORY_SEPARATOR);
>>>>>>> c4d10c4d

        if ($mkdir && !file_exists($dir)) {
            @mkdir($dir, 0777, true);
        }

        return $dir.substr($hash, 2, 20);
    }

    /**
     * @internal
     */
    public static function throwError($type, $message, $file, $line)
    {
        throw new \ErrorException($message, 0, $type, $file, $line);
    }

    public function __destruct()
    {
        if (method_exists(parent::class, '__destruct')) {
            parent::__destruct();
        }
        if (null !== $this->tmp && file_exists($this->tmp)) {
            unlink($this->tmp);
        }
    }
}<|MERGE_RESOLUTION|>--- conflicted
+++ resolved
@@ -103,14 +103,9 @@
 
     private function getFile($id, $mkdir = false)
     {
-<<<<<<< HEAD
         // Use MD5 to favor speed over security, which is not an issue here
         $hash = str_replace('/', '-', base64_encode(hash('md5', static::class.$id, true)));
-        $dir = $this->directory.strtoupper($hash[0].DIRECTORY_SEPARATOR.$hash[1].DIRECTORY_SEPARATOR);
-=======
-        $hash = str_replace('/', '-', base64_encode(hash('sha256', static::class.$id, true)));
         $dir = $this->directory.strtoupper($hash[0].\DIRECTORY_SEPARATOR.$hash[1].\DIRECTORY_SEPARATOR);
->>>>>>> c4d10c4d
 
         if ($mkdir && !file_exists($dir)) {
             @mkdir($dir, 0777, true);
