--- conflicted
+++ resolved
@@ -62,13 +62,8 @@
         $this->assertSame($item, $item->tag('foo'));
         $this->assertSame($item, $item->tag(array('bar', 'baz')));
 
-<<<<<<< HEAD
-        call_user_func(\Closure::bind(function () use ($item) {
+        \call_user_func(\Closure::bind(function () use ($item) {
             $this->assertSame(array('foo' => 'foo', 'bar' => 'bar', 'baz' => 'baz'), $item->newMetadata[CacheItem::METADATA_TAGS]);
-=======
-        \call_user_func(\Closure::bind(function () use ($item) {
-            $this->assertSame(array('foo' => 'foo', 'bar' => 'bar', 'baz' => 'baz'), $item->tags);
->>>>>>> 933b7748
         }, $this, CacheItem::class));
     }
 
