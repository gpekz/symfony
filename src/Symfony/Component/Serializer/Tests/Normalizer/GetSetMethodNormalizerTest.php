--- conflicted
+++ resolved
@@ -215,13 +215,8 @@
                     },
                 ),
                 'baz',
-<<<<<<< HEAD
                 array('foo' => '', 'bar' => null, 'baz' => true),
-                'Null an item'
-=======
-                array('foo' => '', 'bar' => null),
                 'Null an item',
->>>>>>> 27e8c654
             ),
             array(
                 array(
