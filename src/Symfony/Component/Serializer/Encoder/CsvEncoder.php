<?php

/*
 * This file is part of the Symfony package.
 *
 * (c) Fabien Potencier <fabien@symfony.com>
 *
 * For the full copyright and license information, please view the LICENSE
 * file that was distributed with this source code.
 */

namespace Symfony\Component\Serializer\Encoder;

use Symfony\Component\Serializer\Exception\InvalidArgumentException;

/**
 * Encodes CSV data.
 *
 * @author Kévin Dunglas <dunglas@gmail.com>
 * @author Oliver Hoff <oliver@hofff.com>
 */
class CsvEncoder implements EncoderInterface, DecoderInterface
{
    const FORMAT = 'csv';
    const DELIMITER_KEY = 'csv_delimiter';
    const ENCLOSURE_KEY = 'csv_enclosure';
    const ESCAPE_CHAR_KEY = 'csv_escape_char';
    const KEY_SEPARATOR_KEY = 'csv_key_separator';
    const HEADERS_KEY = 'csv_headers';
    const ESCAPE_FORMULAS_KEY = 'csv_escape_formulas';
    const AS_COLLECTION_KEY = 'as_collection';

    private $delimiter;
    private $enclosure;
    private $escapeChar;
    private $keySeparator;
    private $escapeFormulas;
    private $formulasStartCharacters = array('=', '-', '+', '@');

    public function __construct(string $delimiter = ',', string $enclosure = '"', string $escapeChar = '\\', string $keySeparator = '.', bool $escapeFormulas = false)
    {
        $this->delimiter = $delimiter;
        $this->enclosure = $enclosure;
        $this->escapeChar = $escapeChar;
        $this->keySeparator = $keySeparator;
        $this->escapeFormulas = $escapeFormulas;
    }

    /**
     * {@inheritdoc}
     */
    public function encode($data, $format, array $context = array())
    {
        $handle = fopen('php://temp,', 'w+');

        if (!\is_array($data)) {
            $data = array(array($data));
        } elseif (empty($data)) {
            $data = array(array());
        } else {
            // Sequential arrays of arrays are considered as collections
            $i = 0;
            foreach ($data as $key => $value) {
                if ($i !== $key || !\is_array($value)) {
                    $data = array($data);
                    break;
                }

                ++$i;
            }
        }

        list($delimiter, $enclosure, $escapeChar, $keySeparator, $headers, $escapeFormulas) = $this->getCsvOptions($context);

        foreach ($data as &$value) {
            $flattened = array();
            $this->flatten($value, $flattened, $keySeparator, '', $escapeFormulas);
            $value = $flattened;
        }
        unset($value);

        $headers = array_merge(array_values($headers), array_diff($this->extractHeaders($data), $headers));

        fputcsv($handle, $headers, $delimiter, $enclosure, $escapeChar);

        $headers = array_fill_keys($headers, '');
        foreach ($data as $row) {
            fputcsv($handle, array_replace($headers, $row), $delimiter, $enclosure, $escapeChar);
        }

        rewind($handle);
        $value = stream_get_contents($handle);
        fclose($handle);

        return $value;
    }

    /**
     * {@inheritdoc}
     */
    public function supportsEncoding($format)
    {
        return self::FORMAT === $format;
    }

    /**
     * {@inheritdoc}
     */
    public function decode($data, $format, array $context = array())
    {
        $handle = fopen('php://temp', 'r+');
        fwrite($handle, $data);
        rewind($handle);

        $headers = null;
        $nbHeaders = 0;
        $headerCount = array();
        $result = array();

        list($delimiter, $enclosure, $escapeChar, $keySeparator) = $this->getCsvOptions($context);

        while (false !== ($cols = fgetcsv($handle, 0, $delimiter, $enclosure, $escapeChar))) {
            $nbCols = \count($cols);

            if (null === $headers) {
                $nbHeaders = $nbCols;

                foreach ($cols as $col) {
                    $header = explode($keySeparator, $col);
                    $headers[] = $header;
                    $headerCount[] = \count($header);
                }

                continue;
            }

            $item = array();
            for ($i = 0; ($i < $nbCols) && ($i < $nbHeaders); ++$i) {
                $depth = $headerCount[$i];
                $arr = &$item;
                for ($j = 0; $j < $depth; ++$j) {
                    // Handle nested arrays
                    if ($j === ($depth - 1)) {
                        $arr[$headers[$i][$j]] = $cols[$i];

                        continue;
                    }

                    if (!isset($arr[$headers[$i][$j]])) {
                        $arr[$headers[$i][$j]] = array();
                    }

                    $arr = &$arr[$headers[$i][$j]];
                }
            }

            $result[] = $item;
        }
        fclose($handle);

        if ($context[self::AS_COLLECTION_KEY] ?? false) {
            return $result;
        }

        if (empty($result) || isset($result[1])) {
            return $result;
        }

        // If there is only one data line in the document, return it (the line), the result is not considered as a collection
        return $result[0];
    }

    /**
     * {@inheritdoc}
     */
    public function supportsDecoding($format)
    {
        return self::FORMAT === $format;
    }

    /**
     * Flattens an array and generates keys including the path.
     */
    private function flatten(array $array, array &$result, string $keySeparator, string $parentKey = '', bool $escapeFormulas = false)
    {
        foreach ($array as $key => $value) {
<<<<<<< HEAD
            if (is_array($value)) {
                $this->flatten($value, $result, $keySeparator, $parentKey.$key.$keySeparator, $escapeFormulas);
=======
            if (\is_array($value)) {
                $this->flatten($value, $result, $keySeparator, $parentKey.$key.$keySeparator);
>>>>>>> b9433001
            } else {
                if ($escapeFormulas && \in_array(substr($value, 0, 1), $this->formulasStartCharacters, true)) {
                    $result[$parentKey.$key] = "\t".$value;
                } else {
                    $result[$parentKey.$key] = $value;
                }
            }
        }
    }

    private function getCsvOptions(array $context)
    {
        $delimiter = isset($context[self::DELIMITER_KEY]) ? $context[self::DELIMITER_KEY] : $this->delimiter;
        $enclosure = isset($context[self::ENCLOSURE_KEY]) ? $context[self::ENCLOSURE_KEY] : $this->enclosure;
        $escapeChar = isset($context[self::ESCAPE_CHAR_KEY]) ? $context[self::ESCAPE_CHAR_KEY] : $this->escapeChar;
        $keySeparator = isset($context[self::KEY_SEPARATOR_KEY]) ? $context[self::KEY_SEPARATOR_KEY] : $this->keySeparator;
        $headers = isset($context[self::HEADERS_KEY]) ? $context[self::HEADERS_KEY] : array();
        $escapeFormulas = isset($context[self::ESCAPE_FORMULAS_KEY]) ? $context[self::ESCAPE_FORMULAS_KEY] : $this->escapeFormulas;

        if (!\is_array($headers)) {
            throw new InvalidArgumentException(sprintf('The "%s" context variable must be an array or null, given "%s".', self::HEADERS_KEY, \gettype($headers)));
        }

        return array($delimiter, $enclosure, $escapeChar, $keySeparator, $headers, $escapeFormulas);
    }

    /**
     * @return string[]
     */
    private function extractHeaders(array $data)
    {
        $headers = array();
        $flippedHeaders = array();

        foreach ($data as $row) {
            $previousHeader = null;

            foreach ($row as $header => $_) {
                if (isset($flippedHeaders[$header])) {
                    $previousHeader = $header;
                    continue;
                }

                if (null === $previousHeader) {
                    $n = \count($headers);
                } else {
                    $n = $flippedHeaders[$previousHeader] + 1;

                    for ($j = \count($headers); $j > $n; --$j) {
                        ++$flippedHeaders[$headers[$j] = $headers[$j - 1]];
                    }
                }

                $headers[$n] = $header;
                $flippedHeaders[$header] = $n;
                $previousHeader = $header;
            }
        }

        return $headers;
    }
}<|MERGE_RESOLUTION|>--- conflicted
+++ resolved
@@ -184,13 +184,8 @@
     private function flatten(array $array, array &$result, string $keySeparator, string $parentKey = '', bool $escapeFormulas = false)
     {
         foreach ($array as $key => $value) {
-<<<<<<< HEAD
-            if (is_array($value)) {
+            if (\is_array($value)) {
                 $this->flatten($value, $result, $keySeparator, $parentKey.$key.$keySeparator, $escapeFormulas);
-=======
-            if (\is_array($value)) {
-                $this->flatten($value, $result, $keySeparator, $parentKey.$key.$keySeparator);
->>>>>>> b9433001
             } else {
                 if ($escapeFormulas && \in_array(substr($value, 0, 1), $this->formulasStartCharacters, true)) {
                     $result[$parentKey.$key] = "\t".$value;
