{
    "name": "symfony/serializer",
    "type": "library",
    "description": "Symfony Serializer Component",
    "keywords": [],
    "homepage": "https://symfony.com",
    "license": "MIT",
    "authors": [
        {
            "name": "Fabien Potencier",
            "email": "fabien@symfony.com"
        },
        {
            "name": "Symfony Community",
            "homepage": "https://symfony.com/contributors"
        }
    ],
    "require": {
        "php": ">=5.5.9"
    },
    "require-dev": {
        "symfony/yaml": "~3.1",
        "symfony/config": "~2.8|~3.0",
        "symfony/property-access": "~2.8|~3.0",
        "symfony/http-foundation": "~2.8|~3.0",
        "symfony/cache": "~3.1",
        "symfony/property-info": "~3.1",
        "doctrine/annotations": "~1.0",
        "doctrine/cache": "~1.0",
        "phpdocumentor/reflection-docblock": "~3.0"
    },
    "conflict": {
        "symfony/property-access": ">=3.0,<3.0.4|>=2.8,<2.8.4",
<<<<<<< HEAD
        "symfony/yaml": "<3.1"
=======
        "symfony/property-info": "<3.1"
>>>>>>> dd42d72e
    },
    "suggest": {
        "psr/cache-implementation": "For using the metadata cache.",
        "symfony/property-info": "To deserialize relations.",
        "symfony/yaml": "For using the default YAML mapping loader.",
        "symfony/config": "For using the XML mapping loader.",
        "symfony/property-access": "For using the ObjectNormalizer.",
        "symfony/http-foundation": "To use the DataUriNormalizer.",
        "doctrine/annotations": "For using the annotation mapping. You will also need doctrine/cache.",
        "doctrine/cache": "For using the default cached annotation reader and metadata cache."
    },
    "autoload": {
        "psr-4": { "Symfony\\Component\\Serializer\\": "" },
        "exclude-from-classmap": [
            "/Tests/"
        ]
    },
    "minimum-stability": "dev",
    "extra": {
        "branch-alias": {
            "dev-master": "3.2-dev"
        }
    }
}<|MERGE_RESOLUTION|>--- conflicted
+++ resolved
@@ -31,11 +31,8 @@
     },
     "conflict": {
         "symfony/property-access": ">=3.0,<3.0.4|>=2.8,<2.8.4",
-<<<<<<< HEAD
+        "symfony/property-info": "<3.1",
         "symfony/yaml": "<3.1"
-=======
-        "symfony/property-info": "<3.1"
->>>>>>> dd42d72e
     },
     "suggest": {
         "psr/cache-implementation": "For using the metadata cache.",
