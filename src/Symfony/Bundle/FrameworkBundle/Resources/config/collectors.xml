--- conflicted
+++ resolved
@@ -35,13 +35,8 @@
         </service>
 
         <service id="data_collector.events" class="%data_collector.events.class%" public="false">
-<<<<<<< HEAD
             <tag name="data_collector" template="@WebProfiler/Collector/events.html.twig" id="events" priority="290" />
-            <argument type="service" id="event_dispatcher" on-invalid="ignore" />
-=======
-            <tag name="data_collector" template="@WebProfiler/Collector/events.html.twig" id="events" priority="255" />
             <argument type="service" id="debug.event_dispatcher" on-invalid="ignore" />
->>>>>>> f249310f
         </service>
 
         <service id="data_collector.logger" class="%data_collector.logger.class%" public="false">
