--- conflicted
+++ resolved
@@ -73,13 +73,8 @@
         $io = new SymfonyStyle($input, $output);
 
         // check presence of force or dump-message
-<<<<<<< HEAD
-        if ($input->getOption('force') !== true && $input->getOption('dump-messages') !== true) {
+        if (true !== $input->getOption('force') && true !== $input->getOption('dump-messages')) {
             $io->error('You must choose one of --force or --dump-messages');
-=======
-        if (true !== $input->getOption('force') && true !== $input->getOption('dump-messages')) {
-            $output->error('You must choose one of --force or --dump-messages');
->>>>>>> 800f3065
 
             return 1;
         }
@@ -160,12 +155,8 @@
 
         // show compiled list of messages
         if (true === $input->getOption('dump-messages')) {
-<<<<<<< HEAD
             $extractedMessagesCount = 0;
             $io->newLine();
-=======
-            $output->newLine();
->>>>>>> 800f3065
             foreach ($operation->getDomains() as $domain) {
                 $newKeys = array_keys($operation->getNewMessages($domain));
                 $allKeys = array_keys($operation->getMessages($domain));
@@ -188,13 +179,8 @@
                 $extractedMessagesCount += $domainMessagesCount;
             }
 
-<<<<<<< HEAD
-            if ($input->getOption('output-format') == 'xlf') {
+            if ('xlf' == $input->getOption('output-format')) {
                 $io->comment('Xliff output version is <info>1.2</info>');
-=======
-            if ('xlf' == $input->getOption('output-format')) {
-                $output->writeln('Xliff output version is <info>1.2</info>');
->>>>>>> 800f3065
             }
 
             $resultMessage = sprintf('%d message%s successfully extracted', $extractedMessagesCount, $extractedMessagesCount > 1 ? 's were' : ' was');
@@ -205,13 +191,8 @@
         }
 
         // save the files
-<<<<<<< HEAD
-        if ($input->getOption('force') === true) {
+        if (true === $input->getOption('force')) {
             $io->comment('Writing files...');
-=======
-        if (true === $input->getOption('force')) {
-            $output->text('Writing files');
->>>>>>> 800f3065
 
             $bundleTransPath = false;
             foreach ($transPaths as $path) {
