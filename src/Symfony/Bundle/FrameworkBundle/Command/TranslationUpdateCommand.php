--- conflicted
+++ resolved
@@ -11,11 +11,7 @@
 
 namespace Symfony\Bundle\FrameworkBundle\Command;
 
-<<<<<<< HEAD
-use Symfony\Bundle\FrameworkBundle\Translation\TranslationLoader;
 use Symfony\Component\Console\Command\Command;
-=======
->>>>>>> b9fc357d
 use Symfony\Component\Console\Style\SymfonyStyle;
 use Symfony\Component\Translation\Catalogue\TargetOperation;
 use Symfony\Component\Translation\Catalogue\MergeOperation;
@@ -45,17 +41,7 @@
     private $extractor;
     private $defaultLocale;
 
-    /**
-     * @param TranslationWriterInterface $writer
-     * @param TranslationReaderInterface $reader
-     * @param ExtractorInterface         $extractor
-     * @param string                     $defaultLocale
-     */
-<<<<<<< HEAD
-    public function __construct(TranslationWriterInterface $writer, TranslationLoader $loader, ExtractorInterface $extractor, $defaultLocale)
-=======
-    public function __construct($writer = null, TranslationReaderInterface $reader = null, ExtractorInterface $extractor = null, $defaultLocale = null)
->>>>>>> b9fc357d
+    public function __construct(TranslationWriterInterface $writer, TranslationReaderInterface $reader, ExtractorInterface $extractor, $defaultLocale)
     {
         parent::__construct();
 
@@ -107,17 +93,6 @@
      */
     protected function execute(InputInterface $input, OutputInterface $output)
     {
-<<<<<<< HEAD
-=======
-        // BC to be removed in 4.0
-        if (null === $this->writer) {
-            $this->writer = $this->getContainer()->get('translation.writer');
-            $this->reader = $this->getContainer()->get('translation.reader');
-            $this->extractor = $this->getContainer()->get('translation.extractor');
-            $this->defaultLocale = $this->getContainer()->getParameter('kernel.default_locale');
-        }
-
->>>>>>> b9fc357d
         $io = new SymfonyStyle($input, $output);
         $errorIo = $io->getErrorStyle();
 
