<?php

/*
 * This file is part of the Symfony package.
 *
 * (c) Fabien Potencier <fabien@symfony.com>
 *
 * For the full copyright and license information, please view the LICENSE
 * file that was distributed with this source code.
 */

namespace Symfony\Bundle\FrameworkBundle\Console\Descriptor;

use Symfony\Component\DependencyInjection\Alias;
use Symfony\Component\DependencyInjection\ContainerBuilder;
use Symfony\Component\DependencyInjection\Definition;
use Symfony\Component\DependencyInjection\ParameterBag\ParameterBag;
use Symfony\Component\DependencyInjection\Reference;
use Symfony\Component\EventDispatcher\EventDispatcherInterface;
use Symfony\Component\Routing\Route;
use Symfony\Component\Routing\RouteCollection;

/**
 * @author Jean-François Simon <jeanfrancois.simon@sensiolabs.com>
 *
 * @internal
 */
class MarkdownDescriptor extends Descriptor
{
    /**
     * {@inheritdoc}
     */
    protected function describeRouteCollection(RouteCollection $routes, array $options = array())
    {
        $first = true;
        foreach ($routes->all() as $name => $route) {
            if ($first) {
                $first = false;
            } else {
                $this->write("\n\n");
            }
            $this->describeRoute($route, array('name' => $name));
        }
        $this->write("\n");
    }

    /**
     * {@inheritdoc}
     */
    protected function describeRoute(Route $route, array $options = array())
    {
        $output = '- Path: '.$route->getPath()
            ."\n".'- Path Regex: '.$route->compile()->getRegex()
            ."\n".'- Host: '.('' !== $route->getHost() ? $route->getHost() : 'ANY')
            ."\n".'- Host Regex: '.('' !== $route->getHost() ? $route->compile()->getHostRegex() : '')
            ."\n".'- Scheme: '.($route->getSchemes() ? implode('|', $route->getSchemes()) : 'ANY')
            ."\n".'- Method: '.($route->getMethods() ? implode('|', $route->getMethods()) : 'ANY')
            ."\n".'- Class: '.get_class($route)
            ."\n".'- Defaults: '.$this->formatRouterConfig($route->getDefaults())
            ."\n".'- Requirements: '.($route->getRequirements() ? $this->formatRouterConfig($route->getRequirements()) : 'NO CUSTOM')
            ."\n".'- Options: '.$this->formatRouterConfig($route->getOptions());

        $this->write(isset($options['name'])
            ? $options['name']."\n".str_repeat('-', strlen($options['name']))."\n\n".$output
            : $output);
        $this->write("\n");
    }

    /**
     * {@inheritdoc}
     */
    protected function describeContainerParameters(ParameterBag $parameters, array $options = array())
    {
        $this->write("Container parameters\n====================\n");
        foreach ($this->sortParameters($parameters) as $key => $value) {
            $this->write(sprintf("\n- `%s`: `%s`", $key, $this->formatParameter($value)));
        }
    }

    /**
     * {@inheritdoc}
     */
    protected function describeContainerTags(ContainerBuilder $builder, array $options = array())
    {
        $showPrivate = isset($options['show_private']) && $options['show_private'];
        $this->write("Container tags\n==============");

        foreach ($this->findDefinitionsByTag($builder, $showPrivate) as $tag => $definitions) {
            $this->write("\n\n".$tag."\n".str_repeat('-', strlen($tag)));
            foreach ($definitions as $serviceId => $definition) {
                $this->write("\n\n");
                $this->describeContainerDefinition($definition, array('omit_tags' => true, 'id' => $serviceId));
            }
        }
    }

    /**
     * {@inheritdoc}
     */
    protected function describeContainerService($service, array $options = array(), ContainerBuilder $builder = null)
    {
        if (!isset($options['id'])) {
            throw new \InvalidArgumentException('An "id" option must be provided.');
        }

        $childOptions = array_merge($options, array('id' => $options['id'], 'as_array' => true));

        if ($service instanceof Alias) {
            $this->describeContainerAlias($service, $childOptions, $builder);
        } elseif ($service instanceof Definition) {
            $this->describeContainerDefinition($service, $childOptions);
        } else {
            $this->write(sprintf('**`%s`:** `%s`', $options['id'], get_class($service)));
        }
    }

    /**
     * {@inheritdoc}
     */
    protected function describeContainerServices(ContainerBuilder $builder, array $options = array())
    {
        $showPrivate = isset($options['show_private']) && $options['show_private'];

        $title = $showPrivate ? 'Public and private services' : 'Public services';
        if (isset($options['tag'])) {
            $title .= ' with tag `'.$options['tag'].'`';
        }
        $this->write($title."\n".str_repeat('=', strlen($title)));

        $serviceIds = isset($options['tag']) && $options['tag'] ? array_keys($builder->findTaggedServiceIds($options['tag'])) : $builder->getServiceIds();
        $showPrivate = isset($options['show_private']) && $options['show_private'];
        $showArguments = isset($options['show_arguments']) && $options['show_arguments'];
        $services = array('definitions' => array(), 'aliases' => array(), 'services' => array());

        foreach ($this->sortServiceIds($serviceIds) as $serviceId) {
            $service = $this->resolveServiceDefinition($builder, $serviceId);

            if ($service instanceof Alias) {
                $services['aliases'][$serviceId] = $service;
            } elseif ($service instanceof Definition) {
                if (($showPrivate || $service->isPublic())) {
                    $services['definitions'][$serviceId] = $service;
                }
            } else {
                $services['services'][$serviceId] = $service;
            }
        }

        if (!empty($services['definitions'])) {
            $this->write("\n\nDefinitions\n-----------\n");
            foreach ($services['definitions'] as $id => $service) {
                $this->write("\n");
                $this->describeContainerDefinition($service, array('id' => $id, 'show_arguments' => $showArguments));
            }
        }

        if (!empty($services['aliases'])) {
            $this->write("\n\nAliases\n-------\n");
            foreach ($services['aliases'] as $id => $service) {
                $this->write("\n");
                $this->describeContainerAlias($service, array('id' => $id));
            }
        }

        if (!empty($services['services'])) {
            $this->write("\n\nServices\n--------\n");
            foreach ($services['services'] as $id => $service) {
                $this->write("\n");
                $this->write(sprintf('- `%s`: `%s`', $id, get_class($service)));
            }
        }
    }

    /**
     * {@inheritdoc}
     */
    protected function describeContainerDefinition(Definition $definition, array $options = array())
    {
        $output = '- Class: `'.$definition->getClass().'`'
            ."\n".'- Public: '.($definition->isPublic() ? 'yes' : 'no')
            ."\n".'- Synthetic: '.($definition->isSynthetic() ? 'yes' : 'no')
            ."\n".'- Lazy: '.($definition->isLazy() ? 'yes' : 'no')
        ;

        if (method_exists($definition, 'isShared')) {
            $output .= "\n".'- Shared: '.($definition->isShared() ? 'yes' : 'no');
        }

        $output .= "\n".'- Abstract: '.($definition->isAbstract() ? 'yes' : 'no');

        if (method_exists($definition, 'isAutowired')) {
            $output .= "\n".'- Autowired: '.($definition->isAutowired() ? 'yes' : 'no');

            foreach ($definition->getAutowiringTypes() as $autowiringType) {
                $output .= "\n".'- Autowiring Type: `'.$autowiringType.'`';
            }
        }

        if (isset($options['show_arguments']) && $options['show_arguments']) {
            $output .= "\n".'- Arguments: '.($definition->getArguments() ? 'yes' : 'no');
        }

        if ($definition->getFile()) {
            $output .= "\n".'- File: `'.$definition->getFile().'`';
        }

        if ($factory = $definition->getFactory()) {
            if (is_array($factory)) {
                if ($factory[0] instanceof Reference) {
                    $output .= "\n".'- Factory Service: `'.$factory[0].'`';
                } elseif ($factory[0] instanceof Definition) {
                    throw new \InvalidArgumentException('Factory is not describable.');
                } else {
                    $output .= "\n".'- Factory Class: `'.$factory[0].'`';
                }
                $output .= "\n".'- Factory Method: `'.$factory[1].'`';
            } else {
                $output .= "\n".'- Factory Function: `'.$factory.'`';
            }
        }

        $calls = $definition->getMethodCalls();
        foreach ($calls as $callData) {
            $output .= "\n".'- Call: `'.$callData[0].'`';
        }

        if (!(isset($options['omit_tags']) && $options['omit_tags'])) {
            foreach ($definition->getTags() as $tagName => $tagData) {
                foreach ($tagData as $parameters) {
                    $output .= "\n".'- Tag: `'.$tagName.'`';
                    foreach ($parameters as $name => $value) {
                        $output .= "\n".'    - '.ucfirst($name).': '.$value;
                    }
                }
            }
        }

        $this->write(isset($options['id']) ? sprintf("### %s\n\n%s\n", $options['id'], $output) : $output);
    }

    /**
     * {@inheritdoc}
     */
    protected function describeContainerAlias(Alias $alias, array $options = array(), ContainerBuilder $builder = null)
    {
        $output = '- Service: `'.$alias.'`'
            ."\n".'- Public: '.($alias->isPublic() ? 'yes' : 'no');

<<<<<<< HEAD
        if (!isset($options['id'])) {
            return $this->write($output);
        }

        $this->write(sprintf("%s\n%s\n\n%s\n", $options['id'], str_repeat('~', strlen($options['id'])), $output));

        if (!$builder) {
            return;
        }

        $this->write("\n");
        $this->describeContainerDefinition($builder->getDefinition((string) $alias), array_merge($options, array('id' => (string) $alias)));
=======
        $this->write(isset($options['id']) ? sprintf("### %s\n\n%s\n", $options['id'], $output) : $output);
>>>>>>> ebdbd964
    }

    /**
     * {@inheritdoc}
     */
    protected function describeContainerParameter($parameter, array $options = array())
    {
        $this->write(isset($options['parameter']) ? sprintf("%s\n%s\n\n%s", $options['parameter'], str_repeat('=', strlen($options['parameter'])), $this->formatParameter($parameter)) : $parameter);
    }

    /**
     * {@inheritdoc}
     */
    protected function describeEventDispatcherListeners(EventDispatcherInterface $eventDispatcher, array $options = array())
    {
        $event = array_key_exists('event', $options) ? $options['event'] : null;

        $title = 'Registered listeners';
        if (null !== $event) {
            $title .= sprintf(' for event `%s` ordered by descending priority', $event);
        }

        $this->write(sprintf('# %s', $title)."\n");

        $registeredListeners = $eventDispatcher->getListeners($event);
        if (null !== $event) {
            foreach ($registeredListeners as $order => $listener) {
                $this->write("\n".sprintf('## Listener %d', $order + 1)."\n");
                $this->describeCallable($listener);
                $this->write(sprintf('- Priority: `%d`', $eventDispatcher->getListenerPriority($event, $listener))."\n");
            }
        } else {
            ksort($registeredListeners);

            foreach ($registeredListeners as $eventListened => $eventListeners) {
                $this->write("\n".sprintf('## %s', $eventListened)."\n");

                foreach ($eventListeners as $order => $eventListener) {
                    $this->write("\n".sprintf('### Listener %d', $order + 1)."\n");
                    $this->describeCallable($eventListener);
                    $this->write(sprintf('- Priority: `%d`', $eventDispatcher->getListenerPriority($eventListened, $eventListener))."\n");
                }
            }
        }
    }

    /**
     * {@inheritdoc}
     */
    protected function describeCallable($callable, array $options = array())
    {
        $string = '';

        if (is_array($callable)) {
            $string .= "\n- Type: `function`";

            if (is_object($callable[0])) {
                $string .= "\n".sprintf('- Name: `%s`', $callable[1]);
                $string .= "\n".sprintf('- Class: `%s`', get_class($callable[0]));
            } else {
                if (0 !== strpos($callable[1], 'parent::')) {
                    $string .= "\n".sprintf('- Name: `%s`', $callable[1]);
                    $string .= "\n".sprintf('- Class: `%s`', $callable[0]);
                    $string .= "\n- Static: yes";
                } else {
                    $string .= "\n".sprintf('- Name: `%s`', substr($callable[1], 8));
                    $string .= "\n".sprintf('- Class: `%s`', $callable[0]);
                    $string .= "\n- Static: yes";
                    $string .= "\n- Parent: yes";
                }
            }

            return $this->write($string."\n");
        }

        if (is_string($callable)) {
            $string .= "\n- Type: `function`";

            if (false === strpos($callable, '::')) {
                $string .= "\n".sprintf('- Name: `%s`', $callable);
            } else {
                $callableParts = explode('::', $callable);

                $string .= "\n".sprintf('- Name: `%s`', $callableParts[1]);
                $string .= "\n".sprintf('- Class: `%s`', $callableParts[0]);
                $string .= "\n- Static: yes";
            }

            return $this->write($string."\n");
        }

        if ($callable instanceof \Closure) {
            $string .= "\n- Type: `closure`";

            return $this->write($string."\n");
        }

        if (method_exists($callable, '__invoke')) {
            $string .= "\n- Type: `object`";
            $string .= "\n".sprintf('- Name: `%s`', get_class($callable));

            return $this->write($string."\n");
        }

        throw new \InvalidArgumentException('Callable is not describable.');
    }

    /**
     * @param array $array
     *
     * @return string
     */
    private function formatRouterConfig(array $array)
    {
        if (!count($array)) {
            return 'NONE';
        }

        $string = '';
        ksort($array);
        foreach ($array as $name => $value) {
            $string .= "\n".'    - `'.$name.'`: '.$this->formatValue($value);
        }

        return $string;
    }
}<|MERGE_RESOLUTION|>--- conflicted
+++ resolved
@@ -246,12 +246,11 @@
         $output = '- Service: `'.$alias.'`'
             ."\n".'- Public: '.($alias->isPublic() ? 'yes' : 'no');
 
-<<<<<<< HEAD
         if (!isset($options['id'])) {
             return $this->write($output);
         }
 
-        $this->write(sprintf("%s\n%s\n\n%s\n", $options['id'], str_repeat('~', strlen($options['id'])), $output));
+        $this->write(sprintf("### %s\n\n%s\n", $options['id'], $output));
 
         if (!$builder) {
             return;
@@ -259,9 +258,6 @@
 
         $this->write("\n");
         $this->describeContainerDefinition($builder->getDefinition((string) $alias), array_merge($options, array('id' => (string) $alias)));
-=======
-        $this->write(isset($options['id']) ? sprintf("### %s\n\n%s\n", $options['id'], $output) : $output);
->>>>>>> ebdbd964
     }
 
     /**
