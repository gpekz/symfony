<?php

/*
 * This file is part of the Symfony package.
 *
 * (c) Fabien Potencier <fabien@symfony.com>
 *
 * For the full copyright and license information, please view the LICENSE
 * file that was distributed with this source code.
 */

namespace Symfony\Bundle\FrameworkBundle\Console\Descriptor;

use Symfony\Component\Console\Helper\Table;
use Symfony\Component\DependencyInjection\Alias;
use Symfony\Component\DependencyInjection\ContainerBuilder;
use Symfony\Component\DependencyInjection\Definition;
use Symfony\Component\DependencyInjection\ParameterBag\ParameterBag;
use Symfony\Component\EventDispatcher\EventDispatcherInterface;
use Symfony\Component\Routing\Route;
use Symfony\Component\Routing\RouteCollection;

/**
 * @author Jean-François Simon <jeanfrancois.simon@sensiolabs.com>
 */
class TextDescriptor extends Descriptor
{
    /**
     * {@inheritdoc}
     */
    protected function describeRouteCollection(RouteCollection $routes, array $options = array())
    {
        $table = new Table($this->output);

        $showControllers = isset($options['show_controllers']) && $options['show_controllers'];
        $headers = array('Name', 'Method', 'Scheme', 'Host', 'Path');
<<<<<<< HEAD
=======
        $table = new Table($this->getOutput());
        $table->setStyle('compact');
>>>>>>> e7bdb5bc
        $table->setHeaders($showControllers ? array_merge($headers, array('Controller')) : $headers);

        foreach ($routes->all() as $name => $route) {
            $row = array(
                $name,
                $route->getMethods() ? implode('|', $route->getMethods()) : 'ANY',
                $route->getSchemes() ? implode('|', $route->getSchemes()) : 'ANY',
                '' !== $route->getHost() ? $route->getHost() : 'ANY',
                $route->getPath(),
            );

            if ($showControllers) {
                $controller = $route->getDefault('_controller');
                if ($controller instanceof \Closure) {
                    $controller = 'Closure';
                } elseif (is_object($controller)) {
                    $controller = get_class($controller);
                }
                $row[] = $controller;
            }

            $table->addRow($row);
        }

        $this->writeText($this->formatSection('router', 'Current routes')."\n", $options);
        $table->render();
    }

    /**
     * {@inheritdoc}
     */
    protected function describeRoute(Route $route, array $options = array())
    {
        $requirements = $route->getRequirements();
        unset($requirements['_scheme'], $requirements['_method']);

        // fixme: values were originally written as raw
        $description = array(
            '<comment>Path</comment>         '.$route->getPath(),
            '<comment>Host</comment>         '.('' !== $route->getHost() ? $route->getHost() : 'ANY'),
            '<comment>Scheme</comment>       '.($route->getSchemes() ? implode('|', $route->getSchemes()) : 'ANY'),
            '<comment>Method</comment>       '.($route->getMethods() ? implode('|', $route->getMethods()) : 'ANY'),
            '<comment>Class</comment>        '.get_class($route),
            '<comment>Defaults</comment>     '.$this->formatRouterConfig($route->getDefaults()),
            '<comment>Requirements</comment> '.$this->formatRouterConfig($requirements) ?: 'NO CUSTOM',
            '<comment>Options</comment>      '.$this->formatRouterConfig($route->getOptions()),
            '<comment>Path-Regex</comment>   '.$route->compile()->getRegex(),
        );

        if (isset($options['name'])) {
            array_unshift($description, '<comment>Name</comment>         '.$options['name']);
            array_unshift($description, $this->formatSection('router', sprintf('Route "%s"', $options['name'])));
        }

        if (null !== $route->compile()->getHostRegex()) {
            $description[] = '<comment>Host-Regex</comment>   '.$route->compile()->getHostRegex();
        }

        $this->writeText(implode("\n", $description)."\n", $options);
    }

    /**
     * {@inheritdoc}
     */
    protected function describeContainerParameters(ParameterBag $parameters, array $options = array())
    {
<<<<<<< HEAD
        $table = new Table($this->output);
=======
        $table = new Table($this->getOutput());
        $table->setStyle('compact');
>>>>>>> e7bdb5bc
        $table->setHeaders(array('Parameter', 'Value'));

        foreach ($this->sortParameters($parameters) as $parameter => $value) {
            $table->addRow(array($parameter, $this->formatParameter($value)));
        }

        $this->writeText($this->formatSection('container', 'List of parameters')."\n", $options);
        $table->render();
    }

    /**
     * {@inheritdoc}
     */
    protected function describeContainerTags(ContainerBuilder $builder, array $options = array())
    {
        $showPrivate = isset($options['show_private']) && $options['show_private'];
        $description = array($this->formatSection('container', 'Tagged services'));

        foreach ($this->findDefinitionsByTag($builder, $showPrivate) as $tag => $definitions) {
            $description[] = $this->formatSection('tag', $tag);
            $description = array_merge($description, array_keys($definitions));
            $description[] = '';
        }

        $this->writeText(implode("\n", $description), $options);
    }

    /**
     * {@inheritdoc}
     */
    protected function describeContainerService($service, array $options = array())
    {
        if (!isset($options['id'])) {
            throw new \InvalidArgumentException('An "id" option must be provided.');
        }

        if ($service instanceof Alias) {
            $this->describeContainerAlias($service, $options);
        } elseif ($service instanceof Definition) {
            $this->describeContainerDefinition($service, $options);
        } else {
            $description = $this->formatSection('container', sprintf('Information for service <info>%s</info>', $options['id']))
                ."\n".sprintf('<comment>Service Id</comment>       %s', isset($options['id']) ? $options['id'] : '-')
                ."\n".sprintf('<comment>Class</comment>            %s', get_class($service));

            $this->writeText($description, $options);
        }
    }

    /**
     * {@inheritdoc}
     */
    protected function describeContainerServices(ContainerBuilder $builder, array $options = array())
    {
        $showPrivate = isset($options['show_private']) && $options['show_private'];
        $showTag = isset($options['tag']) ? $options['tag'] : null;

        if ($showPrivate) {
            $label = '<comment>Public</comment> and <comment>private</comment> services';
        } else {
            $label = '<comment>Public</comment> services';
        }

        if ($showTag) {
            $label .= ' with tag <info>'.$options['tag'].'</info>';
        }

        $this->writeText($this->formatSection('container', $label)."\n", $options);

        $serviceIds = isset($options['tag']) && $options['tag'] ? array_keys($builder->findTaggedServiceIds($options['tag'])) : $builder->getServiceIds();
        $maxTags = array();

        foreach ($serviceIds as $key =>  $serviceId) {
            $definition = $this->resolveServiceDefinition($builder, $serviceId);
            if ($definition instanceof Definition) {
                // filter out private services unless shown explicitly
                if (!$showPrivate && !$definition->isPublic()) {
                    unset($serviceIds[$key]);
                    continue;
                }
                if ($showTag) {
                    $tags = $definition->getTag($showTag);
                    foreach ($tags as $tag) {
                        foreach ($tag as $key => $value) {
                            if (!isset($maxTags[$key])) {
                                $maxTags[$key] = strlen($key);
                            }
                            if (strlen($value) > $maxTags[$key]) {
                                $maxTags[$key] = strlen($value);
                            }
                        }
                    }
                }
            }
        }

        $tagsCount = count($maxTags);
        $tagsNames = array_keys($maxTags);

<<<<<<< HEAD
        $table = new Table($this->output);
=======
        $table = new Table($this->getOutput());
        $table->setStyle('compact');
>>>>>>> e7bdb5bc
        $table->setHeaders(array_merge(array('Service ID'), $tagsNames, array('Class name')));

        foreach ($this->sortServiceIds($serviceIds) as $serviceId) {
            $definition = $this->resolveServiceDefinition($builder, $serviceId);
            if ($definition instanceof Definition) {
                if ($showTag) {
                    foreach ($definition->getTag($showTag) as $key => $tag) {
                        $tagValues = array();
                        foreach ($tagsNames as $tagName) {
                            $tagValues[] = isset($tag[$tagName]) ? $tag[$tagName] : "";
                        }
                        if (0 === $key) {
                            $table->addRow(array_merge(array($serviceId), $tagValues, array($definition->getClass())));
                        } else {
                            $table->addRow(array_merge(array('  "'), $tagValues, array('')));
                        }
                    }
                } else {
                    $table->addRow(array($serviceId, $definition->getClass()));
                }
            } elseif ($definition instanceof Alias) {
                $alias = $definition;
                $table->addRow(array_merge(array($serviceId, sprintf('alias for "%s"', $alias)), $tagsCount ? array_fill(0, $tagsCount, "") : array()));
            } else {
                // we have no information (happens with "service_container")
                $table->addRow(array_merge(array($serviceId, get_class($definition)), $tagsCount ? array_fill(0, $tagsCount, "") : array()));
            }
        }

        $table->render();
    }

    /**
     * {@inheritdoc}
     */
    protected function describeContainerDefinition(Definition $definition, array $options = array())
    {
        $description = isset($options['id'])
            ? array($this->formatSection('container', sprintf('Information for service <info>%s</info>', $options['id'])))
            : array();

        $description[] = sprintf('<comment>Service Id</comment>       %s', isset($options['id']) ? $options['id'] : '-');
        $description[] = sprintf('<comment>Class</comment>            %s', $definition->getClass() ?: "-");

        $tags = $definition->getTags();
        if (count($tags)) {
            $description[] = '<comment>Tags</comment>';
            foreach ($tags as $tagName => $tagData) {
                foreach ($tagData as $parameters) {
                    $description[] = sprintf('    - %-30s (%s)', $tagName, implode(', ', array_map(function ($key, $value) {
                        return sprintf('<info>%s</info>: %s', $key, $value);
                    }, array_keys($parameters), array_values($parameters))));
                }
            }
        } else {
            $description[] = '<comment>Tags</comment>             -';
        }

        $description[] = sprintf('<comment>Scope</comment>            %s', $definition->getScope());
        $description[] = sprintf('<comment>Public</comment>           %s', $definition->isPublic() ? 'yes' : 'no');
        $description[] = sprintf('<comment>Synthetic</comment>        %s', $definition->isSynthetic() ? 'yes' : 'no');
        $description[] = sprintf('<comment>Required File</comment>    %s', $definition->getFile() ? $definition->getFile() : '-');

        $this->writeText(implode("\n", $description)."\n", $options);
    }

    /**
     * {@inheritdoc}
     */
    protected function describeContainerAlias(Alias $alias, array $options = array())
    {
        $this->writeText(sprintf("This service is an alias for the service <info>%s</info>\n", (string) $alias), $options);
    }

    /**
     * {@inheritdoc}
     */
    protected function describeContainerParameter($parameter, array $options = array())
    {
        $this->writeText($this->formatParameter($parameter), $options);
    }

    /**
     * {@inheritdoc}
     */
    protected function describeEventDispatcherListeners(EventDispatcherInterface $eventDispatcher, array $options = array())
    {
        $event = array_key_exists('event', $options) ? $options['event'] : null;

        $label = 'Registered listeners';
        if (null !== $event) {
            $label .= sprintf(' for event <info>%s</info>', $event);
        } else {
            $label .= ' by event';
        }

        $this->writeText($this->formatSection('event_dispatcher', $label)."\n", $options);

        $registeredListeners = $eventDispatcher->getListeners($event);
<<<<<<< HEAD
        $table = new Table($this->output);

        if (null !== $event) {
            $this->writeText("\n");

=======

        if (null !== $event) {
            $this->writeText("\n");
            $table = new Table($this->getOutput());
            $table->getStyle()->setCellHeaderFormat('%s');
>>>>>>> e7bdb5bc
            $table->setHeaders(array('Order', 'Callable'));

            foreach ($registeredListeners as $order => $listener) {
                $table->addRow(array(sprintf('#%d', $order + 1), $this->formatCallable($listener)));
            }

            $table->render();
        } else {
            ksort($registeredListeners);
            foreach ($registeredListeners as $eventListened => $eventListeners) {
                $this->writeText(sprintf("\n<info>[Event]</info> %s\n", $eventListened), $options);

<<<<<<< HEAD
=======
                $table = new Table($this->getOutput());
                $table->getStyle()->setCellHeaderFormat('%s');
>>>>>>> e7bdb5bc
                $table->setHeaders(array('Order', 'Callable'));

                foreach ($eventListeners as $order => $eventListener) {
                    $table->addRow(array(sprintf('#%d', $order + 1), $this->formatCallable($eventListener)));
                }
<<<<<<< HEAD
=======

>>>>>>> e7bdb5bc
                $table->render();
            }
        }
    }

    /**
     * {@inheritdoc}
     */
    protected function describeCallable($callable, array $options = array())
    {
        $this->writeText($this->formatCallable($callable), $options);
    }

    /**
     * @param array $array
     *
     * @return string
     */
    private function formatRouterConfig(array $array)
    {
        $string = '';
        ksort($array);
        foreach ($array as $name => $value) {
            $string .= ($string ? "\n".str_repeat(' ', 13) : '').$name.': '.$this->formatValue($value);
        }

        return $string;
    }

    /**
     * @param string $section
     * @param string $message
     *
     * @return string
     */
    private function formatSection($section, $message)
    {
        return sprintf('<info>[%s]</info> %s', $section, $message);
    }

    /**
     * @param callable $callable
     *
     * @return string
     */
    private function formatCallable($callable)
    {
        if (is_array($callable)) {
            if (is_object($callable[0])) {
                return sprintf('%s::%s()', get_class($callable[0]), $callable[1]);
            }

            return sprintf('%s::%s()', $callable[0], $callable[1]);
        }

        if (is_string($callable)) {
            return sprintf('%s()', $callable);
        }

        if ($callable instanceof \Closure) {
            return '\Closure()';
        }

        if (method_exists($callable, '__invoke')) {
            return sprintf('%s::__invoke()', get_class($callable));
        }

        throw new \InvalidArgumentException('Callable is not describable.');
    }

    /**
     * @param string $content
     * @param array  $options
     */
    private function writeText($content, array $options = array())
    {
        $this->write(
            isset($options['raw_text']) && $options['raw_text'] ? strip_tags($content) : $content,
            isset($options['raw_output']) ? !$options['raw_output'] : true
        );
    }
}<|MERGE_RESOLUTION|>--- conflicted
+++ resolved
@@ -30,15 +30,10 @@
      */
     protected function describeRouteCollection(RouteCollection $routes, array $options = array())
     {
-        $table = new Table($this->output);
-
         $showControllers = isset($options['show_controllers']) && $options['show_controllers'];
         $headers = array('Name', 'Method', 'Scheme', 'Host', 'Path');
-<<<<<<< HEAD
-=======
-        $table = new Table($this->getOutput());
-        $table->setStyle('compact');
->>>>>>> e7bdb5bc
+
+        $table = new Table($this->output);
         $table->setHeaders($showControllers ? array_merge($headers, array('Controller')) : $headers);
 
         foreach ($routes->all() as $name => $route) {
@@ -105,12 +100,7 @@
      */
     protected function describeContainerParameters(ParameterBag $parameters, array $options = array())
     {
-<<<<<<< HEAD
         $table = new Table($this->output);
-=======
-        $table = new Table($this->getOutput());
-        $table->setStyle('compact');
->>>>>>> e7bdb5bc
         $table->setHeaders(array('Parameter', 'Value'));
 
         foreach ($this->sortParameters($parameters) as $parameter => $value) {
@@ -210,12 +200,7 @@
         $tagsCount = count($maxTags);
         $tagsNames = array_keys($maxTags);
 
-<<<<<<< HEAD
         $table = new Table($this->output);
-=======
-        $table = new Table($this->getOutput());
-        $table->setStyle('compact');
->>>>>>> e7bdb5bc
         $table->setHeaders(array_merge(array('Service ID'), $tagsNames, array('Class name')));
 
         foreach ($this->sortServiceIds($serviceIds) as $serviceId) {
@@ -315,19 +300,11 @@
         $this->writeText($this->formatSection('event_dispatcher', $label)."\n", $options);
 
         $registeredListeners = $eventDispatcher->getListeners($event);
-<<<<<<< HEAD
         $table = new Table($this->output);
 
         if (null !== $event) {
             $this->writeText("\n");
 
-=======
-
-        if (null !== $event) {
-            $this->writeText("\n");
-            $table = new Table($this->getOutput());
-            $table->getStyle()->setCellHeaderFormat('%s');
->>>>>>> e7bdb5bc
             $table->setHeaders(array('Order', 'Callable'));
 
             foreach ($registeredListeners as $order => $listener) {
@@ -340,20 +317,12 @@
             foreach ($registeredListeners as $eventListened => $eventListeners) {
                 $this->writeText(sprintf("\n<info>[Event]</info> %s\n", $eventListened), $options);
 
-<<<<<<< HEAD
-=======
-                $table = new Table($this->getOutput());
-                $table->getStyle()->setCellHeaderFormat('%s');
->>>>>>> e7bdb5bc
                 $table->setHeaders(array('Order', 'Callable'));
 
                 foreach ($eventListeners as $order => $eventListener) {
                     $table->addRow(array(sprintf('#%d', $order + 1), $this->formatCallable($eventListener)));
                 }
-<<<<<<< HEAD
-=======
-
->>>>>>> e7bdb5bc
+
                 $table->render();
             }
         }
