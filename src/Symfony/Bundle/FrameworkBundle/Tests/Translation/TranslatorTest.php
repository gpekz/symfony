<?php

/*
 * This file is part of the Symfony package.
 *
 * (c) Fabien Potencier <fabien@symfony.com>
 *
 * For the full copyright and license information, please view the LICENSE
 * file that was distributed with this source code.
 */

namespace Symfony\Bundle\FrameworkBundle\Tests\Translation;

use PHPUnit\Framework\TestCase;
use Symfony\Bundle\FrameworkBundle\Translation\Translator;
use Symfony\Component\Translation\MessageCatalogue;
use Symfony\Component\Filesystem\Filesystem;
use Symfony\Component\Translation\MessageSelector;

class TranslatorTest extends TestCase
{
    protected $tmpDir;

    protected function setUp()
    {
        $this->tmpDir = sys_get_temp_dir().'/sf2_translation';
        $this->deleteTmpDir();
    }

    protected function tearDown()
    {
        $this->deleteTmpDir();
    }

    protected function deleteTmpDir()
    {
        if (!file_exists($dir = $this->tmpDir)) {
            return;
        }

        $fs = new Filesystem();
        $fs->remove($dir);
    }

    public function testTransWithoutCaching()
    {
        $translator = $this->getTranslator($this->getLoader());
        $translator->setLocale('fr');
        $translator->setFallbackLocales(array('en', 'es', 'pt-PT', 'pt_BR', 'fr.UTF-8', 'sr@latin'));

        $this->assertEquals('foo (FR)', $translator->trans('foo'));
        $this->assertEquals('bar (EN)', $translator->trans('bar'));
        $this->assertEquals('foobar (ES)', $translator->trans('foobar'));
        $this->assertEquals('choice 0 (EN)', $translator->transChoice('choice', 0));
        $this->assertEquals('no translation', $translator->trans('no translation'));
        $this->assertEquals('foobarfoo (PT-PT)', $translator->trans('foobarfoo'));
        $this->assertEquals('other choice 1 (PT-BR)', $translator->transChoice('other choice', 1));
        $this->assertEquals('foobarbaz (fr.UTF-8)', $translator->trans('foobarbaz'));
        $this->assertEquals('foobarbax (sr@latin)', $translator->trans('foobarbax'));
    }

    public function testTransWithCaching()
    {
        // prime the cache
        $translator = $this->getTranslator($this->getLoader(), array('cache_dir' => $this->tmpDir));
        $translator->setLocale('fr');
        $translator->setFallbackLocales(array('en', 'es', 'pt-PT', 'pt_BR', 'fr.UTF-8', 'sr@latin'));

        $this->assertEquals('foo (FR)', $translator->trans('foo'));
        $this->assertEquals('bar (EN)', $translator->trans('bar'));
        $this->assertEquals('foobar (ES)', $translator->trans('foobar'));
        $this->assertEquals('choice 0 (EN)', $translator->transChoice('choice', 0));
        $this->assertEquals('no translation', $translator->trans('no translation'));
        $this->assertEquals('foobarfoo (PT-PT)', $translator->trans('foobarfoo'));
        $this->assertEquals('other choice 1 (PT-BR)', $translator->transChoice('other choice', 1));
        $this->assertEquals('foobarbaz (fr.UTF-8)', $translator->trans('foobarbaz'));
        $this->assertEquals('foobarbax (sr@latin)', $translator->trans('foobarbax'));

        // do it another time as the cache is primed now
        $loader = $this->getMockBuilder('Symfony\Component\Translation\Loader\LoaderInterface')->getMock();
        $loader->expects($this->never())->method('load');

        $translator = $this->getTranslator($loader, array('cache_dir' => $this->tmpDir));
        $translator->setLocale('fr');
        $translator->setFallbackLocales(array('en', 'es', 'pt-PT', 'pt_BR', 'fr.UTF-8', 'sr@latin'));

        $this->assertEquals('foo (FR)', $translator->trans('foo'));
        $this->assertEquals('bar (EN)', $translator->trans('bar'));
        $this->assertEquals('foobar (ES)', $translator->trans('foobar'));
        $this->assertEquals('choice 0 (EN)', $translator->transChoice('choice', 0));
        $this->assertEquals('no translation', $translator->trans('no translation'));
        $this->assertEquals('foobarfoo (PT-PT)', $translator->trans('foobarfoo'));
        $this->assertEquals('other choice 1 (PT-BR)', $translator->transChoice('other choice', 1));
        $this->assertEquals('foobarbaz (fr.UTF-8)', $translator->trans('foobarbaz'));
        $this->assertEquals('foobarbax (sr@latin)', $translator->trans('foobarbax'));
    }

    /**
     * @expectedException \InvalidArgumentException
     */
    public function testTransWithCachingWithInvalidLocale()
    {
        $loader = $this->getMockBuilder('Symfony\Component\Translation\Loader\LoaderInterface')->getMock();
        $translator = $this->getTranslator($loader, array('cache_dir' => $this->tmpDir), 'loader', '\Symfony\Bundle\FrameworkBundle\Tests\Translation\TranslatorWithInvalidLocale');

        $translator->trans('foo');
    }

    public function testLoadResourcesWithoutCaching()
    {
        $loader = new \Symfony\Component\Translation\Loader\YamlFileLoader();
        $resourceFiles = array(
            'fr' => array(
                __DIR__.'/../Fixtures/Resources/translations/messages.fr.yml',
            ),
        );

        $translator = $this->getTranslator($loader, array('resource_files' => $resourceFiles), 'yml');
        $translator->setLocale('fr');

        $this->assertEquals('répertoire', $translator->trans('folder'));
    }

    public function testGetDefaultLocale()
    {
        $container = $this->getMockBuilder('Symfony\Component\DependencyInjection\ContainerInterface')->getMock();
        $container
            ->expects($this->once())
            ->method('getParameter')
            ->with('kernel.default_locale')
            ->will($this->returnValue('en'))
        ;

        $translator = new Translator($container, new MessageSelector());

        $this->assertSame('en', $translator->getLocale());
    }

<<<<<<< HEAD
    /**
     * @expectedException \Symfony\Component\Translation\Exception\InvalidArgumentException
     * @expectedExceptionMessage The Translator does not support the following options: 'foo'
     */
    public function testInvalidOptions()
    {
        $container = $this->getMockBuilder('Symfony\Component\DependencyInjection\ContainerInterface')->getMock();

        (new Translator($container, new MessageSelector(), array(), array('foo' => 'bar')));
=======
    /** @dataProvider getDebugModeAndCacheDirCombinations */
    public function testResourceFilesOptionLoadsBeforeOtherAddedResources($debug, $enableCache)
    {
        $someCatalogue = $this->getCatalogue('some_locale', array());

        $loader = $this->getMockBuilder('Symfony\Component\Translation\Loader\LoaderInterface')->getMock();

        $loader->expects($this->at(0))
            ->method('load')
            /* The "messages.some_locale.loader" is passed via the resource_file option and shall be loaded first */
            ->with('messages.some_locale.loader', 'some_locale', 'messages')
            ->willReturn($someCatalogue);

        $loader->expects($this->at(1))
            ->method('load')
            /* This resource is added by an addResource() call and shall be loaded after the resource_files */
            ->with('second_resource.some_locale.loader', 'some_locale', 'messages')
            ->willReturn($someCatalogue);

        $options = array(
            'resource_files' => array('some_locale' => array('messages.some_locale.loader')),
            'debug' => $debug,
        );

        if ($enableCache) {
            $options['cache_dir'] = $this->tmpDir;
        }

        /** @var Translator $translator */
        $translator = $this->createTranslator($loader, $options);
        $translator->addResource('loader', 'second_resource.some_locale.loader', 'some_locale', 'messages');

        $translator->trans('some_message', array(), null, 'some_locale');
    }

    public function getDebugModeAndCacheDirCombinations()
    {
        return array(
            array(false, false),
            array(true, false),
            array(false, true),
            array(true, true),
        );
>>>>>>> b4aa0271
    }

    protected function getCatalogue($locale, $messages, $resources = array())
    {
        $catalogue = new MessageCatalogue($locale);
        foreach ($messages as $key => $translation) {
            $catalogue->set($key, $translation);
        }
        foreach ($resources as $resource) {
            $catalogue->addResource($resource);
        }

        return $catalogue;
    }

    protected function getLoader()
    {
        $loader = $this->getMockBuilder('Symfony\Component\Translation\Loader\LoaderInterface')->getMock();
        $loader
            ->expects($this->at(0))
            ->method('load')
            ->will($this->returnValue($this->getCatalogue('fr', array(
                'foo' => 'foo (FR)',
            ))))
        ;
        $loader
            ->expects($this->at(1))
            ->method('load')
            ->will($this->returnValue($this->getCatalogue('en', array(
                'foo' => 'foo (EN)',
                'bar' => 'bar (EN)',
                'choice' => '{0} choice 0 (EN)|{1} choice 1 (EN)|]1,Inf] choice inf (EN)',
            ))))
        ;
        $loader
            ->expects($this->at(2))
            ->method('load')
            ->will($this->returnValue($this->getCatalogue('es', array(
                'foobar' => 'foobar (ES)',
            ))))
        ;
        $loader
            ->expects($this->at(3))
            ->method('load')
            ->will($this->returnValue($this->getCatalogue('pt-PT', array(
                'foobarfoo' => 'foobarfoo (PT-PT)',
            ))))
        ;
        $loader
            ->expects($this->at(4))
            ->method('load')
            ->will($this->returnValue($this->getCatalogue('pt_BR', array(
                'other choice' => '{0} other choice 0 (PT-BR)|{1} other choice 1 (PT-BR)|]1,Inf] other choice inf (PT-BR)',
            ))))
        ;
        $loader
            ->expects($this->at(5))
            ->method('load')
            ->will($this->returnValue($this->getCatalogue('fr.UTF-8', array(
                'foobarbaz' => 'foobarbaz (fr.UTF-8)',
            ))))
        ;
        $loader
            ->expects($this->at(6))
            ->method('load')
            ->will($this->returnValue($this->getCatalogue('sr@latin', array(
                'foobarbax' => 'foobarbax (sr@latin)',
            ))))
        ;

        return $loader;
    }

    protected function getContainer($loader)
    {
        $container = $this->getMockBuilder('Symfony\Component\DependencyInjection\ContainerInterface')->getMock();
        $container
            ->expects($this->any())
            ->method('get')
            ->will($this->returnValue($loader))
        ;

        return $container;
    }

    public function getTranslator($loader, $options = array(), $loaderFomat = 'loader', $translatorClass = '\Symfony\Bundle\FrameworkBundle\Translation\Translator')
    {
        $translator = $this->createTranslator($loader, $options, $translatorClass, $loaderFomat);

        if ('loader' === $loaderFomat) {
            $translator->addResource('loader', 'foo', 'fr');
            $translator->addResource('loader', 'foo', 'en');
            $translator->addResource('loader', 'foo', 'es');
            $translator->addResource('loader', 'foo', 'pt-PT'); // European Portuguese
            $translator->addResource('loader', 'foo', 'pt_BR'); // Brazilian Portuguese
            $translator->addResource('loader', 'foo', 'fr.UTF-8');
            $translator->addResource('loader', 'foo', 'sr@latin'); // Latin Serbian
        }

        return $translator;
    }

    public function testWarmup()
    {
        $loader = new \Symfony\Component\Translation\Loader\YamlFileLoader();
        $resourceFiles = array(
            'fr' => array(
                __DIR__.'/../Fixtures/Resources/translations/messages.fr.yml',
            ),
        );

        // prime the cache
        $translator = $this->getTranslator($loader, array('cache_dir' => $this->tmpDir, 'resource_files' => $resourceFiles), 'yml');
        $translator->setFallbackLocales(array('fr'));
        $translator->warmup($this->tmpDir);

        $loader = $this->getMockBuilder('Symfony\Component\Translation\Loader\LoaderInterface')->getMock();
        $loader
            ->expects($this->never())
            ->method('load');

        $translator = $this->getTranslator($loader, array('cache_dir' => $this->tmpDir, 'resource_files' => $resourceFiles), 'yml');
        $translator->setLocale('fr');
        $translator->setFallbackLocales(array('fr'));
        $this->assertEquals('répertoire', $translator->trans('folder'));
    }

    private function createTranslator($loader, $options, $translatorClass = '\Symfony\Bundle\FrameworkBundle\Translation\Translator', $loaderFomat = 'loader')
    {
        return new $translatorClass(
            $this->getContainer($loader),
            new MessageSelector(),
            array($loaderFomat => array($loaderFomat)),
            $options
        );
    }
}

class TranslatorWithInvalidLocale extends Translator
{
    /**
     * {@inheritdoc}
     */
    public function getLocale()
    {
        return 'invalid locale';
    }
}<|MERGE_RESOLUTION|>--- conflicted
+++ resolved
@@ -136,7 +136,6 @@
         $this->assertSame('en', $translator->getLocale());
     }
 
-<<<<<<< HEAD
     /**
      * @expectedException \Symfony\Component\Translation\Exception\InvalidArgumentException
      * @expectedExceptionMessage The Translator does not support the following options: 'foo'
@@ -145,8 +144,9 @@
     {
         $container = $this->getMockBuilder('Symfony\Component\DependencyInjection\ContainerInterface')->getMock();
 
-        (new Translator($container, new MessageSelector(), array(), array('foo' => 'bar')));
-=======
+        (new Translator($container, new MessageSelector(), [], ['foo' => 'bar']));
+    }
+
     /** @dataProvider getDebugModeAndCacheDirCombinations */
     public function testResourceFilesOptionLoadsBeforeOtherAddedResources($debug, $enableCache)
     {
@@ -190,7 +190,6 @@
             array(false, true),
             array(true, true),
         );
->>>>>>> b4aa0271
     }
 
     protected function getCatalogue($locale, $messages, $resources = array())
