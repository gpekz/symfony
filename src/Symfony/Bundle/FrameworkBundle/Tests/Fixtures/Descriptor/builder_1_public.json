--- conflicted
+++ resolved
@@ -10,16 +10,8 @@
             "file": null,
             "factory_class": "Full\\Qualified\\FactoryClass",
             "factory_method": "get",
-<<<<<<< HEAD
-            "tags": [
-
-            ],
+            "tags": [],
             "autowire": false
-=======
-            "tags": [],
-            "autowire": false,
-            "autowiring_types": []
->>>>>>> 4fd91481
         }
     },
     "aliases": {
