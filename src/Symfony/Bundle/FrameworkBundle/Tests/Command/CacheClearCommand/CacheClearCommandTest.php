<?php

/*
 * This file is part of the Symfony package.
 *
 * (c) Fabien Potencier <fabien@symfony.com>
 *
 * For the full copyright and license information, please view the LICENSE
 * file that was distributed with this source code.
 */

namespace Symfony\Bundle\FrameworkBundle\Tests\Command\CacheClearCommand;

use Symfony\Bundle\FrameworkBundle\Console\Application;
use Symfony\Bundle\FrameworkBundle\Tests\Command\CacheClearCommand\Fixture\TestAppKernel;
use Symfony\Bundle\FrameworkBundle\Tests\TestCase;
use Symfony\Component\Console\Input\ArrayInput;
use Symfony\Component\Console\Output\NullOutput;
use Symfony\Component\Filesystem\Filesystem;

class CacheClearCommandTest extends TestCase
{
    /** @var TestAppKernel */
    private $kernel;
    /** @var Filesystem */
    private $fs;
    private $rootDir;

    protected function setUp()
    {
        $this->fs = new Filesystem();
        $this->kernel = new TestAppKernel('test', true);
        $this->rootDir = sys_get_temp_dir().DIRECTORY_SEPARATOR.uniqid('sf2_cache_', true);
        $this->kernel->setRootDir($this->rootDir);
        $this->fs->mkdir($this->rootDir);
    }

    protected function tearDown()
    {
        $this->fs->remove($this->rootDir);
    }

<<<<<<< HEAD
    public function testCacheIsCleared()
=======
    public function testCacheIsFreshAfterCacheClearedWithWarmup()
>>>>>>> 3fa5b3ae
    {
        $input = new ArrayInput(array('cache:clear'));
        $application = new Application($this->kernel);
        $application->setCatchExceptions(false);

        $application->doRun($input, new NullOutput());

        $this->assertDirectoryNotExists($this->kernel->getCacheDir());
    }
}<|MERGE_RESOLUTION|>--- conflicted
+++ resolved
@@ -14,9 +14,12 @@
 use Symfony\Bundle\FrameworkBundle\Console\Application;
 use Symfony\Bundle\FrameworkBundle\Tests\Command\CacheClearCommand\Fixture\TestAppKernel;
 use Symfony\Bundle\FrameworkBundle\Tests\TestCase;
+use Symfony\Component\Config\ConfigCacheFactory;
+use Symfony\Component\Config\Resource\ResourceInterface;
 use Symfony\Component\Console\Input\ArrayInput;
 use Symfony\Component\Console\Output\NullOutput;
 use Symfony\Component\Filesystem\Filesystem;
+use Symfony\Component\Finder\Finder;
 
 class CacheClearCommandTest extends TestCase
 {
@@ -40,11 +43,7 @@
         $this->fs->remove($this->rootDir);
     }
 
-<<<<<<< HEAD
-    public function testCacheIsCleared()
-=======
     public function testCacheIsFreshAfterCacheClearedWithWarmup()
->>>>>>> 3fa5b3ae
     {
         $input = new ArrayInput(array('cache:clear'));
         $application = new Application($this->kernel);
@@ -52,6 +51,39 @@
 
         $application->doRun($input, new NullOutput());
 
-        $this->assertDirectoryNotExists($this->kernel->getCacheDir());
+        // Ensure that all *.meta files are fresh
+        $finder = new Finder();
+        $metaFiles = $finder->files()->in($this->kernel->getCacheDir())->name('*.php.meta');
+        // simply check that cache is warmed up
+        $this->assertGreaterThanOrEqual(1, count($metaFiles));
+        $configCacheFactory = new ConfigCacheFactory(true);
+
+        foreach ($metaFiles as $file) {
+            $configCacheFactory->cache(substr($file, 0, -5), function () use ($file) {
+                $this->fail(sprintf('Meta file "%s" is not fresh', (string) $file));
+            });
+        }
+
+        // check that app kernel file present in meta file of container's cache
+        $containerClass = $this->kernel->getContainer()->getParameter('kernel.container_class');
+        $containerRef = new \ReflectionClass($containerClass);
+        $containerFile = dirname(dirname($containerRef->getFileName())).'/'.$containerClass.'.php';
+        $containerMetaFile = $containerFile.'.meta';
+        $kernelRef = new \ReflectionObject($this->kernel);
+        $kernelFile = $kernelRef->getFileName();
+        /** @var ResourceInterface[] $meta */
+        $meta = unserialize(file_get_contents($containerMetaFile));
+        $found = false;
+        foreach ($meta as $resource) {
+            if ((string) $resource === $kernelFile) {
+                $found = true;
+                break;
+            }
+        }
+        $this->assertTrue($found, 'Kernel file should present as resource');
+
+        $containerRef = new \ReflectionClass(require $containerFile);
+        $containerFile = str_replace('tes_'.DIRECTORY_SEPARATOR, 'test'.DIRECTORY_SEPARATOR, $containerRef->getFileName());
+        $this->assertRegExp(sprintf('/\'kernel.container_class\'\s*=>\s*\'%s\'/', $containerClass), file_get_contents($containerFile), 'kernel.container_class is properly set on the dumped container');
     }
 }