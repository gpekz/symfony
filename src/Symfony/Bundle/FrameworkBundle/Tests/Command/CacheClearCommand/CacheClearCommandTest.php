<?php

/*
 * This file is part of the Symfony package.
 *
 * (c) Fabien Potencier <fabien@symfony.com>
 *
 * For the full copyright and license information, please view the LICENSE
 * file that was distributed with this source code.
 */

namespace Symfony\Bundle\FrameworkBundle\Tests\Command\CacheClearCommand;

use Symfony\Bundle\FrameworkBundle\Console\Application;
use Symfony\Bundle\FrameworkBundle\Tests\Command\CacheClearCommand\Fixture\TestAppKernel;
use Symfony\Bundle\FrameworkBundle\Tests\TestCase;
use Symfony\Component\Config\ConfigCacheFactory;
use Symfony\Component\Config\Resource\ResourceInterface;
use Symfony\Component\Console\Input\ArrayInput;
use Symfony\Component\Console\Output\NullOutput;
use Symfony\Component\Filesystem\Filesystem;
use Symfony\Component\Finder\Finder;

class CacheClearCommandTest extends TestCase
{
    /** @var TestAppKernel */
    private $kernel;
    /** @var Filesystem */
    private $fs;
    private $rootDir;

    protected function setUp()
    {
        $this->fs = new Filesystem();
        $this->kernel = new TestAppKernel('test', true);
        $this->rootDir = sys_get_temp_dir().DIRECTORY_SEPARATOR.uniqid('sf2_cache_', true);
        $this->kernel->setRootDir($this->rootDir);
        $this->fs->mkdir($this->rootDir);
    }

    protected function tearDown()
    {
        $this->fs->remove($this->rootDir);
    }

    public function testCacheIsFreshAfterCacheClearedWithWarmup()
    {
        $input = new ArrayInput(array('cache:clear'));
        $application = new Application($this->kernel);
        $application->setCatchExceptions(false);

        $application->doRun($input, new NullOutput());

        // Ensure that all *.meta files are fresh
        $finder = new Finder();
        $metaFiles = $finder->files()->in($this->kernel->getCacheDir())->name('*.php.meta');
        // simply check that cache is warmed up
<<<<<<< HEAD
        $this->assertGreaterThanOrEqual(1, count($metaFiles));
        $configCacheFactory = new ConfigCacheFactory(true);
        $that = $this;

=======
        $this->assertNotEmpty($metaFiles);
>>>>>>> aaa59991
        foreach ($metaFiles as $file) {
            $configCacheFactory->cache(substr($file, 0, -5), function () use ($that, $file) {
                $that->fail(sprintf('Meta file "%s" is not fresh', (string) $file));
            });
        }

        // check that app kernel file present in meta file of container's cache
        $containerRef = new \ReflectionObject($this->kernel->getContainer());
        $containerFile = $containerRef->getFileName();
        $containerMetaFile = $containerFile.'.meta';
        $kernelRef = new \ReflectionObject($this->kernel);
        $kernelFile = $kernelRef->getFileName();
        /** @var ResourceInterface[] $meta */
        $meta = unserialize(file_get_contents($containerMetaFile));
        $found = false;
        foreach ($meta as $resource) {
            if ((string) $resource === $kernelFile) {
                $found = true;
                break;
            }
        }
        $this->assertTrue($found, 'Kernel file should present as resource');
        $this->assertRegExp(sprintf('/\'kernel.container_class\'\s*=>\s*\'%s\'/', get_class($this->kernel->getContainer())), file_get_contents($containerFile), 'kernel.container_class is properly set on the dumped container');
    }
}<|MERGE_RESOLUTION|>--- conflicted
+++ resolved
@@ -55,14 +55,10 @@
         $finder = new Finder();
         $metaFiles = $finder->files()->in($this->kernel->getCacheDir())->name('*.php.meta');
         // simply check that cache is warmed up
-<<<<<<< HEAD
-        $this->assertGreaterThanOrEqual(1, count($metaFiles));
+        $this->assertNotEmpty($metaFiles);
         $configCacheFactory = new ConfigCacheFactory(true);
         $that = $this;
 
-=======
-        $this->assertNotEmpty($metaFiles);
->>>>>>> aaa59991
         foreach ($metaFiles as $file) {
             $configCacheFactory->cache(substr($file, 0, -5), function () use ($that, $file) {
                 $that->fail(sprintf('Meta file "%s" is not fresh', (string) $file));
