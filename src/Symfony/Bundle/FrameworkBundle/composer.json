--- conflicted
+++ resolved
@@ -31,11 +31,6 @@
         "symfony/security-core": "~3.2",
         "symfony/security-csrf": "~2.8|~3.0",
         "symfony/stopwatch": "~2.8|~3.0",
-<<<<<<< HEAD
-        "symfony/templating": "~2.8|~3.0",
-=======
-        "symfony/translation": "~2.8|~3.0",
->>>>>>> b3de62f0
         "doctrine/cache": "~1.0",
         "doctrine/annotations": "~1.0"
     },
@@ -51,11 +46,8 @@
         "symfony/expression-language": "~2.8|~3.0",
         "symfony/process": "~2.8|~3.0",
         "symfony/serializer": "~2.8|~3.0",
-<<<<<<< HEAD
         "symfony/translation": "~2.8|~3.0",
-=======
         "symfony/templating": "~2.8|~3.0",
->>>>>>> b3de62f0
         "symfony/validator": "~3.2",
         "symfony/yaml": "~3.2",
         "symfony/property-info": "~2.8|~3.0",
