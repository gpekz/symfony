--- conflicted
+++ resolved
@@ -43,9 +43,8 @@
         "symfony/css-selector": "~2.8|~3.0",
         "symfony/dom-crawler": "~2.8|~3.0",
         "symfony/polyfill-intl-icu": "~1.0",
-<<<<<<< HEAD
         "symfony/security": "~2.8|~3.0",
-        "symfony/form": "~2.8|~3.0",
+        "symfony/form": "~2.8.16|~3.1.9|^3.2.2",
         "symfony/expression-language": "~2.8|~3.0",
         "symfony/process": "~2.8|~3.0",
         "symfony/serializer": "~2.8|^3.0",
@@ -53,16 +52,6 @@
         "symfony/yaml": "~2.8|~3.0",
         "symfony/property-info": "~2.8|~3.0",
         "phpdocumentor/reflection-docblock": "^3.0",
-=======
-        "symfony/security": "~2.6|~3.0.0",
-        "symfony/form": "^2.8.16",
-        "symfony/expression-language": "~2.6|~3.0.0",
-        "symfony/process": "~2.0,>=2.0.5|~3.0.0",
-        "symfony/validator": "~2.5|~3.0.0",
-        "symfony/yaml": "~2.0,>=2.0.5|~3.0.0",
-        "symfony/property-info": "~2.8|~3.0.0",
-        "phpdocumentor/reflection": "^1.0.7",
->>>>>>> 23590eb5
         "twig/twig": "~1.23|~2.0"
     },
     "conflict": {
