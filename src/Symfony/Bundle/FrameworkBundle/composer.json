{
    "name": "symfony/framework-bundle",
    "type": "symfony-bundle",
    "description": "Symfony FrameworkBundle",
    "keywords": [],
    "homepage": "https://symfony.com",
    "license": "MIT",
    "authors": [
        {
            "name": "Fabien Potencier",
            "email": "fabien@symfony.com"
        },
        {
            "name": "Symfony Community",
            "homepage": "https://symfony.com/contributors"
        }
    ],
    "require": {
        "php": ">=5.5.9",
        "symfony/cache": "~3.2.2|~3.3",
        "symfony/class-loader": "~3.2",
        "symfony/dependency-injection": "~3.2.1|~3.3",
        "symfony/config": "~2.8|~3.0",
        "symfony/event-dispatcher": "~2.8|~3.0",
        "symfony/http-foundation": "~3.1",
        "symfony/http-kernel": "^3.2.5",
        "symfony/polyfill-mbstring": "~1.0",
        "symfony/filesystem": "~2.8|~3.0",
        "symfony/finder": "~2.8|~3.0",
        "symfony/routing": "~3.1.10|^3.2.3",
        "symfony/security-core": "~2.8|~3.0",
        "symfony/security-csrf": "~2.8|~3.0",
        "symfony/stopwatch": "~2.8|~3.0",
        "doctrine/cache": "~1.0"
    },
    "require-dev": {
<<<<<<< HEAD
        "symfony/asset": "~2.8|~3.0",
        "symfony/browser-kit": "~2.8|~3.0",
        "symfony/console": "~2.8.8|~3.0.8|~3.1.2|~3.2",
        "symfony/css-selector": "~2.8|~3.0",
        "symfony/dom-crawler": "~2.8|~3.0",
=======
        "symfony/browser-kit": "~2.4|~3.0.0",
        "symfony/console": "~2.8.19|~3.2.7",
        "symfony/css-selector": "^2.0.5|~3.0.0",
        "symfony/dom-crawler": "^2.0.5|~3.0.0",
>>>>>>> 200b45eb
        "symfony/polyfill-intl-icu": "~1.0",
        "symfony/security": "~2.8|~3.0",
        "symfony/form": "^2.8.18|^3.2.5",
        "symfony/expression-language": "~2.8|~3.0",
        "symfony/process": "~2.8|~3.0",
        "symfony/security-core": "~3.2",
        "symfony/security-csrf": "~2.8|~3.0",
        "symfony/serializer": "~2.8|~3.0",
        "symfony/translation": "~3.2",
        "symfony/templating": "~2.8|~3.0",
        "symfony/validator": "~3.2",
        "symfony/workflow": "~3.2",
        "symfony/yaml": "~3.2",
        "symfony/property-info": "~3.1",
        "doctrine/annotations": "~1.0",
        "phpdocumentor/reflection-docblock": "^3.0",
        "twig/twig": "~1.26|~2.0",
        "sensio/framework-extra-bundle": "^3.0.2"
    },
    "conflict": {
        "phpdocumentor/reflection-docblock": "<3.0",
        "phpdocumentor/type-resolver": "<0.2.0",
        "phpunit/phpunit": "<4.8.35|<5.4.3,>=5.0",
        "symfony/translation": "<3.2"
    },
    "suggest": {
        "ext-apcu": "For best performance of the system caches",
        "symfony/console": "For using the console commands",
        "symfony/form": "For using forms",
        "symfony/serializer": "For using the serializer service",
        "symfony/validator": "For using validation",
        "symfony/yaml": "For using the debug:config and lint:yaml commands",
        "symfony/property-info": "For using the property_info service",
        "symfony/process": "For using the server:run, server:start, server:stop, and server:status commands"
    },
    "autoload": {
        "psr-4": { "Symfony\\Bundle\\FrameworkBundle\\": "" },
        "exclude-from-classmap": [
            "/Tests/"
        ]
    },
    "minimum-stability": "dev",
    "extra": {
        "branch-alias": {
            "dev-master": "3.2-dev"
        }
    }
}<|MERGE_RESOLUTION|>--- conflicted
+++ resolved
@@ -34,18 +34,11 @@
         "doctrine/cache": "~1.0"
     },
     "require-dev": {
-<<<<<<< HEAD
         "symfony/asset": "~2.8|~3.0",
         "symfony/browser-kit": "~2.8|~3.0",
-        "symfony/console": "~2.8.8|~3.0.8|~3.1.2|~3.2",
+        "symfony/console": "~2.8.19|^3.2.7",
         "symfony/css-selector": "~2.8|~3.0",
         "symfony/dom-crawler": "~2.8|~3.0",
-=======
-        "symfony/browser-kit": "~2.4|~3.0.0",
-        "symfony/console": "~2.8.19|~3.2.7",
-        "symfony/css-selector": "^2.0.5|~3.0.0",
-        "symfony/dom-crawler": "^2.0.5|~3.0.0",
->>>>>>> 200b45eb
         "symfony/polyfill-intl-icu": "~1.0",
         "symfony/security": "~2.8|~3.0",
         "symfony/form": "^2.8.18|^3.2.5",
