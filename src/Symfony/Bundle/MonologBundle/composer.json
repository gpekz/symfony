--- conflicted
+++ resolved
@@ -19,11 +19,7 @@
     "require": {
         "php": ">=5.3.2",
         "monolog/monolog": ">=1.0",
-<<<<<<< HEAD
-        "symfony/monolog-bridge": ">=2.1.0-dev"
-=======
         "symfony/monolog-bridge": "self.version"
->>>>>>> 29bc4157
     },
     "autoload": {
         "psr-0": { "Symfony\\Bundle\\MonologBundle": "" }
