{
    "name": "symfony/doctrine-bundle",
    "type": "symfony-bundle",
    "description": "Symfony DoctrineBundle",
    "keywords": [],
    "homepage": "http://symfony.com",
    "version": "2.1.0",
    "license": "MIT",
    "authors": [
        {
            "name": "Fabien Potencier",
            "email": "fabien@symfony.com"
        },
        {
            "name": "Symfony Community",
            "homepage": "http://symfony.com/contributors"
        }
    ],
    "require": {
        "php": ">=5.3.2",
        "symfony/doctrine-bridge": ">=2.1",
        "symfony/doctrine-abstract-bundle": ">=2.1"
    },
    "recommend": {
<<<<<<< HEAD
        "doctrine/dbal": ">=2.2",
        "doctrine/orm": ">=2.2"
    }
=======
        "doctrine/dbal": ">=2.0",
        "doctrine/orm": ">=2.0"
    },
    "autoload": {
        "psr-0": { "Symfony\\Bundle\\DoctrineBundle": "" }
    },
    "target-dir": "Symfony/Bundle/DoctrineBundle"
>>>>>>> fc97472f
}<|MERGE_RESOLUTION|>--- conflicted
+++ resolved
@@ -22,17 +22,11 @@
         "symfony/doctrine-abstract-bundle": ">=2.1"
     },
     "recommend": {
-<<<<<<< HEAD
         "doctrine/dbal": ">=2.2",
         "doctrine/orm": ">=2.2"
-    }
-=======
-        "doctrine/dbal": ">=2.0",
-        "doctrine/orm": ">=2.0"
     },
     "autoload": {
         "psr-0": { "Symfony\\Bundle\\DoctrineBundle": "" }
     },
     "target-dir": "Symfony/Bundle/DoctrineBundle"
->>>>>>> fc97472f
 }