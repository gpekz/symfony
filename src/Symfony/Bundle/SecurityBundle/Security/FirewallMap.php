--- conflicted
+++ resolved
@@ -11,11 +11,8 @@
 
 namespace Symfony\Bundle\SecurityBundle\Security;
 
-<<<<<<< HEAD
 use Psr\Container\ContainerInterface;
-=======
 use Symfony\Bundle\SecurityBundle\Security\FirewallContext;
->>>>>>> dddc5bde
 use Symfony\Component\Security\Http\FirewallMapInterface;
 use Symfony\Component\HttpFoundation\Request;
 
@@ -28,7 +25,6 @@
  */
 class FirewallMap extends _FirewallMap implements FirewallMapInterface
 {
-<<<<<<< HEAD
     /**
      * @deprecated since version 3.3, to be removed in 4.0 alongside with magic methods below
      */
@@ -38,10 +34,6 @@
      * @deprecated since version 3.3, to be removed in 4.0 alongside with magic methods below
      */
     private $map;
-=======
-    protected $container;
-    protected $map;
->>>>>>> dddc5bde
 
     public function __construct(ContainerInterface $container, $map)
     {
