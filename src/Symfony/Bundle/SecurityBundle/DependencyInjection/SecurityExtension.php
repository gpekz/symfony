--- conflicted
+++ resolved
@@ -594,11 +594,7 @@
         return $exceptionListenerId;
     }
 
-<<<<<<< HEAD
-    private function createSwitchUserListener($container, $id, $config, $defaultProvider = null, $stateless)
-=======
     private function createSwitchUserListener($container, $id, $config, $defaultProvider, $stateless, $providerIds)
->>>>>>> 259ac66c
     {
         $userProvider = isset($config['provider']) ? $this->getUserProviderId($config['provider']) : $defaultProvider;
 
