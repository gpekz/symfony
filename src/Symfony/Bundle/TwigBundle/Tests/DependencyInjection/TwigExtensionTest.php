--- conflicted
+++ resolved
@@ -191,17 +191,7 @@
             array(__DIR__.'/Fixtures/Resources/TwigBundle/views', 'Twig'),
             array(__DIR__.'/Fixtures/templates/bundles/TwigBundle', 'Twig'),
             array(realpath(__DIR__.'/../..').'/Resources/views', 'Twig'),
-<<<<<<< HEAD
-=======
             array(realpath(__DIR__.'/../..').'/Resources/views', '!Twig'),
-            array(__DIR__.'/Fixtures/Bundle/ChildChildChildChildTwigBundle/Resources/views', 'ChildTwig'),
-            array(__DIR__.'/Fixtures/Bundle/ChildChildChildTwigBundle/Resources/views', 'ChildTwig'),
-            array(__DIR__.'/Fixtures/Bundle/ChildChildTwigBundle/Resources/views', 'ChildTwig'),
-            array(__DIR__.'/Fixtures/Bundle/ChildTwigBundle/Resources/views', 'ChildTwig'),
-            array(__DIR__.'/Fixtures/Bundle/ChildChildChildChildTwigBundle/Resources/views', 'ChildChildTwig'),
-            array(__DIR__.'/Fixtures/Bundle/ChildChildChildTwigBundle/Resources/views', 'ChildChildTwig'),
-            array(__DIR__.'/Fixtures/Bundle/ChildChildTwigBundle/Resources/views', 'ChildChildTwig'),
->>>>>>> 2e2f02cd
             array(__DIR__.'/Fixtures/Resources/views'),
             array(__DIR__.'/Fixtures/templates'),
         ), $paths);
