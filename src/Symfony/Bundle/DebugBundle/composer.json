--- conflicted
+++ resolved
@@ -22,14 +22,9 @@
         "symfony/var-dumper": "~2.7|~3.0"
     },
     "require-dev": {
-<<<<<<< HEAD
+        "symfony/phpunit-bridge": "~2.7|~3.0",
         "symfony/config": "~2.7|~3.0",
         "symfony/dependency-injection": "~2.7|~3.0"
-=======
-        "symfony/phpunit-bridge": "~2.7|~3.0.0",
-        "symfony/config": "~2.3|~3.0.0",
-        "symfony/dependency-injection": "~2.3|~3.0.0"
->>>>>>> 9a4f3e13
     },
     "suggest": {
         "symfony/config": "For service container configuration",
