--- conflicted
+++ resolved
@@ -22,13 +22,8 @@
 install:
     - IF EXIST c:\php (SET PHP=0) ELSE (mkdir c:\php)
     - cd c:\php
-<<<<<<< HEAD
-    - IF %PHP%==1 appveyor DownloadFile http://windows.php.net/downloads/releases/archives/php-5.3.9-nts-Win32-VC9-x86.zip
-    - IF %PHP%==1 7z x php-5.3.9-nts-Win32-VC9-x86.zip -y > 7z.log
-=======
     - IF %PHP%==1 appveyor DownloadFile http://windows.php.net/downloads/releases/archives/php-5.3.11-nts-Win32-VC9-x86.zip
     - IF %PHP%==1 7z x php-5.3.11-nts-Win32-VC9-x86.zip -y > 7z.log
->>>>>>> 33fac147
     - IF %PHP%==1 appveyor DownloadFile http://nebm.ist.utl.pt/~glopes/misc/intl_win/ICU-51.2-dlls.zip
     - IF %PHP%==1 7z x ICU-51.2-dlls.zip -y > 7z.log
     - IF %PHP%==1 cd ext
